//!  This module contains all the execution related code.
pub mod balance;
pub mod chainspec_registry;
pub mod deploy_item;
pub mod engine_config;
pub mod era_validators;
mod error;
pub mod executable_deploy_item;
pub mod execute_request;
pub mod execution_effect;
pub mod execution_result;
pub mod genesis;
pub mod get_bids;
pub mod op;
pub mod query;
pub mod run_genesis_request;
pub mod step;
pub mod system_contract_registry;
mod transfer;
pub mod upgrade;

use std::{
    cell::RefCell,
    collections::{BTreeMap, BTreeSet},
    convert::TryFrom,
    rc::Rc,
};

use num::Zero;
use num_rational::Ratio;
use once_cell::sync::Lazy;
use tracing::{debug, error, warn};

use casper_hashing::Digest;
use casper_types::{
    account::{Account, AccountHash},
<<<<<<< HEAD
    bytesrepr::{Bytes, ToBytes},
    contracts::NamedKeys,
    system::{
        auction::{
            EraValidators, UnbondingPurse, ARG_ERA_END_TIMESTAMP_MILLIS, ARG_EVICTED_VALIDATORS,
            ARG_REWARD_FACTORS, ARG_VALIDATOR_PUBLIC_KEYS, AUCTION_DELAY_KEY, ERA_ID_KEY,
            LOCKED_FUNDS_PERIOD_KEY, UNBONDING_DELAY_KEY, VALIDATOR_SLOTS_KEY,
=======
    bytesrepr::{ToBytes, U8_SERIALIZED_LENGTH},
    contracts::NamedKeys,
    system::{
        auction::{
            self, EraValidators, ARG_ERA_END_TIMESTAMP_MILLIS, ARG_EVICTED_VALIDATORS,
            ARG_REWARD_FACTORS, ARG_VALIDATOR_PUBLIC_KEYS, AUCTION_DELAY_KEY,
            LOCKED_FUNDS_PERIOD_KEY, SEIGNIORAGE_RECIPIENTS_SNAPSHOT_KEY, UNBONDING_DELAY_KEY,
            VALIDATOR_SLOTS_KEY,
>>>>>>> a7f6a648
        },
        handle_payment,
        mint::{self, ROUND_SEIGNIORAGE_RATE_KEY},
        AUCTION, HANDLE_PAYMENT, MINT, STANDARD_PAYMENT,
    },
<<<<<<< HEAD
    AccessRights, ApiError, BlockTime, CLValue, Contract, ContractHash, DeployHash, DeployInfo,
    EraId, Gas, Key, KeyTag, Motes, Phase, ProtocolVersion, PublicKey, RuntimeArgs, StoredValue,
    URef, U512,
=======
    AccessRights, ApiError, BlockTime, CLValue, ContractHash, DeployHash, DeployInfo, Gas, Key,
    KeyTag, Motes, Phase, ProtocolVersion, PublicKey, RuntimeArgs, StoredValue, URef, U512,
>>>>>>> a7f6a648
};

pub use self::{
    balance::{BalanceRequest, BalanceResult},
    chainspec_registry::ChainspecRegistry,
    deploy_item::DeployItem,
    engine_config::{EngineConfig, DEFAULT_MAX_QUERY_DEPTH, DEFAULT_MAX_RUNTIME_CALL_STACK_HEIGHT},
    era_validators::{GetEraValidatorsError, GetEraValidatorsRequest},
    error::Error,
    executable_deploy_item::{ExecutableDeployItem, ExecutableDeployItemIdentifier},
    execute_request::ExecuteRequest,
    execution::Error as ExecError,
    execution_result::{ExecutionResult, ForcedTransferResult},
    genesis::{ExecConfig, GenesisAccount, GenesisConfig, GenesisSuccess},
    get_bids::{GetBidsRequest, GetBidsResult},
    query::{QueryRequest, QueryResult},
    run_genesis_request::RunGenesisRequest,
    step::{RewardItem, SlashItem, StepError, StepRequest, StepSuccess},
    system_contract_registry::SystemContractRegistry,
    transfer::{TransferArgs, TransferRuntimeArgsBuilder, TransferTargetMode},
    upgrade::{UpgradeConfig, UpgradeSuccess},
};
use crate::{
    core::{
        engine_state::{
<<<<<<< HEAD
            executable_deploy_item::DeployKind,
            execution_result::{ExecutionResultBuilder, ExecutionResults},
=======
            executable_deploy_item::ExecutionKind,
            execution_result::ExecutionResultBuilder,
>>>>>>> a7f6a648
            genesis::GenesisInstaller,
            upgrade::{ProtocolUpgradeError, SystemUpgrader},
        },
        execution::{self, DirectSystemContractCall, Executor},
        runtime::RuntimeStack,
        tracking_copy::{TrackingCopy, TrackingCopyExt},
    },
    shared::{additive_map::AdditiveMap, newtypes::CorrelationId, transform::Transform},
    storage::{
        global_state::{
            lmdb::LmdbGlobalState, scratch::ScratchGlobalState, CommitProvider, StateProvider,
        },
        trie::{TrieOrChunk, TrieOrChunkId},
    },
};

/// The maximum amount of motes that payment code execution can cost.
pub const MAX_PAYMENT_AMOUNT: u64 = 2_500_000_000;
/// The maximum amount of gas a payment code can use.
///
/// This value also indicates the minimum balance of the main purse of an account when
/// executing payment code, as such amount is held as collateral to compensate for
/// code execution.
pub static MAX_PAYMENT: Lazy<U512> = Lazy::new(|| U512::from(MAX_PAYMENT_AMOUNT));

/// Gas/motes conversion rate of wasmless transfer cost is always 1 regardless of what user wants to
/// pay.
pub const WASMLESS_TRANSFER_FIXED_GAS_PRICE: u64 = 1;

/// Main implementation of an execution engine state.
///
/// Takes an engine's configuration and a provider of a state (aka the global state) to operate on.
/// Methods implemented on this structure are the external API intended to be used by the users such
/// as the node, test framework, and others.
#[derive(Debug)]
pub struct EngineState<S> {
    config: EngineConfig,
    state: S,
}

impl EngineState<ScratchGlobalState> {
    /// Returns the inner state
    pub fn into_inner(self) -> ScratchGlobalState {
        self.state
    }
}

impl EngineState<LmdbGlobalState> {
    /// Flushes the LMDB environment to disk when manual sync is enabled in the config.toml.
    pub fn flush_environment(&self) -> Result<(), lmdb::Error> {
        if self.state.environment.is_manual_sync_enabled() {
            self.state.environment.sync()?
        }
        Ok(())
    }

    /// Provide a local cached-only version of engine-state.
    pub fn get_scratch_engine_state(&self) -> EngineState<ScratchGlobalState> {
        EngineState {
            config: self.config,
            state: self.state.create_scratch(),
        }
    }

    /// Writes state cached in an EngineState<ScratchEngineState> to LMDB.
    pub fn write_scratch_to_lmdb(
        &self,
        state_root_hash: Digest,
        scratch_global_state: ScratchGlobalState,
    ) -> Result<Digest, Error> {
        let stored_values = scratch_global_state.into_inner();
        self.state
            .put_stored_values(CorrelationId::new(), state_root_hash, stored_values)
            .map_err(Into::into)
    }
}

impl<S> EngineState<S>
where
    S: StateProvider + CommitProvider,
    S::Error: Into<execution::Error>,
{
    /// Creates new engine state.
    pub fn new(state: S, config: EngineConfig) -> EngineState<S> {
        EngineState { config, state }
    }

    /// Returns engine config.
    pub fn config(&self) -> &EngineConfig {
        &self.config
    }

    /// Updates current engine config with a new instance.
    pub fn update_config(&mut self, new_config: EngineConfig) {
        self.config = new_config
    }

    /// Commits genesis process.
    ///
    /// This process is run only once per network to initiate the system. By definition users are
    /// unable to execute smart contracts on a network without a genesis.
    ///
    /// Takes genesis configuration passed through [`ExecConfig`] and creates the system contracts,
    /// sets up the genesis accounts, and sets up the auction state based on that. At the end of
    /// the process, [`SystemContractRegistry`] is persisted under the special global state space
    /// [`Key::SystemContractRegistry`].
    ///
    /// Returns a [`GenesisSuccess`] for a successful operation, or an error otherwise.
    pub fn commit_genesis(
        &self,
        correlation_id: CorrelationId,
        genesis_config_hash: Digest,
        protocol_version: ProtocolVersion,
        ee_config: &ExecConfig,
        chainspec_registry: ChainspecRegistry,
    ) -> Result<GenesisSuccess, Error> {
        // Preliminaries
        let initial_root_hash = self.state.empty_root();

        let tracking_copy = match self.tracking_copy(initial_root_hash) {
            Ok(Some(tracking_copy)) => Rc::new(RefCell::new(tracking_copy)),
            // NOTE: As genesis is run once per instance condition below is considered programming
            // error
            Ok(None) => panic!("state has not been initialized properly"),
            Err(error) => return Err(error),
        };

        let mut genesis_installer: GenesisInstaller<S> = GenesisInstaller::new(
            genesis_config_hash,
            protocol_version,
            correlation_id,
            *self.config(),
            ee_config.clone(),
            tracking_copy,
        );

        genesis_installer.install()?;

        genesis_installer.store_chainspec_registry(chainspec_registry)?;

        // Commit the transforms.
        let execution_effect = genesis_installer.finalize();

        let post_state_hash = self
            .state
            .commit(
                correlation_id,
                initial_root_hash,
                execution_effect.transforms.to_owned(),
            )
            .map_err(Into::<execution::Error>::into)?;

        // Return the result
        Ok(GenesisSuccess {
            post_state_hash,
            execution_effect,
        })
    }

    /// Commits upgrade.
    ///
    /// This process applies changes to the global state.
    ///
    /// Returns [`UpgradeSuccess`].
    pub fn commit_upgrade(
        &self,
        correlation_id: CorrelationId,
        upgrade_config: UpgradeConfig,
    ) -> Result<UpgradeSuccess, Error> {
        // per specification:
        // https://casperlabs.atlassian.net/wiki/spaces/EN/pages/139854367/Upgrading+System+Contracts+Specification

        // 3.1.1.1.1.1 validate pre state hash exists
        // 3.1.2.1 get a tracking_copy at the provided pre_state_hash
        let pre_state_hash = upgrade_config.pre_state_hash();
        let tracking_copy = match self.tracking_copy(pre_state_hash)? {
            Some(tracking_copy) => Rc::new(RefCell::new(tracking_copy)),
            None => return Err(Error::RootNotFound(pre_state_hash)),
        };

        // 3.1.1.1.1.2 current protocol version is required
        let current_protocol_version = upgrade_config.current_protocol_version();

        // 3.1.1.1.1.3 activation point is not currently used by EE; skipping
        // 3.1.1.1.1.4 upgrade point protocol version validation
        let new_protocol_version = upgrade_config.new_protocol_version();

        let upgrade_check_result =
            current_protocol_version.check_next_version(&new_protocol_version);

        if upgrade_check_result.is_invalid() {
            return Err(Error::InvalidProtocolVersion(new_protocol_version));
        }

        let registry = if let Ok(registry) = tracking_copy
            .borrow_mut()
            .get_system_contracts(correlation_id)
        {
            registry
        } else {
            // Check the upgrade config for the registry
            let upgrade_registry = upgrade_config
                .global_state_update()
                .get(&Key::SystemContractRegistry)
                .ok_or_else(|| {
                    error!("Registry is absent in upgrade config");
                    Error::ProtocolUpgrade(ProtocolUpgradeError::FailedToCreateSystemRegistry)
                })?
                .to_owned();
            if let StoredValue::CLValue(cl_registry) = upgrade_registry {
                CLValue::into_t::<SystemContractRegistry>(cl_registry).map_err(|error| {
                    let error_msg = format!("Conversion to system registry failed: {:?}", error);
                    error!("{}", error_msg);
                    Error::Bytesrepr(error_msg)
                })?
            } else {
                error!("Failed to create registry as StoreValue in upgrade config is not CLValue");
                return Err(Error::ProtocolUpgrade(
                    ProtocolUpgradeError::FailedToCreateSystemRegistry,
                ));
            }
        };

        let mint_hash = registry.get(MINT).ok_or_else(|| {
            error!("Missing system mint contract hash");
            Error::MissingSystemContractHash(MINT.to_string())
        })?;
        let auction_hash = registry.get(AUCTION).ok_or_else(|| {
            error!("Missing system auction contract hash");
            Error::MissingSystemContractHash(AUCTION.to_string())
        })?;
        let standard_payment_hash = registry.get(STANDARD_PAYMENT).ok_or_else(|| {
            error!("Missing system standard payment contract hash");
            Error::MissingSystemContractHash(STANDARD_PAYMENT.to_string())
        })?;
        let handle_payment_hash = registry.get(HANDLE_PAYMENT).ok_or_else(|| {
            error!("Missing system handle payment contract hash");
            Error::MissingSystemContractHash(HANDLE_PAYMENT.to_string())
        })?;

<<<<<<< HEAD
        // Write the chainspec registry to global state
        let cl_value_chainspec_registry =
            CLValue::from_t(upgrade_config.chainspec_registry().clone())
                .map_err(|error| Error::Bytesrepr(error.to_string()))?;

        tracking_copy.borrow_mut().write(
            Key::ChainspecRegistry,
            StoredValue::CLValue(cl_value_chainspec_registry),
        );

        // Cycle through the system contracts and update
        // their metadata if there is a change in entry points.
        let system_upgrader: SystemUpgrader<S> = SystemUpgrader::new(
            new_protocol_version,
            current_protocol_version,
            tracking_copy.clone(),
        );

=======
        // Cycle through the system contracts and update
        // their metadata if there is a change in entry points.
        let system_upgrader: SystemUpgrader<S> = SystemUpgrader::new(
            new_protocol_version,
            current_protocol_version,
            tracking_copy.clone(),
            self.config.max_stored_value_size(),
        );

>>>>>>> a7f6a648
        system_upgrader
            .refresh_system_contracts(
                correlation_id,
                mint_hash,
                auction_hash,
                handle_payment_hash,
                standard_payment_hash,
            )
            .map_err(Error::ProtocolUpgrade)?;

        // 3.1.1.1.1.7 new total validator slots is optional
        if let Some(new_validator_slots) = upgrade_config.new_validator_slots() {
            // 3.1.2.4 if new total validator slots is provided, update auction contract state
            let auction_contract = tracking_copy
                .borrow_mut()
                .get_contract(correlation_id, *auction_hash)?;

            let validator_slots_key = auction_contract.named_keys()[VALIDATOR_SLOTS_KEY];
            let value = StoredValue::CLValue(
                CLValue::from_t(new_validator_slots)
                    .map_err(|_| Error::Bytesrepr("new_validator_slots".to_string()))?,
            );
            // Writing a `u32` will not exceed write size limit.
            let _ = tracking_copy.borrow_mut().write(
                validator_slots_key,
                value,
                self.config.max_stored_value_size(),
            );
        }

        if let Some(new_auction_delay) = upgrade_config.new_auction_delay() {
            let auction_contract = tracking_copy
                .borrow_mut()
                .get_contract(correlation_id, *auction_hash)?;

            let auction_delay_key = auction_contract.named_keys()[AUCTION_DELAY_KEY];
            let value = StoredValue::CLValue(
                CLValue::from_t(new_auction_delay)
                    .map_err(|_| Error::Bytesrepr("new_auction_delay".to_string()))?,
            );
            // Writing a `u64` will not exceed write size limit.
            let _ = tracking_copy.borrow_mut().write(
                auction_delay_key,
                value,
                self.config.max_stored_value_size(),
            );
        }

        if let Some(new_locked_funds_period) = upgrade_config.new_locked_funds_period_millis() {
            let auction_contract = tracking_copy
                .borrow_mut()
                .get_contract(correlation_id, *auction_hash)?;

            let locked_funds_period_key = auction_contract.named_keys()[LOCKED_FUNDS_PERIOD_KEY];
            let value = StoredValue::CLValue(
                CLValue::from_t(new_locked_funds_period)
                    .map_err(|_| Error::Bytesrepr("new_locked_funds_period".to_string()))?,
            );
            // Writing a `u64` will not exceed write size limit.
            let _ = tracking_copy.borrow_mut().write(
                locked_funds_period_key,
                value,
                self.config.max_stored_value_size(),
            );
        }

        if let Some(new_unbonding_delay) = upgrade_config.new_unbonding_delay() {
            let auction_contract = tracking_copy
                .borrow_mut()
                .get_contract(correlation_id, *auction_hash)?;

            let unbonding_delay_key = auction_contract.named_keys()[UNBONDING_DELAY_KEY];
            let value = StoredValue::CLValue(
                CLValue::from_t(new_unbonding_delay)
                    .map_err(|_| Error::Bytesrepr("new_unbonding_delay".to_string()))?,
            );
            // Writing a `u64` will not exceed write size limit.
            let _ = tracking_copy.borrow_mut().write(
                unbonding_delay_key,
                value,
                self.config.max_stored_value_size(),
            );
        }

        if let Some(new_round_seigniorage_rate) = upgrade_config.new_round_seigniorage_rate() {
            let new_round_seigniorage_rate: Ratio<U512> = {
                let (numer, denom) = new_round_seigniorage_rate.into();
                Ratio::new(numer.into(), denom.into())
            };

            let mint_contract = tracking_copy
                .borrow_mut()
                .get_contract(correlation_id, *mint_hash)?;

            let locked_funds_period_key = mint_contract.named_keys()[ROUND_SEIGNIORAGE_RATE_KEY];
            let value = StoredValue::CLValue(
                CLValue::from_t(new_round_seigniorage_rate)
                    .map_err(|_| Error::Bytesrepr("new_round_seigniorage_rate".to_string()))?,
            );
            // Writing a `Ratio<U512>` will not exceed write size limit.
            let _ = tracking_copy.borrow_mut().write(
                locked_funds_period_key,
                value,
                self.config.max_stored_value_size(),
            );
        }

        // apply the arbitrary modifications
        for (key, value) in upgrade_config.global_state_update() {
            // `StoredValue`s produced for the global state update should not exceed write size
            // limit.
            let computed_trie_leaf_size = U8_SERIALIZED_LENGTH
                .saturating_add(key.serialized_length())
                .saturating_add(value.serialized_length());
            if computed_trie_leaf_size > self.config.max_stored_value_size() as usize {
                warn!(%key, serialized_length=%value.serialized_length(), "wrote an upgrade config value which is too large");
            }
            tracking_copy.borrow_mut().force_write(*key, value.clone());
        }

        // This is a one time data transformation which will be removed
        // in a following upgrade.
        // TODO: CRef={https://github.com/casper-network/casper-node/issues/2479}
        {
            let withdraw_keys = tracking_copy
                .borrow_mut()
                .get_keys(correlation_id, &KeyTag::Withdraw)
                .map_err(|_| Error::FailedToGetWithdrawKeys)?;

            let (unbonding_delay, current_era_id) = {
                let auction_contract = tracking_copy
                    .borrow_mut()
                    .get_contract(correlation_id, *auction_hash)?;

                let unbonding_delay_key = auction_contract.named_keys()[UNBONDING_DELAY_KEY];
                let delay = tracking_copy
                    .borrow_mut()
                    .read(correlation_id, &unbonding_delay_key)
                    .map_err(|error| error.into())?
                    .ok_or(Error::FailedToRetrieveUnbondingDelay)?
                    .as_cl_value()
                    .ok_or_else(|| Error::Bytesrepr("unbonding_delay".to_string()))?
                    .clone()
                    .into_t::<u64>()
                    .map_err(execution::Error::from)?;

                let era_id_key = auction_contract.named_keys()[ERA_ID_KEY];

                let era_id = tracking_copy
                    .borrow_mut()
                    .read(correlation_id, &era_id_key)
                    .map_err(|error| error.into())?
                    .ok_or(Error::FailedToRetrieveEraId)?
                    .as_cl_value()
                    .ok_or_else(|| Error::Bytesrepr("era_id".to_string()))?
                    .clone()
                    .into_t::<EraId>()
                    .map_err(execution::Error::from)?;

                (delay, era_id)
            };

            for key in withdraw_keys {
                // Transform only those withdraw purses that are still to be
                // processed in the unbonding queue.
                let withdraw_purses = tracking_copy
                    .borrow_mut()
                    .read(correlation_id, &key)
                    .map_err(|_| Error::FailedToGetWithdrawKeys)?
                    .ok_or(Error::FailedToGetStoredWithdraws)?
                    .as_withdraw()
                    .ok_or(Error::FailedToGetWithdrawPurses)?
                    .to_owned();

                let unbonding_purses: Vec<UnbondingPurse> = withdraw_purses
                    .into_iter()
                    .filter_map(|purse| {
                        if purse.era_of_creation() + unbonding_delay >= current_era_id {
                            return Some(UnbondingPurse::from(purse));
                        }
                        None
                    })
                    .collect();

                let unbonding_key = key
                    .withdraw_to_unbond()
                    .ok_or_else(|| Error::Bytesrepr("unbond".to_string()))?;

                tracking_copy
                    .borrow_mut()
                    .write(unbonding_key, StoredValue::Unbonding(unbonding_purses))
            }
        }

        let execution_effect = tracking_copy.borrow().effect();

        // commit
        let post_state_hash = self
            .state
            .commit(
                correlation_id,
                pre_state_hash,
                execution_effect.transforms.to_owned(),
            )
            .map_err(Into::into)?;

        // return result and effects
        Ok(UpgradeSuccess {
            post_state_hash,
            execution_effect,
        })
    }

    /// Creates a new tracking copy instance.
    pub fn tracking_copy(&self, hash: Digest) -> Result<Option<TrackingCopy<S::Reader>>, Error> {
        match self.state.checkout(hash).map_err(Into::into)? {
            Some(tc) => Ok(Some(TrackingCopy::new(tc))),
            None => Ok(None),
        }
    }

    /// Executes a query.
    ///
    /// For a given root [`Key`] it does a path lookup through the named keys.
    ///
    /// Returns the value stored under a [`URef`] wrapped in a [`QueryResult`].
    pub fn run_query(
        &self,
        correlation_id: CorrelationId,
        query_request: QueryRequest,
    ) -> Result<QueryResult, Error> {
        let tracking_copy = match self.tracking_copy(query_request.state_hash())? {
            Some(tracking_copy) => Rc::new(RefCell::new(tracking_copy)),
            None => return Ok(QueryResult::RootNotFound),
        };

        let tracking_copy = tracking_copy.borrow();

        Ok(tracking_copy
            .query(
                correlation_id,
                self.config(),
                query_request.key(),
                query_request.path(),
            )
            .map_err(|err| Error::Exec(err.into()))?
            .into())
    }

    /// Runs a deploy execution request.
    ///
    /// For each deploy stored in the request it will execute it.
    ///
    /// Currently a special shortcut is taken to distinguish a native transfer, from a deploy.
    ///
    /// Return execution results which contains results from each deploy ran.
    pub fn run_execute(
        &self,
        correlation_id: CorrelationId,
        mut exec_request: ExecuteRequest,
    ) -> Result<ExecutionResults, Error> {
        let executor = Executor::new(*self.config());

        let deploys = exec_request.take_deploys();
        let mut results = ExecutionResults::with_capacity(deploys.len());

        for deploy_item in deploys {
            let result = match deploy_item.session {
                ExecutableDeployItem::Transfer { .. } => self.transfer(
                    correlation_id,
                    &executor,
                    exec_request.protocol_version,
                    exec_request.parent_state_hash,
                    BlockTime::new(exec_request.block_time),
                    deploy_item,
                    exec_request.proposer.clone(),
                ),
                _ => self.deploy(
                    correlation_id,
                    &executor,
                    exec_request.protocol_version,
                    exec_request.parent_state_hash,
                    BlockTime::new(exec_request.block_time),
                    deploy_item,
                    exec_request.proposer.clone(),
                ),
            };
            match result {
                Ok(result) => results.push_back(result),
                Err(error) => {
                    return Err(error);
                }
            };
        }

        Ok(results)
    }

    fn get_authorized_account(
        &self,
        correlation_id: CorrelationId,
        account_hash: AccountHash,
        authorization_keys: &BTreeSet<AccountHash>,
        tracking_copy: Rc<RefCell<TrackingCopy<<S as StateProvider>::Reader>>>,
    ) -> Result<Account, Error> {
        let account: Account = match tracking_copy
            .borrow_mut()
            .get_account(correlation_id, account_hash)
        {
            Ok(account) => account,
            Err(_) => {
                return Err(error::Error::Authorization);
            }
        };

        // Authorize using provided authorization keys
        if !account.can_authorize(authorization_keys) {
            return Err(error::Error::Authorization);
        }

        // Check total key weight against deploy threshold
        if !account.can_deploy_with(authorization_keys) {
            return Err(execution::Error::DeploymentAuthorizationFailure.into());
        }

        Ok(account)
    }

    /// Get the balance of a passed purse referenced by its [`URef`].
    pub fn get_purse_balance(
        &self,
        correlation_id: CorrelationId,
        state_hash: Digest,
        purse_uref: URef,
    ) -> Result<BalanceResult, Error> {
        let tracking_copy = match self.tracking_copy(state_hash)? {
            Some(tracking_copy) => tracking_copy,
            None => return Ok(BalanceResult::RootNotFound),
        };
        let purse_balance_key =
            tracking_copy.get_purse_balance_key(correlation_id, purse_uref.into())?;
        let (balance, proof) =
            tracking_copy.get_purse_balance_with_proof(correlation_id, purse_balance_key)?;
        let proof = Box::new(proof);
        let motes = balance.value();
        Ok(BalanceResult::Success { motes, proof })
    }

    /// Executes a native transfer.
    ///
    /// Native transfers do not involve WASM at all, and also skip executing payment code.
    /// Therefore this is the fastest and cheapest way to transfer tokens from account to account.
    ///
    /// Returns an [`ExecutionResult`] for a successful native transfer.
    #[allow(clippy::too_many_arguments)]
    pub fn transfer(
        &self,
        correlation_id: CorrelationId,
        executor: &Executor,
        protocol_version: ProtocolVersion,
        prestate_hash: Digest,
        blocktime: BlockTime,
        deploy_item: DeployItem,
        proposer: PublicKey,
    ) -> Result<ExecutionResult, Error> {
        let tracking_copy = match self.tracking_copy(prestate_hash) {
            Err(error) => return Ok(ExecutionResult::precondition_failure(error)),
            Ok(None) => return Err(Error::RootNotFound(prestate_hash)),
            Ok(Some(tracking_copy)) => Rc::new(RefCell::new(tracking_copy)),
        };

        let base_key = Key::Account(deploy_item.address);

        let account_hash = match base_key.into_account() {
            Some(account_addr) => account_addr,
            None => {
                return Ok(ExecutionResult::precondition_failure(
                    error::Error::Authorization,
                ));
            }
        };

        let authorization_keys = deploy_item.authorization_keys;

        let account = match self.get_authorized_account(
            correlation_id,
            account_hash,
            &authorization_keys,
            Rc::clone(&tracking_copy),
        ) {
            Ok(account) => account,
            Err(e) => return Ok(ExecutionResult::precondition_failure(e)),
        };

        let proposer_addr = proposer.to_account_hash();
        let proposer_account = match tracking_copy
            .borrow_mut()
            .get_account(correlation_id, proposer_addr)
        {
            Ok(proposer) => proposer,
            Err(error) => return Ok(ExecutionResult::precondition_failure(Error::Exec(error))),
        };

        let system_contract_registry = tracking_copy
            .borrow_mut()
            .get_system_contracts(correlation_id)?;

        let handle_payment_contract_hash = system_contract_registry
            .get(HANDLE_PAYMENT)
            .ok_or_else(|| {
                error!("Missing system handle payment contract hash");
                Error::MissingSystemContractHash(HANDLE_PAYMENT.to_string())
            })?;

        let handle_payment_contract = match tracking_copy
            .borrow_mut()
            .get_contract(correlation_id, *handle_payment_contract_hash)
        {
            Ok(contract) => contract,
            Err(error) => {
                return Ok(ExecutionResult::precondition_failure(error.into()));
            }
        };

        let mut handle_payment_access_rights =
            handle_payment_contract.extract_access_rights(*handle_payment_contract_hash);

        let gas_limit = Gas::new(U512::from(std::u64::MAX));

        let wasmless_transfer_gas_cost = Gas::new(U512::from(
            self.config().system_config().wasmless_transfer_cost(),
        ));

        let wasmless_transfer_motes = match Motes::from_gas(
            wasmless_transfer_gas_cost,
            WASMLESS_TRANSFER_FIXED_GAS_PRICE,
        ) {
            Some(motes) => motes,
            None => {
                return Ok(ExecutionResult::precondition_failure(
                    Error::GasConversionOverflow,
                ))
            }
        };

        let proposer_main_purse_balance_key = {
            let proposer_main_purse = proposer_account.main_purse();

            match tracking_copy
                .borrow_mut()
                .get_purse_balance_key(correlation_id, proposer_main_purse.into())
            {
                Ok(balance_key) => balance_key,
                Err(error) => return Ok(ExecutionResult::precondition_failure(Error::Exec(error))),
            }
        };

        let proposer_purse = proposer_account.main_purse();

        let account_main_purse = account.main_purse();

        let account_main_purse_balance_key = match tracking_copy
            .borrow_mut()
            .get_purse_balance_key(correlation_id, account_main_purse.into())
        {
            Ok(balance_key) => balance_key,
            Err(error) => return Ok(ExecutionResult::precondition_failure(Error::Exec(error))),
        };

        let account_main_purse_balance = match tracking_copy
            .borrow_mut()
            .get_purse_balance(correlation_id, account_main_purse_balance_key)
        {
            Ok(balance_key) => balance_key,
            Err(error) => return Ok(ExecutionResult::precondition_failure(Error::Exec(error))),
        };

        if account_main_purse_balance < wasmless_transfer_motes {
            // We don't have minimum balance to operate and therefore we can't charge for user
            // errors.
            return Ok(ExecutionResult::precondition_failure(
                Error::InsufficientPayment,
            ));
        }

        // Function below creates an ExecutionResult with precomputed effects of "finalize_payment".
        let make_charged_execution_failure = |error| match ExecutionResult::new_payment_code_error(
            error,
            wasmless_transfer_motes,
            account_main_purse_balance,
            wasmless_transfer_gas_cost,
            account_main_purse_balance_key,
            proposer_main_purse_balance_key,
        ) {
            Ok(execution_result) => execution_result,
            Err(error) => ExecutionResult::precondition_failure(error),
        };

        // All wasmless transfer preconditions are met.
        // Any error that occurs in logic below this point would result in a charge for user error.

        let mut runtime_args_builder =
            TransferRuntimeArgsBuilder::new(deploy_item.session.args().clone());

        match runtime_args_builder.transfer_target_mode(correlation_id, Rc::clone(&tracking_copy)) {
            Ok(mode) => match mode {
                TransferTargetMode::Unknown | TransferTargetMode::PurseExists(_) => { /* noop */ }
                TransferTargetMode::CreateAccount(public_key) => {
<<<<<<< HEAD
                    let create_purse_stack = {
                        let system = CallStackElement::session(PublicKey::System.to_account_hash());
                        let mint = CallStackElement::stored_contract(
                            mint_contract.contract_package_hash(),
                            *mint_contract_hash,
                        );
                        let mut stack =
                            RuntimeStack::new(self.config.max_runtime_call_stack_height() as usize);
                        stack.push(system)?;
                        stack.push(mint)?;
                        stack
                    };
=======
                    let create_purse_stack = self.get_new_system_call_stack();
>>>>>>> a7f6a648
                    let (maybe_uref, execution_result): (Option<URef>, ExecutionResult) = executor
                        .call_system_contract(
                            DirectSystemContractCall::CreatePurse,
                            RuntimeArgs::new(), // mint create takes no arguments
                            &account,
                            authorization_keys.clone(),
                            blocktime,
                            deploy_item.deploy_hash,
                            gas_limit,
                            protocol_version,
                            correlation_id,
                            Rc::clone(&tracking_copy),
                            Phase::Session,
                            create_purse_stack,
<<<<<<< HEAD
=======
                            // We're just creating a purse.
                            U512::zero(),
>>>>>>> a7f6a648
                        );
                    match maybe_uref {
                        Some(main_purse) => {
                            let new_account =
                                Account::create(public_key, Default::default(), main_purse);
                            // write new account
                            // Writing a default new `Account` will not exceed write size limit.
                            let _ = tracking_copy.borrow_mut().write(
                                Key::Account(public_key),
                                StoredValue::Account(new_account),
                                self.config.max_stored_value_size(),
                            );
                        }
                        None => {
                            // This case implies that the execution_result is a failure variant as
                            // implemented inside host_exec().
                            let error = execution_result
                                .take_error()
                                .unwrap_or(Error::InsufficientPayment);
                            return Ok(make_charged_execution_failure(error));
                        }
                    }
                }
            },
            Err(error) => return Ok(make_charged_execution_failure(error)),
        }

        let transfer_args =
            match runtime_args_builder.build(&account, correlation_id, Rc::clone(&tracking_copy)) {
                Ok(transfer_args) => transfer_args,
                Err(error) => return Ok(make_charged_execution_failure(error)),
            };

        let payment_uref;

        // Construct a payment code that will put cost of wasmless payment into payment purse
        let payment_result = {
            // Check source purses minimum balance
            let source_uref = transfer_args.source();
            let source_purse_balance = if source_uref != account_main_purse {
                let source_purse_balance_key = match tracking_copy
                    .borrow_mut()
                    .get_purse_balance_key(correlation_id, Key::URef(source_uref))
                {
                    Ok(purse_balance_key) => purse_balance_key,
                    Err(error) => return Ok(make_charged_execution_failure(Error::Exec(error))),
                };

                match tracking_copy
                    .borrow_mut()
                    .get_purse_balance(correlation_id, source_purse_balance_key)
                {
                    Ok(purse_balance) => purse_balance,
                    Err(error) => return Ok(make_charged_execution_failure(Error::Exec(error))),
                }
            } else {
                // If source purse is main purse then we already have the balance.
                account_main_purse_balance
            };

            let transfer_amount_motes = Motes::new(transfer_args.amount());

            match wasmless_transfer_motes.checked_add(transfer_amount_motes) {
                Some(total_amount) if source_purse_balance < total_amount => {
                    // We can't continue if the minimum funds in source purse are lower than the
                    // required cost.
                    return Ok(make_charged_execution_failure(Error::InsufficientPayment));
                }
                None => {
                    // When trying to send too much that could cause an overflow.
                    return Ok(make_charged_execution_failure(Error::InsufficientPayment));
                }
                Some(_) => {}
            }

<<<<<<< HEAD
            let get_payment_purse_stack = {
                let system = CallStackElement::session(PublicKey::System.to_account_hash());
                let handle_payment = CallStackElement::stored_contract(
                    handle_payment_contract.contract_package_hash(),
                    *handle_payment_contract_hash,
                );
                let mut stack =
                    RuntimeStack::new(self.config.max_runtime_call_stack_height() as usize);
                stack.push(system)?;
                stack.push(handle_payment)?;
                stack
            };
=======
            let get_payment_purse_stack = self.get_new_system_call_stack();
>>>>>>> a7f6a648
            let (maybe_payment_uref, get_payment_purse_result): (Option<URef>, ExecutionResult) =
                executor.call_system_contract(
                    DirectSystemContractCall::GetPaymentPurse,
                    RuntimeArgs::default(),
                    &account,
                    authorization_keys.clone(),
                    blocktime,
                    deploy_item.deploy_hash,
                    gas_limit,
                    protocol_version,
                    correlation_id,
                    Rc::clone(&tracking_copy),
                    Phase::Payment,
                    get_payment_purse_stack,
<<<<<<< HEAD
=======
                    // Getting payment purse does not require transfering tokens.
                    U512::zero(),
>>>>>>> a7f6a648
                );

            payment_uref = match maybe_payment_uref {
                Some(payment_uref) => payment_uref,
                None => return Ok(make_charged_execution_failure(Error::InsufficientPayment)),
            };

            if let Some(error) = get_payment_purse_result.take_error() {
                return Ok(make_charged_execution_failure(error));
            }

            // Create a new arguments to transfer cost of wasmless transfer into the payment purse.

            let new_transfer_args = TransferArgs::new(
                transfer_args.to(),
                transfer_args.source(),
                payment_uref,
                wasmless_transfer_motes.value(),
                transfer_args.arg_id(),
            );

            let runtime_args = match RuntimeArgs::try_from(new_transfer_args) {
                Ok(runtime_args) => runtime_args,
                Err(error) => return Ok(make_charged_execution_failure(Error::Exec(error.into()))),
            };

<<<<<<< HEAD
            let transfer_to_payment_purse_stack = {
                let system = CallStackElement::session(PublicKey::System.to_account_hash());
                let mint = CallStackElement::stored_contract(
                    mint_contract.contract_package_hash(),
                    *mint_contract_hash,
                );
                let mut stack =
                    RuntimeStack::new(self.config.max_runtime_call_stack_height() as usize);
                stack.push(system)?;
                stack.push(mint)?;
                stack
            };
=======
            let transfer_to_payment_purse_stack = self.get_new_system_call_stack();
>>>>>>> a7f6a648
            let (actual_result, payment_result): (Option<Result<(), u8>>, ExecutionResult) =
                executor.call_system_contract(
                    DirectSystemContractCall::Transfer,
                    runtime_args,
                    &account,
                    authorization_keys.clone(),
                    blocktime,
                    deploy_item.deploy_hash,
                    gas_limit,
                    protocol_version,
                    correlation_id,
                    Rc::clone(&tracking_copy),
                    Phase::Payment,
                    transfer_to_payment_purse_stack,
<<<<<<< HEAD
=======
                    // We should use only as much as transfer costs.
                    // We're not changing the allowed spending limit since this is a system cost.
                    wasmless_transfer_motes.value(),
>>>>>>> a7f6a648
                );

            if let Some(error) = payment_result.as_error().cloned() {
                return Ok(make_charged_execution_failure(error));
            }

            let transfer_result = match actual_result {
                Some(Ok(())) => Ok(()),
                Some(Err(mint_error)) => match mint::Error::try_from(mint_error) {
                    Ok(mint_error) => Err(ApiError::from(mint_error)),
                    Err(_) => Err(ApiError::Transfer),
                },
                None => Err(ApiError::Transfer),
            };

            if let Err(error) = transfer_result {
                return Ok(make_charged_execution_failure(Error::Exec(
                    ExecError::Revert(error),
                )));
            }

            let payment_purse_balance = {
                let payment_purse_balance_key = match tracking_copy
                    .borrow_mut()
                    .get_purse_balance_key(correlation_id, Key::URef(payment_uref))
                {
                    Ok(payment_purse_balance_key) => payment_purse_balance_key,
                    Err(error) => return Ok(make_charged_execution_failure(Error::Exec(error))),
                };

                match tracking_copy
                    .borrow_mut()
                    .get_purse_balance(correlation_id, payment_purse_balance_key)
                {
                    Ok(payment_purse_balance) => payment_purse_balance,
                    Err(error) => return Ok(make_charged_execution_failure(Error::Exec(error))),
                }
            };

            // Wasmless transfer payment code pre & post conditions:
            // (a) payment purse should be empty before the payment operation
            // (b) after executing payment code it's balance has to be equal to the wasmless gas
            // cost price

            let payment_gas =
                match Gas::from_motes(payment_purse_balance, WASMLESS_TRANSFER_FIXED_GAS_PRICE) {
                    Some(gas) => gas,
                    None => {
                        return Ok(make_charged_execution_failure(Error::GasConversionOverflow))
                    }
                };

            debug_assert_eq!(payment_gas, wasmless_transfer_gas_cost);

            // This assumes the cost incurred is already denominated in gas

            payment_result.with_cost(payment_gas)
        };

        let runtime_args = match RuntimeArgs::try_from(transfer_args) {
            Ok(runtime_args) => runtime_args,
            Err(error) => {
                return Ok(make_charged_execution_failure(
                    ExecError::from(error).into(),
                ))
            }
        };

<<<<<<< HEAD
        let transfer_stack = {
            let deploy_account = CallStackElement::session(deploy_item.address);
            let mint = CallStackElement::stored_contract(
                mint_contract.contract_package_hash(),
                *mint_contract_hash,
            );
            let mut stack = RuntimeStack::new(self.config.max_runtime_call_stack_height() as usize);
            stack.push(deploy_account)?;
            stack.push(mint)?;
            stack
        };
=======
        let transfer_stack = self.get_new_system_call_stack();
>>>>>>> a7f6a648
        let (_, mut session_result): (Option<Result<(), u8>>, ExecutionResult) = executor
            .call_system_contract(
                DirectSystemContractCall::Transfer,
                runtime_args,
                &account,
                authorization_keys.clone(),
                blocktime,
                deploy_item.deploy_hash,
                gas_limit,
                protocol_version,
                correlation_id,
                Rc::clone(&tracking_copy),
                Phase::Session,
                transfer_stack,
<<<<<<< HEAD
=======
                // We limit native transfer to the amount that user signed over as `amount`
                // argument.
                transfer_args.amount(),
>>>>>>> a7f6a648
            );

        // User is already charged fee for wasmless contract, and we need to make sure we will not
        // charge for anything that happens while calling transfer entrypoint.
        session_result = session_result.with_cost(Gas::default());

        let finalize_result = {
            let handle_payment_args = {
                // Gas spent during payment code execution
                let finalize_cost_motes = {
                    // A case where payment_result.cost() is different than wasmless transfer cost
                    // is considered a programming error.
                    debug_assert_eq!(payment_result.cost(), wasmless_transfer_gas_cost);
                    wasmless_transfer_motes
                };

                let account = deploy_item.address;
                let maybe_runtime_args = RuntimeArgs::try_new(|args| {
                    args.insert(handle_payment::ARG_AMOUNT, finalize_cost_motes.value())?;
                    args.insert(handle_payment::ARG_ACCOUNT, account)?;
                    args.insert(handle_payment::ARG_TARGET, proposer_purse)?;
                    Ok(())
                });

                match maybe_runtime_args {
                    Ok(runtime_args) => runtime_args,
                    Err(error) => {
                        let exec_error = ExecError::from(error);
                        return Ok(ExecutionResult::precondition_failure(exec_error.into()));
                    }
                }
            };

            let system_account = Account::new(
                PublicKey::System.to_account_hash(),
                Default::default(),
                URef::new(Default::default(), AccessRights::READ_ADD_WRITE),
                Default::default(),
                Default::default(),
            );

            let tc = tracking_copy.borrow();
            let finalization_tc = Rc::new(RefCell::new(tc.fork()));

<<<<<<< HEAD
            let finalize_payment_stack = {
                let system = CallStackElement::session(PublicKey::System.to_account_hash());
                let handle_payment = CallStackElement::stored_contract(
                    handle_payment_contract.contract_package_hash(),
                    *handle_payment_contract_hash,
                );
                let mut stack =
                    RuntimeStack::new(self.config.max_runtime_call_stack_height() as usize);
                stack.push(system)?;
                stack.push(handle_payment)?;
                stack
            };
            let extra_keys = [Key::from(payment_uref), Key::from(proposer_purse)];
=======
            let finalize_payment_stack = self.get_new_system_call_stack();
            handle_payment_access_rights.extend(&[payment_uref, proposer_purse]);
>>>>>>> a7f6a648

            let (_ret, finalize_result): (Option<()>, ExecutionResult) = executor
                .call_system_contract(
                    DirectSystemContractCall::FinalizePayment,
                    handle_payment_args,
                    &system_account,
                    authorization_keys,
                    blocktime,
                    deploy_item.deploy_hash,
                    gas_limit,
                    protocol_version,
                    correlation_id,
                    finalization_tc,
                    Phase::FinalizePayment,
                    finalize_payment_stack,
<<<<<<< HEAD
=======
                    // Spending limit is cost of wasmless execution.
                    U512::from(self.config().system_config().wasmless_transfer_cost()),
>>>>>>> a7f6a648
                );

            finalize_result
        };

        // Create + persist deploy info.
        {
            let transfers = session_result.transfers();
            let cost = wasmless_transfer_gas_cost.value();
            let deploy_info = DeployInfo::new(
                deploy_item.deploy_hash,
                transfers,
                account.account_hash(),
                account.main_purse(),
                cost,
            );
            // Writing a `DeployInfo` will not exceed write size limit.
            let _ = tracking_copy.borrow_mut().write(
                Key::DeployInfo(deploy_item.deploy_hash),
                StoredValue::DeployInfo(deploy_info),
                self.config.max_stored_value_size(),
            );
        }

        if session_result.is_success() {
            session_result = session_result.with_journal(tracking_copy.borrow().execution_journal())
        }

        let mut execution_result_builder = ExecutionResultBuilder::new();
        execution_result_builder.set_payment_execution_result(payment_result);
        execution_result_builder.set_session_execution_result(session_result);
        execution_result_builder.set_finalize_execution_result(finalize_result);

        let execution_result = execution_result_builder
            .build()
            .expect("ExecutionResultBuilder not initialized properly");

        Ok(execution_result)
    }

    /// Executes a deploy.
    ///
    /// A deploy execution consists of running the payment code, which is expected to deposit funds
    /// into the payment purse, and then running the session code with a specific gas limit. For
    /// running payment code, we lock [`MAX_PAYMENT`] amount of motes from the user as collateral.
    /// If both the payment code and the session code execute successfully, a fraction of the
    /// unspent collateral will be transferred back to the proposer of the deploy, as specified
    /// in the request.
    ///
    /// Returns [`ExecutionResult`], or an error condition.
    #[allow(clippy::too_many_arguments)]
    pub fn deploy(
        &self,
        correlation_id: CorrelationId,
        executor: &Executor,
        protocol_version: ProtocolVersion,
        prestate_hash: Digest,
        blocktime: BlockTime,
        deploy_item: DeployItem,
        proposer: PublicKey,
    ) -> Result<ExecutionResult, Error> {
        // spec: https://casperlabs.atlassian.net/wiki/spaces/EN/pages/123404576/Payment+code+execution+specification

        // Create tracking copy (which functions as a deploy context)
        // validation_spec_2: prestate_hash check
        // do this second; as there is no reason to proceed if the prestate hash is invalid
        let tracking_copy = match self.tracking_copy(prestate_hash) {
            Err(error) => return Ok(ExecutionResult::precondition_failure(error)),
            Ok(None) => return Err(Error::RootNotFound(prestate_hash)),
            Ok(Some(tracking_copy)) => Rc::new(RefCell::new(tracking_copy)),
        };

        // Get addr bytes from `address` (which is actually a Key)
        // validation_spec_3: account validity

        let authorization_keys = deploy_item.authorization_keys;

        // Get account from tracking copy
        // validation_spec_3: account validity
        let account = {
            let account_hash = deploy_item.address;
            match self.get_authorized_account(
                correlation_id,
                account_hash,
                &authorization_keys,
                Rc::clone(&tracking_copy),
            ) {
                Ok(account) => account,
                Err(e) => return Ok(ExecutionResult::precondition_failure(e)),
            }
        };

        let payment = deploy_item.payment;
        let session = deploy_item.session;
        let deploy_hash = deploy_item.deploy_hash;

        let session_args = session.args().clone();

        // Create session code `A` from provided session bytes
        // validation_spec_1: valid wasm bytes
        // we do this upfront as there is no reason to continue if session logic is invalid
        let session_execution_kind = match ExecutionKind::new(
            Rc::clone(&tracking_copy),
            account.named_keys(),
            session,
            correlation_id,
            &protocol_version,
            Phase::Session,
        ) {
            Ok(execution_kind) => execution_kind,
            Err(error) => {
                return Ok(ExecutionResult::precondition_failure(error));
            }
        };

        // Get account main purse balance key
        // validation_spec_5: account main purse minimum balance
        let account_main_purse_balance_key: Key = {
            let account_key = Key::URef(account.main_purse());
            match tracking_copy
                .borrow_mut()
                .get_purse_balance_key(correlation_id, account_key)
            {
                Ok(key) => key,
                Err(error) => {
                    return Ok(ExecutionResult::precondition_failure(error.into()));
                }
            }
        };

        // Get account main purse balance to enforce precondition and in case of forced
        // transfer validation_spec_5: account main purse minimum balance
        let account_main_purse_balance: Motes = match tracking_copy
            .borrow_mut()
            .get_purse_balance(correlation_id, account_main_purse_balance_key)
        {
            Ok(balance) => balance,
            Err(error) => return Ok(ExecutionResult::precondition_failure(error.into())),
        };

        let max_payment_cost = Motes::new(*MAX_PAYMENT);

        // Enforce minimum main purse balance validation
        // validation_spec_5: account main purse minimum balance
        if account_main_purse_balance < max_payment_cost {
            return Ok(ExecutionResult::precondition_failure(
                Error::InsufficientPayment,
            ));
        }

        // Finalization is executed by system account (currently genesis account)
        // payment_code_spec_5: system executes finalization
        let system_account = Account::new(
            PublicKey::System.to_account_hash(),
            Default::default(),
            URef::new(Default::default(), AccessRights::READ_ADD_WRITE),
            Default::default(),
            Default::default(),
        );

        // [`ExecutionResultBuilder`] handles merging of multiple execution results
        let mut execution_result_builder = execution_result::ExecutionResultBuilder::new();

        // Execute provided payment code
        let payment_result = {
            // payment_code_spec_1: init pay environment w/ gas limit == (max_payment_cost /
            // gas_price)
            let payment_gas_limit = match Gas::from_motes(max_payment_cost, deploy_item.gas_price) {
                Some(gas) => gas,
                None => {
                    return Ok(ExecutionResult::precondition_failure(
                        Error::GasConversionOverflow,
                    ))
                }
            };

            // Create payment code module from bytes
            // validation_spec_1: valid wasm bytes
            let phase = Phase::Payment;

<<<<<<< HEAD
            let payment_stack = RuntimeStack::from_call_stack_elements(
                payment_metadata.initial_call_stack()?,
                self.config.max_runtime_call_stack_height() as usize,
            )?;
=======
            let payment_stack = RuntimeStack::from_account_hash(
                deploy_item.address,
                self.config.max_runtime_call_stack_height() as usize,
            );
>>>>>>> a7f6a648

            // payment_code_spec_2: execute payment code
            let payment_access_rights = account.extract_access_rights();

            let mut payment_named_keys = account.named_keys().clone();

            let payment_args = payment.args().clone();

            if payment.is_standard_payment(phase) {
                // Todo potentially could be moved to Executor::Exec
                executor.exec_standard_payment(
                    payment_args,
                    Key::Account(account.account_hash()),
                    &account,
                    &mut payment_named_keys,
                    payment_access_rights,
                    authorization_keys.clone(),
                    blocktime,
                    deploy_hash,
                    payment_gas_limit,
                    protocol_version,
                    correlation_id,
                    Rc::clone(&tracking_copy),
                    phase,
                    payment_stack,
                )
            } else {
                let payment_execution_kind = match ExecutionKind::new(
                    Rc::clone(&tracking_copy),
                    account.named_keys(),
                    payment,
                    correlation_id,
                    &protocol_version,
                    phase,
                ) {
                    Ok(execution_kind) => execution_kind,
                    Err(error) => {
                        return Ok(ExecutionResult::precondition_failure(error));
                    }
                };
                executor.exec(
                    payment_execution_kind,
                    payment_args,
                    &account,
                    &mut payment_named_keys,
                    payment_access_rights,
                    authorization_keys.clone(),
                    blocktime,
                    deploy_hash,
                    payment_gas_limit,
                    protocol_version,
                    correlation_id,
                    Rc::clone(&tracking_copy),
                    phase,
<<<<<<< HEAD
                    &payment_package,
=======
>>>>>>> a7f6a648
                    payment_stack,
                )
            }
        };

        debug!("Payment result: {:?}", payment_result);

        let payment_result_cost = payment_result.cost();
        // payment_code_spec_3: fork based upon payment purse balance and cost of
        // payment code execution

        // Get handle payment system contract details
        // payment_code_spec_6: system contract validity
        let system_contract_registry = tracking_copy
            .borrow_mut()
            .get_system_contracts(correlation_id)?;

        let handle_payment_contract_hash = system_contract_registry
            .get(HANDLE_PAYMENT)
            .ok_or_else(|| {
                error!("Missing system handle payment contract hash");
                Error::MissingSystemContractHash(HANDLE_PAYMENT.to_string())
            })?;

        let handle_payment_contract = match tracking_copy
            .borrow_mut()
            .get_contract(correlation_id, *handle_payment_contract_hash)
        {
            Ok(contract) => contract,
            Err(error) => {
                return Ok(ExecutionResult::precondition_failure(error.into()));
            }
        };

        // Get payment purse Key from handle payment contract
        // payment_code_spec_6: system contract validity
        let payment_purse_key: Key = match handle_payment_contract
            .named_keys()
            .get(handle_payment::PAYMENT_PURSE_KEY)
        {
            Some(key) => *key,
            None => return Ok(ExecutionResult::precondition_failure(Error::Deploy)),
        };
        let purse_balance_key = match tracking_copy
            .borrow_mut()
            .get_purse_balance_key(correlation_id, payment_purse_key)
        {
            Ok(key) => key,
            Err(error) => {
                return Ok(ExecutionResult::precondition_failure(error.into()));
            }
        };
        let payment_purse_balance: Motes = {
            match tracking_copy
                .borrow_mut()
                .get_purse_balance(correlation_id, purse_balance_key)
            {
                Ok(balance) => balance,
                Err(error) => {
                    return Ok(ExecutionResult::precondition_failure(error.into()));
                }
            }
        };

        // the proposer of the block this deploy is in receives the gas from this deploy execution
        let proposer_purse = {
            let proposer_account: Account = match tracking_copy
                .borrow_mut()
                .get_account(correlation_id, AccountHash::from(&proposer))
            {
                Ok(account) => account,
                Err(error) => {
                    return Ok(ExecutionResult::precondition_failure(error.into()));
                }
            };
            proposer_account.main_purse()
        };

        let proposer_main_purse_balance_key = {
            // Get reward purse Key from handle payment contract
            // payment_code_spec_6: system contract validity
            match tracking_copy
                .borrow_mut()
                .get_purse_balance_key(correlation_id, proposer_purse.into())
            {
                Ok(key) => key,
                Err(error) => {
                    return Ok(ExecutionResult::precondition_failure(error.into()));
                }
            }
        };

        if let Some(forced_transfer) =
            payment_result.check_forced_transfer(payment_purse_balance, deploy_item.gas_price)
        {
            // Get rewards purse balance key
            // payment_code_spec_6: system contract validity
            let error = match forced_transfer {
                ForcedTransferResult::InsufficientPayment => Error::InsufficientPayment,
                ForcedTransferResult::GasConversionOverflow => Error::GasConversionOverflow,
                ForcedTransferResult::PaymentFailure => payment_result
                    .take_error()
                    .unwrap_or(Error::InsufficientPayment),
            };

            let gas_cost = match Gas::from_motes(max_payment_cost, deploy_item.gas_price) {
                Some(gas) => gas,
                None => {
                    return Ok(ExecutionResult::precondition_failure(
                        Error::GasConversionOverflow,
                    ))
                }
            };

            match ExecutionResult::new_payment_code_error(
                error,
                max_payment_cost,
                account_main_purse_balance,
                gas_cost,
                account_main_purse_balance_key,
                proposer_main_purse_balance_key,
            ) {
                Ok(execution_result) => return Ok(execution_result),
                Err(error) => return Ok(ExecutionResult::precondition_failure(error)),
            }
        };

        // Transfer the contents of the rewards purse to block proposer
        execution_result_builder.set_payment_execution_result(payment_result);

        // Begin session logic handling
        let post_payment_tracking_copy = tracking_copy.borrow();
        let session_tracking_copy = Rc::new(RefCell::new(post_payment_tracking_copy.fork()));

<<<<<<< HEAD
        let session_stack = RuntimeStack::from_call_stack_elements(
            session_metadata.initial_call_stack()?,
            self.config.max_runtime_call_stack_height() as usize,
        )?;
=======
        let session_stack = RuntimeStack::from_account_hash(
            deploy_item.address,
            self.config.max_runtime_call_stack_height() as usize,
        );

        let session_access_rights = account.extract_access_rights();
>>>>>>> a7f6a648

        let mut session_named_keys = account.named_keys().clone();

        let mut session_result = {
            // payment_code_spec_3_b_i: if (balance of handle payment pay purse) >= (gas spent
            // during payment code execution) * gas_price, yes session
            // session_code_spec_1: gas limit = ((balance of handle payment payment purse) /
            // gas_price)
            // - (gas spent during payment execution)
            let session_gas_limit: Gas =
                match Gas::from_motes(payment_purse_balance, deploy_item.gas_price)
                    .and_then(|gas| gas.checked_sub(payment_result_cost))
                {
                    Some(gas) => gas,
                    None => {
                        return Ok(ExecutionResult::precondition_failure(
                            Error::GasConversionOverflow,
                        ))
                    }
                };

            executor.exec(
                session_execution_kind,
                session_args,
                &account,
                &mut session_named_keys,
                session_access_rights,
                authorization_keys.clone(),
                blocktime,
                deploy_hash,
                session_gas_limit,
                protocol_version,
                correlation_id,
                Rc::clone(&session_tracking_copy),
                Phase::Session,
<<<<<<< HEAD
                &session_package,
=======
>>>>>>> a7f6a648
                session_stack,
            )
        };
        debug!("Session result: {:?}", session_result);

        // Create + persist deploy info.
        {
            let transfers = session_result.transfers();
            let cost = payment_result_cost.value() + session_result.cost().value();
            let deploy_info = DeployInfo::new(
                deploy_hash,
                transfers,
                account.account_hash(),
                account.main_purse(),
                cost,
            );
            // Writing a `DeployInfo` will not exceed write size limit.
            let _ = session_tracking_copy.borrow_mut().write(
                Key::DeployInfo(deploy_hash),
                StoredValue::DeployInfo(deploy_info),
                self.config.max_stored_value_size(),
            );
        }

        // Session execution was zero cost.
        // Check if the payment purse can cover the minimum floor for session execution.
        if session_result.cost().is_zero() && payment_purse_balance < max_payment_cost {
            // When session code structure is valid but still has 0 cost we should propagate the
            // error.
            let error = session_result
                .as_error()
                .cloned()
                .unwrap_or(Error::InsufficientPayment);

            match ExecutionResult::new_payment_code_error(
                error,
                max_payment_cost,
                account_main_purse_balance,
                session_result.cost(),
                account_main_purse_balance_key,
                proposer_main_purse_balance_key,
            ) {
                Ok(execution_result) => return Ok(execution_result),
                Err(error) => return Ok(ExecutionResult::precondition_failure(error)),
            }
        }

        let post_session_rc = if session_result.is_failure() {
            // If session code fails we do not include its effects,
            // so we start again from the post-payment state.
            Rc::new(RefCell::new(post_payment_tracking_copy.fork()))
        } else {
            session_result =
                session_result.with_journal(session_tracking_copy.borrow().execution_journal());
            session_tracking_copy
        };

        // NOTE: session_code_spec_3: (do not include session execution effects in
        // results) is enforced in execution_result_builder.build()
        execution_result_builder.set_session_execution_result(session_result);

        // payment_code_spec_5: run finalize process
        let finalize_result: ExecutionResult = {
            let post_session_tc = post_session_rc.borrow();
            let finalization_tc = Rc::new(RefCell::new(post_session_tc.fork()));

            let handle_payment_args = {
                //((gas spent during payment code execution) + (gas spent during session code execution)) * gas_price
                let finalize_cost_motes = match Motes::from_gas(
                    execution_result_builder.total_cost(),
                    deploy_item.gas_price,
                ) {
                    Some(motes) => motes,
                    None => {
                        return Ok(ExecutionResult::precondition_failure(
                            Error::GasConversionOverflow,
                        ))
                    }
                };

                let maybe_runtime_args = RuntimeArgs::try_new(|args| {
                    args.insert(handle_payment::ARG_AMOUNT, finalize_cost_motes.value())?;
                    args.insert(handle_payment::ARG_ACCOUNT, account.account_hash())?;
                    args.insert(handle_payment::ARG_TARGET, proposer_purse)?;
                    Ok(())
                });
                match maybe_runtime_args {
                    Ok(runtime_args) => runtime_args,
                    Err(error) => {
                        let exec_error = ExecError::from(error);
                        return Ok(ExecutionResult::precondition_failure(exec_error.into()));
                    }
                }
            };

            // The Handle Payment keys may have changed because of effects during payment and/or
            // session, so we need to look them up again from the tracking copy
            let system_contract_registry = finalization_tc
                .borrow_mut()
                .get_system_contracts(correlation_id)?;

            let handle_payment_contract_hash = system_contract_registry
                .get(HANDLE_PAYMENT)
                .ok_or_else(|| {
                    error!("Missing system handle payment contract hash");
                    Error::MissingSystemContractHash(HANDLE_PAYMENT.to_string())
                })?;

            let handle_payment_contract = match finalization_tc
                .borrow_mut()
                .get_contract(correlation_id, *handle_payment_contract_hash)
            {
                Ok(info) => info,
                Err(error) => return Ok(ExecutionResult::precondition_failure(error.into())),
            };

            let mut handle_payment_access_rights =
                handle_payment_contract.extract_access_rights(*handle_payment_contract_hash);
            handle_payment_access_rights.extend(&[
                payment_purse_key
                    .into_uref()
                    .ok_or(Error::InvalidKeyVariant)?,
                proposer_purse,
            ]);

            let gas_limit = Gas::new(U512::MAX);

            let handle_payment_stack = self.get_new_system_call_stack();

<<<<<<< HEAD
            let handle_payment_stack = {
                let deploy_account = CallStackElement::session(deploy_item.address);
                let handle_payment = CallStackElement::stored_contract(
                    handle_payment_contract.contract_package_hash(),
                    *handle_payment_contract_hash,
                );
                let mut stack =
                    RuntimeStack::new(self.config.max_runtime_call_stack_height() as usize);
                stack.push(deploy_account)?;
                stack.push(handle_payment)?;
                stack
            };
            let extra_keys = [
                payment_purse_key,
                purse_balance_key,
                Key::from(proposer_purse),
            ];
=======
>>>>>>> a7f6a648
            let (_ret, finalize_result): (Option<()>, ExecutionResult) = executor
                .call_system_contract(
                    DirectSystemContractCall::FinalizePayment,
                    handle_payment_args,
                    &system_account,
                    authorization_keys,
                    blocktime,
                    deploy_hash,
                    gas_limit,
                    protocol_version,
                    correlation_id,
                    finalization_tc,
                    Phase::FinalizePayment,
                    handle_payment_stack,
<<<<<<< HEAD
=======
                    U512::zero(),
>>>>>>> a7f6a648
                );

            finalize_result
        };

        execution_result_builder.set_finalize_execution_result(finalize_result);

        // We panic here to indicate that the builder was not used properly.
        let ret = execution_result_builder
            .build()
            .expect("ExecutionResultBuilder not initialized properly");

        // NOTE: payment_code_spec_5_a is enforced in execution_result_builder.build()
        // payment_code_spec_6: return properly combined set of transforms and
        // appropriate error
        Ok(ret)
    }

    /// Apply effects of the execution.
    ///
    /// This is also referred to as "committing" the effects into the global state. This method has
    /// to be run after an execution has been made to persists the effects of it.
    ///
    /// Returns new state root hash.
    pub fn apply_effect(
        &self,
        correlation_id: CorrelationId,
        pre_state_hash: Digest,
        effects: AdditiveMap<Key, Transform>,
    ) -> Result<Digest, Error> {
        self.state
            .commit(correlation_id, pre_state_hash, effects)
            .map_err(|err| Error::Exec(err.into()))
    }

    /// Gets a trie (or chunk) object for given state root hash.
    pub fn get_trie(
        &self,
        correlation_id: CorrelationId,
        trie_or_chunk_id: TrieOrChunkId,
    ) -> Result<Option<TrieOrChunk>, Error>
    where
        Error: From<S::Error>,
    {
        Ok(self.state.get_trie(correlation_id, trie_or_chunk_id)?)
    }

    /// Gets a trie object for given state root hash.
    pub fn get_trie_full(
        &self,
        correlation_id: CorrelationId,
        trie_key: Digest,
    ) -> Result<Option<Bytes>, Error>
    where
        Error: From<S::Error>,
    {
        Ok(self.state.get_trie_full(correlation_id, &trie_key)?)
    }

    /// Puts a trie and finds missing descendant trie keys.
    pub fn put_trie_and_find_missing_descendant_trie_keys(
        &self,
        correlation_id: CorrelationId,
        trie_bytes: &[u8],
    ) -> Result<Vec<Digest>, Error>
    where
        Error: From<S::Error>,
    {
        let inserted_trie_key = self.state.put_trie(correlation_id, trie_bytes)?;
        let missing_descendant_trie_keys = self
            .state
            .missing_trie_keys(correlation_id, vec![inserted_trie_key])?;
        Ok(missing_descendant_trie_keys)
    }

    /// Performs a lookup for a list of missing root hashes.
    pub fn missing_trie_keys(
        &self,
        correlation_id: CorrelationId,
        trie_keys: Vec<Digest>,
    ) -> Result<Vec<Digest>, Error>
    where
        Error: From<S::Error>,
    {
        self.state
            .missing_trie_keys(correlation_id, trie_keys)
            .map_err(Error::from)
    }

    /// Obtains validator weights for given era.
    ///
    /// This skips execution of auction's `get_era_validator` entry point logic to avoid creating an
    /// executor instance, and going through the execution flow. It follows the same process but
    /// uses queries rather than execution to get the snapshot.
    pub fn get_era_validators(
        &self,
        correlation_id: CorrelationId,
        system_contract_registry: Option<SystemContractRegistry>,
        get_era_validators_request: GetEraValidatorsRequest,
    ) -> Result<EraValidators, GetEraValidatorsError> {
        let state_root_hash = get_era_validators_request.state_hash();

        let system_contract_registry = match system_contract_registry {
            Some(system_contract_registry) => system_contract_registry,
            None => match self.get_system_contract_registry(correlation_id, state_root_hash) {
                Ok(system_contract_registry) => system_contract_registry,
                Err(error) => {
                    error!(%state_root_hash, %error, "unable to get era validators");
                    return Err(error.into());
                }
            },
        };

        let auction_hash = system_contract_registry
            .get(AUCTION)
            .copied()
            .ok_or_else(|| Error::MissingSystemContractHash(AUCTION.to_string()))?;

        let query_request = QueryRequest::new(
            state_root_hash,
            auction_hash.into(),
            vec![SEIGNIORAGE_RECIPIENTS_SNAPSHOT_KEY.to_string()],
        );

        let snapshot = match self.run_query(correlation_id, query_request)? {
            QueryResult::RootNotFound => return Err(GetEraValidatorsError::RootNotFound),
            QueryResult::ValueNotFound(error) => {
                error!(%error, "unexpected query failure; value not found");
                return Err(GetEraValidatorsError::EraValidatorsMissing);
            }
            QueryResult::CircularReference(error) => {
                error!(%error, "unexpected query failure; circular reference");
                return Err(GetEraValidatorsError::UnexpectedQueryFailure);
            }
            QueryResult::DepthLimit { depth } => {
                error!(%depth, "unexpected query failure; depth limit exceeded");
                return Err(GetEraValidatorsError::UnexpectedQueryFailure);
            }
            QueryResult::Success { value, proofs: _ } => {
                let cl_value = match value.as_cl_value() {
                    Some(snapshot_cl_value) => snapshot_cl_value.clone(),
                    None => {
                        error!("unexpected query failure; seigniorage recipients snapshot is not a CLValue");
                        return Err(GetEraValidatorsError::UnexpectedQueryFailure);
                    }
                };

<<<<<<< HEAD
        let get_era_validators_stack = {
            let system = CallStackElement::session(PublicKey::System.to_account_hash());
            let auction = CallStackElement::stored_contract(
                auction_contract.contract_package_hash(),
                *auction_contract_hash,
            );
            let mut stack = RuntimeStack::new(self.config.max_runtime_call_stack_height() as usize);
            stack.push(system)?;
            stack.push(auction)?;
            stack
        };
        let (era_validators, execution_result): (Option<EraValidators>, ExecutionResult) = executor
            .exec_system_contract(
                DirectSystemContractCall::GetEraValidators,
                system_module,
                RuntimeArgs::new(),
                &mut named_keys,
                Default::default(),
                base_key,
                &virtual_system_account,
                authorization_keys,
                blocktime,
                deploy_hash,
                gas_limit,
                protocol_version,
                correlation_id,
                Rc::clone(&tracking_copy),
                Phase::Session,
                get_era_validators_stack,
            );
=======
                cl_value.into_t().map_err(|cl_value_error| {
                    error!(%cl_value_error, "unexpected query failure; unable to parse seigniorage recipients");
                    GetEraValidatorsError::CLValue
                })?
            }
        };
>>>>>>> a7f6a648

        let era_validators_result = auction::era_validators_from_snapshot(snapshot);
        Ok(era_validators_result)
    }

    /// Gets current bids from the auction system.
    pub fn get_bids(
        &self,
        correlation_id: CorrelationId,
        get_bids_request: GetBidsRequest,
    ) -> Result<GetBidsResult, Error> {
        let tracking_copy = match self.tracking_copy(get_bids_request.state_hash())? {
            Some(tracking_copy) => Rc::new(RefCell::new(tracking_copy)),
            None => return Ok(GetBidsResult::RootNotFound),
        };

        let mut tracking_copy = tracking_copy.borrow_mut();

        let bid_keys = tracking_copy
            .get_keys(correlation_id, &KeyTag::Bid)
            .map_err(|err| Error::Exec(err.into()))?;

        let mut bids = BTreeMap::new();

        for key in bid_keys.iter() {
            if let Some(StoredValue::Bid(bid)) =
                tracking_copy.get(correlation_id, key).map_err(Into::into)?
            {
                bids.insert(bid.validator_public_key().clone(), *bid);
            };
        }

        Ok(GetBidsResult::Success { bids })
    }

    /// Executes a step request.
    pub fn commit_step(
        &self,
        correlation_id: CorrelationId,
        step_request: StepRequest,
    ) -> Result<StepSuccess, StepError> {
        let tracking_copy = match self.tracking_copy(step_request.pre_state_hash) {
            Err(error) => return Err(StepError::TrackingCopyError(error)),
            Ok(None) => return Err(StepError::RootNotFound(step_request.pre_state_hash)),
            Ok(Some(tracking_copy)) => Rc::new(RefCell::new(tracking_copy)),
        };

        let executor = Executor::new(*self.config());

        let system_account_addr = PublicKey::System.to_account_hash();

        let virtual_system_account = {
            let named_keys = NamedKeys::new();
            let purse = URef::new(Default::default(), AccessRights::READ_ADD_WRITE);
            Account::create(system_account_addr, named_keys, purse)
        };
        let authorization_keys = {
            let mut ret = BTreeSet::new();
            ret.insert(system_account_addr);
            ret
        };

        let gas_limit = Gas::new(U512::from(std::u64::MAX));
        let deploy_hash = {
            // seeds address generator w/ era_end_timestamp_millis
            let mut bytes = step_request.era_end_timestamp_millis.into_bytes()?;
            bytes.append(&mut step_request.next_era_id.into_bytes()?);
            DeployHash::new(Digest::hash(&bytes).value())
        };

        let reward_factors = match step_request.reward_factors() {
            Ok(reward_factors) => reward_factors,
            Err(error) => {
                error!(
                    "failed to deserialize reward factors: {}",
                    error.to_string()
                );
                return Err(StepError::BytesRepr(error));
            }
        };

        let reward_args = RuntimeArgs::try_new(|args| {
            args.insert(ARG_REWARD_FACTORS, reward_factors)?;
            Ok(())
        })?;

<<<<<<< HEAD
        let distribute_rewards_stack = {
            let system = CallStackElement::session(PublicKey::System.to_account_hash());
            let auction = CallStackElement::stored_contract(
                auction_contract.contract_package_hash(),
                *auction_contract_hash,
            );
            let mut stack = RuntimeStack::new(self.config.max_runtime_call_stack_height() as usize);
            stack.push(system)?;
            stack.push(auction)?;
            stack
        };
        let (_, execution_result): (Option<()>, ExecutionResult) = executor.exec_system_contract(
=======
        let distribute_rewards_stack = self.get_new_system_call_stack();
        let (_, execution_result): (Option<()>, ExecutionResult) = executor.call_system_contract(
>>>>>>> a7f6a648
            DirectSystemContractCall::DistributeRewards,
            reward_args,
            &virtual_system_account,
            authorization_keys.clone(),
            BlockTime::default(),
            deploy_hash,
            gas_limit,
            step_request.protocol_version,
            correlation_id,
            Rc::clone(&tracking_copy),
            Phase::Session,
            distribute_rewards_stack,
<<<<<<< HEAD
=======
            // There should be no tokens transferred during rewards distribution.
            U512::zero(),
>>>>>>> a7f6a648
        );

        if let Some(exec_error) = execution_result.take_error() {
            return Err(StepError::DistributeError(exec_error));
        }

        let slashed_validators: Vec<PublicKey> = step_request.slashed_validators();

        if !slashed_validators.is_empty() {
            let slash_args = {
                let mut runtime_args = RuntimeArgs::new();
                runtime_args
                    .insert(ARG_VALIDATOR_PUBLIC_KEYS, slashed_validators)
                    .map_err(|e| Error::Exec(e.into()))?;
                runtime_args
            };

<<<<<<< HEAD
            let slash_stack = {
                let system = CallStackElement::session(PublicKey::System.to_account_hash());
                let auction = CallStackElement::stored_contract(
                    auction_contract.contract_package_hash(),
                    *auction_contract_hash,
                );
                let mut stack =
                    RuntimeStack::new(self.config.max_runtime_call_stack_height() as usize);
                stack.push(system)?;
                stack.push(auction)?;
                stack
            };
=======
            let slash_stack = self.get_new_system_call_stack();
>>>>>>> a7f6a648
            let (_, execution_result): (Option<()>, ExecutionResult) = executor
                .call_system_contract(
                    DirectSystemContractCall::Slash,
                    slash_args,
                    &virtual_system_account,
                    authorization_keys.clone(),
                    BlockTime::default(),
                    deploy_hash,
                    gas_limit,
                    step_request.protocol_version,
                    correlation_id,
                    Rc::clone(&tracking_copy),
                    Phase::Session,
                    slash_stack,
<<<<<<< HEAD
=======
                    // No transfer should occur when slashing.
                    U512::zero(),
>>>>>>> a7f6a648
                );

            if let Some(exec_error) = execution_result.take_error() {
                return Err(StepError::SlashingError(exec_error));
            }
        }

        let run_auction_args = RuntimeArgs::try_new(|args| {
            args.insert(
                ARG_ERA_END_TIMESTAMP_MILLIS,
                step_request.era_end_timestamp_millis,
            )?;
            args.insert(
                ARG_EVICTED_VALIDATORS,
                step_request
                    .evict_items
                    .iter()
                    .map(|item| item.validator_id.clone())
                    .collect::<Vec<PublicKey>>(),
            )?;
            Ok(())
        })?;

<<<<<<< HEAD
        let run_auction_stack = {
            let system = CallStackElement::session(PublicKey::System.to_account_hash());
            let auction = CallStackElement::stored_contract(
                auction_contract.contract_package_hash(),
                *auction_contract_hash,
            );
            let mut stack = RuntimeStack::new(self.config.max_runtime_call_stack_height() as usize);
            stack.push(system)?;
            stack.push(auction)?;
            stack
        };
        let (_, execution_result): (Option<()>, ExecutionResult) = executor.exec_system_contract(
=======
        let run_auction_stack = self.get_new_system_call_stack();
        let (_, execution_result): (Option<()>, ExecutionResult) = executor.call_system_contract(
>>>>>>> a7f6a648
            DirectSystemContractCall::RunAuction,
            run_auction_args,
            &virtual_system_account,
            authorization_keys,
            BlockTime::default(),
            deploy_hash,
            gas_limit,
            step_request.protocol_version,
            correlation_id,
            Rc::clone(&tracking_copy),
            Phase::Session,
            run_auction_stack,
<<<<<<< HEAD
=======
            // RunAuction should not consume tokens.
            U512::zero(),
>>>>>>> a7f6a648
        );

        if let Some(exec_error) = execution_result.take_error() {
            return Err(StepError::AuctionError(exec_error));
        }

        let execution_effect = tracking_copy.borrow().effect();
        let execution_journal = tracking_copy.borrow().execution_journal();

        // commit
        let post_state_hash = self
            .state
            .commit(
                correlation_id,
                step_request.pre_state_hash,
                execution_effect.transforms,
            )
            .map_err(Into::into)?;

        Ok(StepSuccess {
            post_state_hash,
            execution_journal,
        })
    }

    /// Gets the balance of a given public key.
    pub fn get_balance(
        &self,
        correlation_id: CorrelationId,
        state_hash: Digest,
        public_key: PublicKey,
    ) -> Result<BalanceResult, Error> {
        // Look up the account, get the main purse, and then do the existing balance check
        let tracking_copy = match self.tracking_copy(state_hash) {
            Ok(Some(tracking_copy)) => Rc::new(RefCell::new(tracking_copy)),
            Ok(None) => return Ok(BalanceResult::RootNotFound),
            Err(error) => return Err(error),
        };

        let account_addr = public_key.to_account_hash();

        let account = match tracking_copy
            .borrow_mut()
            .get_account(correlation_id, account_addr)
        {
            Ok(account) => account,
            Err(error) => return Err(error.into()),
        };

        let main_purse_balance_key = {
            let main_purse = account.main_purse();
            match tracking_copy
                .borrow()
                .get_purse_balance_key(correlation_id, main_purse.into())
            {
                Ok(balance_key) => balance_key,
                Err(error) => return Err(error.into()),
            }
        };

        let (account_balance, proof) = match tracking_copy
            .borrow()
            .get_purse_balance_with_proof(correlation_id, main_purse_balance_key)
        {
            Ok((balance, proof)) => (balance, proof),
            Err(error) => return Err(error.into()),
        };

        let proof = Box::new(proof);
        let motes = account_balance.value();
        Ok(BalanceResult::Success { motes, proof })
    }

    /// Obtains an instance of a system contract registry for a given state root hash.
    pub fn get_system_contract_registry(
        &self,
        correlation_id: CorrelationId,
        state_root_hash: Digest,
    ) -> Result<SystemContractRegistry, Error> {
        let tracking_copy = match self.tracking_copy(state_root_hash)? {
            None => return Err(Error::RootNotFound(state_root_hash)),
            Some(tracking_copy) => Rc::new(RefCell::new(tracking_copy)),
        };
        let result = tracking_copy
            .borrow_mut()
            .get_system_contracts(correlation_id)
            .map_err(|error| {
                error!(%error, "Failed to retrieve system contract registry");
                Error::MissingSystemContractRegistry
            });
        result
    }

    /// Returns mint system contract hash.
    pub fn get_system_mint_hash(
        &self,
        correlation_id: CorrelationId,
        state_hash: Digest,
    ) -> Result<ContractHash, Error> {
        let registry = self.get_system_contract_registry(correlation_id, state_hash)?;
        let mint_hash = registry.get(MINT).ok_or_else(|| {
            error!("Missing system mint contract hash");
            Error::MissingSystemContractHash(MINT.to_string())
        })?;
        Ok(*mint_hash)
    }

    /// Returns auction system contract hash.
    pub fn get_system_auction_hash(
        &self,
        correlation_id: CorrelationId,
        state_hash: Digest,
    ) -> Result<ContractHash, Error> {
        let registry = self.get_system_contract_registry(correlation_id, state_hash)?;
        let auction_hash = registry.get(AUCTION).ok_or_else(|| {
            error!("Missing system auction contract hash");
            Error::MissingSystemContractHash(AUCTION.to_string())
        })?;
        Ok(*auction_hash)
    }

    /// Returns handle payment system contract hash.
    pub fn get_handle_payment_hash(
        &self,
        correlation_id: CorrelationId,
        state_hash: Digest,
    ) -> Result<ContractHash, Error> {
        let registry = self.get_system_contract_registry(correlation_id, state_hash)?;
        let handle_payment = registry.get(HANDLE_PAYMENT).ok_or_else(|| {
            error!("Missing system handle payment contract hash");
            Error::MissingSystemContractHash(HANDLE_PAYMENT.to_string())
        })?;
        Ok(*handle_payment)
    }

    /// Returns standard payment system contract hash.
    pub fn get_standard_payment_hash(
        &self,
        correlation_id: CorrelationId,
        state_hash: Digest,
    ) -> Result<ContractHash, Error> {
        let registry = self.get_system_contract_registry(correlation_id, state_hash)?;
        let standard_payment = registry.get(STANDARD_PAYMENT).ok_or_else(|| {
            error!("Missing system standard payment contract hash");
            Error::MissingSystemContractHash(STANDARD_PAYMENT.to_string())
        })?;
        Ok(*standard_payment)
    }

    fn get_new_system_call_stack(&self) -> RuntimeStack {
        let max_height = self.config.max_runtime_call_stack_height() as usize;
        RuntimeStack::new_system_call_stack(max_height)
    }
}<|MERGE_RESOLUTION|>--- conflicted
+++ resolved
@@ -34,15 +34,6 @@
 use casper_hashing::Digest;
 use casper_types::{
     account::{Account, AccountHash},
-<<<<<<< HEAD
-    bytesrepr::{Bytes, ToBytes},
-    contracts::NamedKeys,
-    system::{
-        auction::{
-            EraValidators, UnbondingPurse, ARG_ERA_END_TIMESTAMP_MILLIS, ARG_EVICTED_VALIDATORS,
-            ARG_REWARD_FACTORS, ARG_VALIDATOR_PUBLIC_KEYS, AUCTION_DELAY_KEY, ERA_ID_KEY,
-            LOCKED_FUNDS_PERIOD_KEY, UNBONDING_DELAY_KEY, VALIDATOR_SLOTS_KEY,
-=======
     bytesrepr::{ToBytes, U8_SERIALIZED_LENGTH},
     contracts::NamedKeys,
     system::{
@@ -51,20 +42,13 @@
             ARG_REWARD_FACTORS, ARG_VALIDATOR_PUBLIC_KEYS, AUCTION_DELAY_KEY,
             LOCKED_FUNDS_PERIOD_KEY, SEIGNIORAGE_RECIPIENTS_SNAPSHOT_KEY, UNBONDING_DELAY_KEY,
             VALIDATOR_SLOTS_KEY,
->>>>>>> a7f6a648
         },
         handle_payment,
         mint::{self, ROUND_SEIGNIORAGE_RATE_KEY},
         AUCTION, HANDLE_PAYMENT, MINT, STANDARD_PAYMENT,
     },
-<<<<<<< HEAD
-    AccessRights, ApiError, BlockTime, CLValue, Contract, ContractHash, DeployHash, DeployInfo,
-    EraId, Gas, Key, KeyTag, Motes, Phase, ProtocolVersion, PublicKey, RuntimeArgs, StoredValue,
-    URef, U512,
-=======
     AccessRights, ApiError, BlockTime, CLValue, ContractHash, DeployHash, DeployInfo, Gas, Key,
     KeyTag, Motes, Phase, ProtocolVersion, PublicKey, RuntimeArgs, StoredValue, URef, U512,
->>>>>>> a7f6a648
 };
 
 pub use self::{
@@ -90,13 +74,8 @@
 use crate::{
     core::{
         engine_state::{
-<<<<<<< HEAD
-            executable_deploy_item::DeployKind,
-            execution_result::{ExecutionResultBuilder, ExecutionResults},
-=======
             executable_deploy_item::ExecutionKind,
             execution_result::ExecutionResultBuilder,
->>>>>>> a7f6a648
             genesis::GenesisInstaller,
             upgrade::{ProtocolUpgradeError, SystemUpgrader},
         },
@@ -337,7 +316,6 @@
             Error::MissingSystemContractHash(HANDLE_PAYMENT.to_string())
         })?;
 
-<<<<<<< HEAD
         // Write the chainspec registry to global state
         let cl_value_chainspec_registry =
             CLValue::from_t(upgrade_config.chainspec_registry().clone())
@@ -348,15 +326,6 @@
             StoredValue::CLValue(cl_value_chainspec_registry),
         );
 
-        // Cycle through the system contracts and update
-        // their metadata if there is a change in entry points.
-        let system_upgrader: SystemUpgrader<S> = SystemUpgrader::new(
-            new_protocol_version,
-            current_protocol_version,
-            tracking_copy.clone(),
-        );
-
-=======
         // Cycle through the system contracts and update
         // their metadata if there is a change in entry points.
         let system_upgrader: SystemUpgrader<S> = SystemUpgrader::new(
@@ -366,7 +335,6 @@
             self.config.max_stored_value_size(),
         );
 
->>>>>>> a7f6a648
         system_upgrader
             .refresh_system_contracts(
                 correlation_id,
@@ -875,22 +843,7 @@
             Ok(mode) => match mode {
                 TransferTargetMode::Unknown | TransferTargetMode::PurseExists(_) => { /* noop */ }
                 TransferTargetMode::CreateAccount(public_key) => {
-<<<<<<< HEAD
-                    let create_purse_stack = {
-                        let system = CallStackElement::session(PublicKey::System.to_account_hash());
-                        let mint = CallStackElement::stored_contract(
-                            mint_contract.contract_package_hash(),
-                            *mint_contract_hash,
-                        );
-                        let mut stack =
-                            RuntimeStack::new(self.config.max_runtime_call_stack_height() as usize);
-                        stack.push(system)?;
-                        stack.push(mint)?;
-                        stack
-                    };
-=======
                     let create_purse_stack = self.get_new_system_call_stack();
->>>>>>> a7f6a648
                     let (maybe_uref, execution_result): (Option<URef>, ExecutionResult) = executor
                         .call_system_contract(
                             DirectSystemContractCall::CreatePurse,
@@ -905,11 +858,8 @@
                             Rc::clone(&tracking_copy),
                             Phase::Session,
                             create_purse_stack,
-<<<<<<< HEAD
-=======
                             // We're just creating a purse.
                             U512::zero(),
->>>>>>> a7f6a648
                         );
                     match maybe_uref {
                         Some(main_purse) => {
@@ -985,22 +935,7 @@
                 Some(_) => {}
             }
 
-<<<<<<< HEAD
-            let get_payment_purse_stack = {
-                let system = CallStackElement::session(PublicKey::System.to_account_hash());
-                let handle_payment = CallStackElement::stored_contract(
-                    handle_payment_contract.contract_package_hash(),
-                    *handle_payment_contract_hash,
-                );
-                let mut stack =
-                    RuntimeStack::new(self.config.max_runtime_call_stack_height() as usize);
-                stack.push(system)?;
-                stack.push(handle_payment)?;
-                stack
-            };
-=======
             let get_payment_purse_stack = self.get_new_system_call_stack();
->>>>>>> a7f6a648
             let (maybe_payment_uref, get_payment_purse_result): (Option<URef>, ExecutionResult) =
                 executor.call_system_contract(
                     DirectSystemContractCall::GetPaymentPurse,
@@ -1015,11 +950,8 @@
                     Rc::clone(&tracking_copy),
                     Phase::Payment,
                     get_payment_purse_stack,
-<<<<<<< HEAD
-=======
                     // Getting payment purse does not require transfering tokens.
                     U512::zero(),
->>>>>>> a7f6a648
                 );
 
             payment_uref = match maybe_payment_uref {
@@ -1046,22 +978,7 @@
                 Err(error) => return Ok(make_charged_execution_failure(Error::Exec(error.into()))),
             };
 
-<<<<<<< HEAD
-            let transfer_to_payment_purse_stack = {
-                let system = CallStackElement::session(PublicKey::System.to_account_hash());
-                let mint = CallStackElement::stored_contract(
-                    mint_contract.contract_package_hash(),
-                    *mint_contract_hash,
-                );
-                let mut stack =
-                    RuntimeStack::new(self.config.max_runtime_call_stack_height() as usize);
-                stack.push(system)?;
-                stack.push(mint)?;
-                stack
-            };
-=======
             let transfer_to_payment_purse_stack = self.get_new_system_call_stack();
->>>>>>> a7f6a648
             let (actual_result, payment_result): (Option<Result<(), u8>>, ExecutionResult) =
                 executor.call_system_contract(
                     DirectSystemContractCall::Transfer,
@@ -1076,12 +993,9 @@
                     Rc::clone(&tracking_copy),
                     Phase::Payment,
                     transfer_to_payment_purse_stack,
-<<<<<<< HEAD
-=======
                     // We should use only as much as transfer costs.
                     // We're not changing the allowed spending limit since this is a system cost.
                     wasmless_transfer_motes.value(),
->>>>>>> a7f6a648
                 );
 
             if let Some(error) = payment_result.as_error().cloned() {
@@ -1150,21 +1064,7 @@
             }
         };
 
-<<<<<<< HEAD
-        let transfer_stack = {
-            let deploy_account = CallStackElement::session(deploy_item.address);
-            let mint = CallStackElement::stored_contract(
-                mint_contract.contract_package_hash(),
-                *mint_contract_hash,
-            );
-            let mut stack = RuntimeStack::new(self.config.max_runtime_call_stack_height() as usize);
-            stack.push(deploy_account)?;
-            stack.push(mint)?;
-            stack
-        };
-=======
         let transfer_stack = self.get_new_system_call_stack();
->>>>>>> a7f6a648
         let (_, mut session_result): (Option<Result<(), u8>>, ExecutionResult) = executor
             .call_system_contract(
                 DirectSystemContractCall::Transfer,
@@ -1179,12 +1079,9 @@
                 Rc::clone(&tracking_copy),
                 Phase::Session,
                 transfer_stack,
-<<<<<<< HEAD
-=======
                 // We limit native transfer to the amount that user signed over as `amount`
                 // argument.
                 transfer_args.amount(),
->>>>>>> a7f6a648
             );
 
         // User is already charged fee for wasmless contract, and we need to make sure we will not
@@ -1229,24 +1126,8 @@
             let tc = tracking_copy.borrow();
             let finalization_tc = Rc::new(RefCell::new(tc.fork()));
 
-<<<<<<< HEAD
-            let finalize_payment_stack = {
-                let system = CallStackElement::session(PublicKey::System.to_account_hash());
-                let handle_payment = CallStackElement::stored_contract(
-                    handle_payment_contract.contract_package_hash(),
-                    *handle_payment_contract_hash,
-                );
-                let mut stack =
-                    RuntimeStack::new(self.config.max_runtime_call_stack_height() as usize);
-                stack.push(system)?;
-                stack.push(handle_payment)?;
-                stack
-            };
-            let extra_keys = [Key::from(payment_uref), Key::from(proposer_purse)];
-=======
             let finalize_payment_stack = self.get_new_system_call_stack();
             handle_payment_access_rights.extend(&[payment_uref, proposer_purse]);
->>>>>>> a7f6a648
 
             let (_ret, finalize_result): (Option<()>, ExecutionResult) = executor
                 .call_system_contract(
@@ -1262,11 +1143,8 @@
                     finalization_tc,
                     Phase::FinalizePayment,
                     finalize_payment_stack,
-<<<<<<< HEAD
-=======
                     // Spending limit is cost of wasmless execution.
                     U512::from(self.config().system_config().wasmless_transfer_cost()),
->>>>>>> a7f6a648
                 );
 
             finalize_result
@@ -1447,17 +1325,10 @@
             // validation_spec_1: valid wasm bytes
             let phase = Phase::Payment;
 
-<<<<<<< HEAD
-            let payment_stack = RuntimeStack::from_call_stack_elements(
-                payment_metadata.initial_call_stack()?,
-                self.config.max_runtime_call_stack_height() as usize,
-            )?;
-=======
             let payment_stack = RuntimeStack::from_account_hash(
                 deploy_item.address,
                 self.config.max_runtime_call_stack_height() as usize,
             );
->>>>>>> a7f6a648
 
             // payment_code_spec_2: execute payment code
             let payment_access_rights = account.extract_access_rights();
@@ -1512,10 +1383,6 @@
                     correlation_id,
                     Rc::clone(&tracking_copy),
                     phase,
-<<<<<<< HEAD
-                    &payment_package,
-=======
->>>>>>> a7f6a648
                     payment_stack,
                 )
             }
@@ -1650,19 +1517,12 @@
         let post_payment_tracking_copy = tracking_copy.borrow();
         let session_tracking_copy = Rc::new(RefCell::new(post_payment_tracking_copy.fork()));
 
-<<<<<<< HEAD
-        let session_stack = RuntimeStack::from_call_stack_elements(
-            session_metadata.initial_call_stack()?,
-            self.config.max_runtime_call_stack_height() as usize,
-        )?;
-=======
         let session_stack = RuntimeStack::from_account_hash(
             deploy_item.address,
             self.config.max_runtime_call_stack_height() as usize,
         );
 
         let session_access_rights = account.extract_access_rights();
->>>>>>> a7f6a648
 
         let mut session_named_keys = account.named_keys().clone();
 
@@ -1698,10 +1558,6 @@
                 correlation_id,
                 Rc::clone(&session_tracking_copy),
                 Phase::Session,
-<<<<<<< HEAD
-                &session_package,
-=======
->>>>>>> a7f6a648
                 session_stack,
             )
         };
@@ -1831,26 +1687,6 @@
 
             let handle_payment_stack = self.get_new_system_call_stack();
 
-<<<<<<< HEAD
-            let handle_payment_stack = {
-                let deploy_account = CallStackElement::session(deploy_item.address);
-                let handle_payment = CallStackElement::stored_contract(
-                    handle_payment_contract.contract_package_hash(),
-                    *handle_payment_contract_hash,
-                );
-                let mut stack =
-                    RuntimeStack::new(self.config.max_runtime_call_stack_height() as usize);
-                stack.push(deploy_account)?;
-                stack.push(handle_payment)?;
-                stack
-            };
-            let extra_keys = [
-                payment_purse_key,
-                purse_balance_key,
-                Key::from(proposer_purse),
-            ];
-=======
->>>>>>> a7f6a648
             let (_ret, finalize_result): (Option<()>, ExecutionResult) = executor
                 .call_system_contract(
                     DirectSystemContractCall::FinalizePayment,
@@ -1865,10 +1701,7 @@
                     finalization_tc,
                     Phase::FinalizePayment,
                     handle_payment_stack,
-<<<<<<< HEAD
-=======
                     U512::zero(),
->>>>>>> a7f6a648
                 );
 
             finalize_result
@@ -2016,45 +1849,12 @@
                     }
                 };
 
-<<<<<<< HEAD
-        let get_era_validators_stack = {
-            let system = CallStackElement::session(PublicKey::System.to_account_hash());
-            let auction = CallStackElement::stored_contract(
-                auction_contract.contract_package_hash(),
-                *auction_contract_hash,
-            );
-            let mut stack = RuntimeStack::new(self.config.max_runtime_call_stack_height() as usize);
-            stack.push(system)?;
-            stack.push(auction)?;
-            stack
-        };
-        let (era_validators, execution_result): (Option<EraValidators>, ExecutionResult) = executor
-            .exec_system_contract(
-                DirectSystemContractCall::GetEraValidators,
-                system_module,
-                RuntimeArgs::new(),
-                &mut named_keys,
-                Default::default(),
-                base_key,
-                &virtual_system_account,
-                authorization_keys,
-                blocktime,
-                deploy_hash,
-                gas_limit,
-                protocol_version,
-                correlation_id,
-                Rc::clone(&tracking_copy),
-                Phase::Session,
-                get_era_validators_stack,
-            );
-=======
                 cl_value.into_t().map_err(|cl_value_error| {
                     error!(%cl_value_error, "unexpected query failure; unable to parse seigniorage recipients");
                     GetEraValidatorsError::CLValue
                 })?
             }
         };
->>>>>>> a7f6a648
 
         let era_validators_result = auction::era_validators_from_snapshot(snapshot);
         Ok(era_validators_result)
@@ -2141,23 +1941,8 @@
             Ok(())
         })?;
 
-<<<<<<< HEAD
-        let distribute_rewards_stack = {
-            let system = CallStackElement::session(PublicKey::System.to_account_hash());
-            let auction = CallStackElement::stored_contract(
-                auction_contract.contract_package_hash(),
-                *auction_contract_hash,
-            );
-            let mut stack = RuntimeStack::new(self.config.max_runtime_call_stack_height() as usize);
-            stack.push(system)?;
-            stack.push(auction)?;
-            stack
-        };
-        let (_, execution_result): (Option<()>, ExecutionResult) = executor.exec_system_contract(
-=======
         let distribute_rewards_stack = self.get_new_system_call_stack();
         let (_, execution_result): (Option<()>, ExecutionResult) = executor.call_system_contract(
->>>>>>> a7f6a648
             DirectSystemContractCall::DistributeRewards,
             reward_args,
             &virtual_system_account,
@@ -2170,11 +1955,8 @@
             Rc::clone(&tracking_copy),
             Phase::Session,
             distribute_rewards_stack,
-<<<<<<< HEAD
-=======
             // There should be no tokens transferred during rewards distribution.
             U512::zero(),
->>>>>>> a7f6a648
         );
 
         if let Some(exec_error) = execution_result.take_error() {
@@ -2192,22 +1974,7 @@
                 runtime_args
             };
 
-<<<<<<< HEAD
-            let slash_stack = {
-                let system = CallStackElement::session(PublicKey::System.to_account_hash());
-                let auction = CallStackElement::stored_contract(
-                    auction_contract.contract_package_hash(),
-                    *auction_contract_hash,
-                );
-                let mut stack =
-                    RuntimeStack::new(self.config.max_runtime_call_stack_height() as usize);
-                stack.push(system)?;
-                stack.push(auction)?;
-                stack
-            };
-=======
             let slash_stack = self.get_new_system_call_stack();
->>>>>>> a7f6a648
             let (_, execution_result): (Option<()>, ExecutionResult) = executor
                 .call_system_contract(
                     DirectSystemContractCall::Slash,
@@ -2222,11 +1989,8 @@
                     Rc::clone(&tracking_copy),
                     Phase::Session,
                     slash_stack,
-<<<<<<< HEAD
-=======
                     // No transfer should occur when slashing.
                     U512::zero(),
->>>>>>> a7f6a648
                 );
 
             if let Some(exec_error) = execution_result.take_error() {
@@ -2250,23 +2014,8 @@
             Ok(())
         })?;
 
-<<<<<<< HEAD
-        let run_auction_stack = {
-            let system = CallStackElement::session(PublicKey::System.to_account_hash());
-            let auction = CallStackElement::stored_contract(
-                auction_contract.contract_package_hash(),
-                *auction_contract_hash,
-            );
-            let mut stack = RuntimeStack::new(self.config.max_runtime_call_stack_height() as usize);
-            stack.push(system)?;
-            stack.push(auction)?;
-            stack
-        };
-        let (_, execution_result): (Option<()>, ExecutionResult) = executor.exec_system_contract(
-=======
         let run_auction_stack = self.get_new_system_call_stack();
         let (_, execution_result): (Option<()>, ExecutionResult) = executor.call_system_contract(
->>>>>>> a7f6a648
             DirectSystemContractCall::RunAuction,
             run_auction_args,
             &virtual_system_account,
@@ -2279,11 +2028,8 @@
             Rc::clone(&tracking_copy),
             Phase::Session,
             run_auction_stack,
-<<<<<<< HEAD
-=======
             // RunAuction should not consume tokens.
             U512::zero(),
->>>>>>> a7f6a648
         );
 
         if let Some(exec_error) = execution_result.take_error() {
