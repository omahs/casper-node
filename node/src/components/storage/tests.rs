--- conflicted
+++ resolved
@@ -16,15 +16,10 @@
         requests::{StateStoreRequest, StorageRequest},
         Multiple,
     },
-<<<<<<< HEAD
-    testing::{ComponentHarness, TestRng},
+    testing::{ComponentHarness, TestRng, UnitTestEvent},
     types::{
         Block, BlockHash, BlockSignatures, Deploy, DeployHash, DeployMetadata, FinalitySignature,
     },
-=======
-    testing::{ComponentHarness, TestRng, UnitTestEvent},
-    types::{Block, BlockHash, Deploy, DeployHash, DeployMetadata},
->>>>>>> 0ac383cf
     utils::WithDir,
 };
 
