--- conflicted
+++ resolved
@@ -714,17 +714,9 @@
 fn test_params() -> Params {
     Params::new(
         0, // random seed
-<<<<<<< HEAD
-        TEST_MIN_ROUND_EXP,
-        TEST_MAX_ROUND_EXP,
-        TEST_MIN_ROUND_EXP,
-=======
-        TEST_BLOCK_REWARD,
-        TEST_REDUCED_BLOCK_REWARD,
         TEST_MIN_ROUND_LEN,
         TEST_MAX_ROUND_LEN,
         TEST_MIN_ROUND_LEN,
->>>>>>> e091dbfd
         TEST_END_HEIGHT,
         Timestamp::zero(),
         Timestamp::zero(), // Length depends only on block number.
