--- conflicted
+++ resolved
@@ -1,14 +1,10 @@
 use thiserror::Error;
 
 use crate::{
-<<<<<<< HEAD
     components::{
-        chain_synchronizer, console, contract_runtime, contract_runtime::BlockExecutionError,
-        small_network, storage,
+        chain_synchronizer, contract_runtime, contract_runtime::BlockExecutionError,
+        diagnostics_port, small_network, storage,
     },
-=======
-    components::{contract_runtime, diagnostics_port, small_network, storage},
->>>>>>> a7c5e77a
     utils::ListeningError,
 };
 use casper_execution_engine::core::engine_state;
@@ -41,7 +37,6 @@
     #[error("contract runtime config error: {0}")]
     ContractRuntime(#[from] contract_runtime::ConfigError),
 
-<<<<<<< HEAD
     /// Block execution error.
     #[error(transparent)]
     BlockExecution(#[from] BlockExecutionError),
@@ -65,15 +60,14 @@
     /// `Chain synchronizer` component error.
     #[error("chain synchronizer error: {0}")]
     ChainSynchronizer(#[from] chain_synchronizer::Error),
+
+    /// `DiagnosticsPort` component error.
+    #[error("diagnostics port: {0}")]
+    DiagnosticsPort(#[from] diagnostics_port::Error),
 }
 
 impl From<bytesrepr::Error> for Error {
     fn from(err: bytesrepr::Error) -> Self {
         Self::BytesRepr(err)
     }
-=======
-    /// `DiagnosticsPort` component error.
-    #[error("diagnostics port: {0}")]
-    DiagnosticsPort(#[from] diagnostics_port::Error),
->>>>>>> a7c5e77a
 }