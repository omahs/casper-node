{
  "$schema": "http://json-schema.org/draft-07/schema#",
  "title": "OpenRpcSchema",
  "examples": [
    {
      "openrpc": "1.0.0-rc1",
      "info": {
        "version": "1.5.2",
        "title": "Client API of Casper Node",
        "description": "This describes the JSON-RPC 2.0 API of a node on the Casper network.",
        "contact": {
          "name": "CasperLabs",
          "url": "https://casperlabs.io"
        },
        "license": {
          "name": "CasperLabs Open Source License Version 1.0",
          "url": "https://raw.githubusercontent.com/CasperLabs/casper-node/master/LICENSE"
        }
      },
      "servers": [
        {
          "name": "any Casper Network node",
          "url": "http://IP:PORT/rpc/"
        }
      ],
      "methods": [
        {
          "name": "account_put_deploy",
          "summary": "receives a Deploy to be executed by the network",
          "params": [
            {
              "name": "deploy",
              "schema": {
                "description": "The `Deploy`.",
                "$ref": "#/components/schemas/Deploy"
              },
              "required": true
            }
          ],
          "result": {
            "name": "account_put_deploy_result",
            "schema": {
              "description": "Result for \"account_put_deploy\" RPC response.",
              "type": "object",
              "required": [
                "api_version",
                "deploy_hash"
              ],
              "properties": {
                "api_version": {
                  "description": "The RPC API version.",
                  "type": "string"
                },
                "deploy_hash": {
                  "description": "The deploy hash.",
                  "$ref": "#/components/schemas/DeployHash"
                }
              },
              "additionalProperties": false
            }
          },
          "examples": [
            {
              "name": "account_put_deploy_example",
              "params": [
                {
                  "name": "deploy",
                  "value": {
                    "hash": "5c9b3b099c1378aa8e4a5f07f59ff1fcdc69a83179427c7e67ae0377d94d93fa",
                    "header": {
                      "account": "01d9bf2148748a85c89da5aad8ee0b0fc2d105fd39d41a4c796536354f0ae2900c",
                      "timestamp": "2020-11-17T00:39:24.072Z",
                      "ttl": "1h",
                      "gas_price": 1,
                      "body_hash": "d53cf72d17278fd47d399013ca389c50d589352f1a12593c0b8e01872a641b50",
                      "dependencies": [
                        "0101010101010101010101010101010101010101010101010101010101010101"
                      ],
                      "chain_name": "casper-example"
                    },
                    "payment": {
                      "StoredContractByName": {
                        "name": "casper-example",
                        "entry_point": "example-entry-point",
                        "args": [
                          [
                            "amount",
                            {
                              "cl_type": "I32",
                              "bytes": "e8030000",
                              "parsed": 1000
                            }
                          ]
                        ]
                      }
                    },
                    "session": {
                      "Transfer": {
                        "args": [
                          [
                            "amount",
                            {
                              "cl_type": "I32",
                              "bytes": "e8030000",
                              "parsed": 1000
                            }
                          ]
                        ]
                      }
                    },
                    "approvals": [
                      {
                        "signer": "01d9bf2148748a85c89da5aad8ee0b0fc2d105fd39d41a4c796536354f0ae2900c",
                        "signature": "014c1a89f92e29dd74fc648f741137d9caf4edba97c5f9799ce0c9aa6b0c9b58db368c64098603dbecef645774c05dff057cb1f91f2cf390bbacce78aa6f084007"
                      }
                    ]
                  }
                }
              ],
              "result": {
                "name": "account_put_deploy_example_result",
                "value": {
                  "api_version": "1.5.2",
                  "deploy_hash": "5c9b3b099c1378aa8e4a5f07f59ff1fcdc69a83179427c7e67ae0377d94d93fa"
                }
              }
            }
          ]
        },
        {
          "name": "info_get_deploy",
          "summary": "returns a Deploy from the network",
          "params": [
            {
              "name": "deploy_hash",
              "schema": {
                "description": "The deploy hash.",
                "$ref": "#/components/schemas/DeployHash"
              },
              "required": true
            },
            {
              "name": "finalized_approvals",
              "schema": {
                "description": "Whether to return the deploy with the finalized approvals substituted. If `false` or omitted, returns the deploy with the approvals that were originally received by the node.",
                "default": false,
                "type": "boolean"
              },
              "required": false
            }
          ],
          "result": {
            "name": "info_get_deploy_result",
            "schema": {
              "description": "Result for \"info_get_deploy\" RPC response.",
              "type": "object",
              "required": [
                "api_version",
                "deploy",
                "execution_results"
              ],
              "properties": {
                "api_version": {
                  "description": "The RPC API version.",
                  "type": "string"
                },
                "deploy": {
                  "description": "The deploy.",
                  "$ref": "#/components/schemas/Deploy"
                },
                "execution_results": {
                  "description": "The map of block hash to execution result.",
                  "type": "array",
                  "items": {
                    "$ref": "#/components/schemas/JsonExecutionResult"
                  }
                },
                "block_hash": {
                  "description": "The hash of the block.",
                  "$ref": "#/components/schemas/BlockHash"
                },
                "block_height": {
                  "description": "The height of the block.",
                  "type": "integer",
                  "format": "uint64",
                  "minimum": 0.0
                }
              },
              "additionalProperties": false
            }
          },
          "examples": [
            {
              "name": "info_get_deploy_example",
              "params": [
                {
                  "name": "deploy_hash",
                  "value": "5c9b3b099c1378aa8e4a5f07f59ff1fcdc69a83179427c7e67ae0377d94d93fa"
                },
                {
                  "name": "finalized_approvals",
                  "value": true
                }
              ],
              "result": {
                "name": "info_get_deploy_example_result",
                "value": {
                  "api_version": "1.5.2",
                  "deploy": {
                    "hash": "5c9b3b099c1378aa8e4a5f07f59ff1fcdc69a83179427c7e67ae0377d94d93fa",
                    "header": {
                      "account": "01d9bf2148748a85c89da5aad8ee0b0fc2d105fd39d41a4c796536354f0ae2900c",
                      "timestamp": "2020-11-17T00:39:24.072Z",
                      "ttl": "1h",
                      "gas_price": 1,
                      "body_hash": "d53cf72d17278fd47d399013ca389c50d589352f1a12593c0b8e01872a641b50",
                      "dependencies": [
                        "0101010101010101010101010101010101010101010101010101010101010101"
                      ],
                      "chain_name": "casper-example"
                    },
                    "payment": {
                      "StoredContractByName": {
                        "name": "casper-example",
                        "entry_point": "example-entry-point",
                        "args": [
                          [
                            "amount",
                            {
                              "cl_type": "I32",
                              "bytes": "e8030000",
                              "parsed": 1000
                            }
                          ]
                        ]
                      }
                    },
                    "session": {
                      "Transfer": {
                        "args": [
                          [
                            "amount",
                            {
                              "cl_type": "I32",
                              "bytes": "e8030000",
                              "parsed": 1000
                            }
                          ]
                        ]
                      }
                    },
                    "approvals": [
                      {
                        "signer": "01d9bf2148748a85c89da5aad8ee0b0fc2d105fd39d41a4c796536354f0ae2900c",
                        "signature": "014c1a89f92e29dd74fc648f741137d9caf4edba97c5f9799ce0c9aa6b0c9b58db368c64098603dbecef645774c05dff057cb1f91f2cf390bbacce78aa6f084007"
                      }
                    ]
                  },
                  "execution_results": [
                    {
                      "block_hash": "ca92fbeeb369f219189bad8f59bd2eca12ad569dcd36beed1d1c0e825d7ede28",
                      "result": {
                        "Success": {
                          "effect": {
                            "operations": [
                              {
                                "key": "account-hash-2c4a11c062a8a337bfc97e27fd66291caeb2c65865dcb5d3ef3759c4c97efecb",
                                "kind": "Write"
                              },
                              {
                                "key": "deploy-af684263911154d26fa05be9963171802801a0b6aff8f199b7391eacb8edc9e1",
                                "kind": "Read"
                              }
                            ],
                            "transforms": [
                              {
                                "key": "uref-2c4a11c062a8a337bfc97e27fd66291caeb2c65865dcb5d3ef3759c4c97efecb-007",
                                "transform": {
                                  "AddUInt64": 8
                                }
                              },
                              {
                                "key": "deploy-af684263911154d26fa05be9963171802801a0b6aff8f199b7391eacb8edc9e1",
                                "transform": "Identity"
                              }
                            ]
                          },
                          "transfers": [
                            "transfer-5959595959595959595959595959595959595959595959595959595959595959",
                            "transfer-8282828282828282828282828282828282828282828282828282828282828282"
                          ],
                          "cost": "123456"
                        }
                      }
                    }
                  ]
                }
              }
            }
          ]
        },
        {
          "name": "state_get_account_info",
          "summary": "returns an Account from the network",
          "params": [
            {
              "name": "public_key",
              "schema": {
                "description": "The public key of the Account.",
                "$ref": "#/components/schemas/PublicKey"
              },
              "required": true
            },
            {
              "name": "block_identifier",
              "schema": {
                "description": "The block identifier.",
                "anyOf": [
                  {
                    "$ref": "#/components/schemas/BlockIdentifier"
                  },
                  {
                    "type": "null"
                  }
                ]
              },
              "required": false
            }
          ],
          "result": {
            "name": "state_get_account_info_result",
            "schema": {
              "description": "Result for \"state_get_account_info\" RPC response.",
              "type": "object",
              "required": [
                "account",
                "api_version",
                "merkle_proof"
              ],
              "properties": {
                "api_version": {
                  "description": "The RPC API version.",
                  "type": "string"
                },
                "account": {
                  "description": "The account.",
                  "$ref": "#/components/schemas/Account"
                },
                "merkle_proof": {
                  "description": "The Merkle proof.",
                  "type": "string"
                }
              },
              "additionalProperties": false
            }
          },
          "examples": [
            {
              "name": "state_get_account_info_example",
              "params": [
                {
                  "name": "public_key",
                  "value": "013b6a27bcceb6a42d62a3a8d02a6f0d73653215771de243a63ac048a18b59da29"
                },
                {
                  "name": "block_identifier",
                  "value": {
                    "Hash": "ca92fbeeb369f219189bad8f59bd2eca12ad569dcd36beed1d1c0e825d7ede28"
                  }
                }
              ],
              "result": {
                "name": "state_get_account_info_example_result",
                "value": {
                  "api_version": "1.5.2",
                  "account": {
                    "account_hash": "account-hash-e94daaff79c2ab8d9c31d9c3058d7d0a0dd31204a5638dc1451fa67b2e3fb88c",
                    "named_keys": [],
                    "main_purse": "uref-09480c3248ef76b603d386f3f4f8a5f87f597d4eaffd475433f861af187ab5db-007",
                    "associated_keys": [
                      {
                        "account_hash": "account-hash-e94daaff79c2ab8d9c31d9c3058d7d0a0dd31204a5638dc1451fa67b2e3fb88c",
                        "weight": 1
                      }
                    ],
                    "action_thresholds": {
                      "deployment": 1,
                      "key_management": 1
                    }
                  },
                  "merkle_proof": "01000000006ef2e0949ac76e55812421f755abe129b6244fe7168b77f47a72536147614625016ef2e0949ac76e55812421f755abe129b6244fe7168b77f47a72536147614625000000003529cde5c621f857f75f3810611eb4af3f998caaa9d4a3413cf799f99c67db0307010000006ef2e0949ac76e55812421f755abe129b6244fe7168b77f47a7253614761462501010102000000006e06000000000074769d28aac597a36a03a932d4b43e4f10bf0403ee5c41dd035102553f5773631200b9e173e8f05361b681513c14e25e3138639eb03232581db7557c9e8dbbc83ce94500226a9a7fe4f2b7b88d5103a4fc7400f02bf89c860c9ccdd56951a2afe9be0e0267006d820fb5676eb2960e15722f7725f3f8f41030078f8b2e44bf0dc03f71b176d6e800dc5ae9805068c5be6da1a90b2528ee85db0609cc0fb4bd60bbd559f497a98b67f500e1e3e846592f4918234647fca39830b7e1e6ad6f5b7a99b39af823d82ba1873d000003000000010186ff500f287e9b53f823ae1582b1fa429dfede28015125fd233a31ca04d5012002015cc42669a55467a1fdf49750772bfc1aed59b9b085558eb81510e9b015a7c83b0301e3cf4a34b1db6bfa58808b686cb8fe21ebe0c1bcbcee522649d2b135fe510fe3"
                }
              }
            }
          ]
        },
        {
          "name": "state_get_dictionary_item",
          "summary": "returns an item from a Dictionary",
          "params": [
            {
              "name": "state_root_hash",
              "schema": {
                "description": "Hash of the state root",
                "$ref": "#/components/schemas/Digest"
              },
              "required": true
            },
            {
              "name": "dictionary_identifier",
              "schema": {
                "description": "The Dictionary query identifier.",
                "$ref": "#/components/schemas/DictionaryIdentifier"
              },
              "required": true
            }
          ],
          "result": {
            "name": "state_get_dictionary_item_result",
            "schema": {
              "description": "Result for \"state_get_dictionary_item\" RPC response.",
              "type": "object",
              "required": [
                "api_version",
                "dictionary_key",
                "merkle_proof",
                "stored_value"
              ],
              "properties": {
                "api_version": {
                  "description": "The RPC API version.",
                  "type": "string"
                },
                "dictionary_key": {
                  "description": "The key under which the value is stored.",
                  "type": "string"
                },
                "stored_value": {
                  "description": "The stored value.",
                  "$ref": "#/components/schemas/StoredValue"
                },
                "merkle_proof": {
                  "description": "The Merkle proof.",
                  "type": "string"
                }
              },
              "additionalProperties": false
            }
          },
          "examples": [
            {
              "name": "state_get_dictionary_item_example",
              "params": [
                {
                  "name": "state_root_hash",
                  "value": "0808080808080808080808080808080808080808080808080808080808080808"
                },
                {
                  "name": "dictionary_identifier",
                  "value": {
                    "URef": {
                      "seed_uref": "uref-09480c3248ef76b603d386f3f4f8a5f87f597d4eaffd475433f861af187ab5db-007",
                      "dictionary_item_key": "a_unique_entry_identifier"
                    }
                  }
                }
              ],
              "result": {
                "name": "state_get_dictionary_item_example_result",
                "value": {
                  "api_version": "1.5.2",
                  "dictionary_key": "dictionary-67518854aa916c97d4e53df8570c8217ccc259da2721b692102d76acd0ee8d1f",
                  "stored_value": {
                    "CLValue": {
                      "cl_type": "U64",
                      "bytes": "0100000000000000",
                      "parsed": 1
                    }
                  },
                  "merkle_proof": "01000000006ef2e0949ac76e55812421f755abe129b6244fe7168b77f47a72536147614625016ef2e0949ac76e55812421f755abe129b6244fe7168b77f47a72536147614625000000003529cde5c621f857f75f3810611eb4af3f998caaa9d4a3413cf799f99c67db0307010000006ef2e0949ac76e55812421f755abe129b6244fe7168b77f47a7253614761462501010102000000006e06000000000074769d28aac597a36a03a932d4b43e4f10bf0403ee5c41dd035102553f5773631200b9e173e8f05361b681513c14e25e3138639eb03232581db7557c9e8dbbc83ce94500226a9a7fe4f2b7b88d5103a4fc7400f02bf89c860c9ccdd56951a2afe9be0e0267006d820fb5676eb2960e15722f7725f3f8f41030078f8b2e44bf0dc03f71b176d6e800dc5ae9805068c5be6da1a90b2528ee85db0609cc0fb4bd60bbd559f497a98b67f500e1e3e846592f4918234647fca39830b7e1e6ad6f5b7a99b39af823d82ba1873d000003000000010186ff500f287e9b53f823ae1582b1fa429dfede28015125fd233a31ca04d5012002015cc42669a55467a1fdf49750772bfc1aed59b9b085558eb81510e9b015a7c83b0301e3cf4a34b1db6bfa58808b686cb8fe21ebe0c1bcbcee522649d2b135fe510fe3"
                }
              }
            }
          ]
        },
        {
          "name": "query_global_state",
          "summary": "a query to global state using either a Block hash or state root hash",
          "params": [
            {
              "name": "key",
              "schema": {
                "description": "`casper_types::Key` as formatted string.",
                "type": "string"
              },
              "required": true
            },
            {
              "name": "state_identifier",
              "schema": {
                "description": "The identifier used for the query. If none is passed the tip of the chain will be used.",
                "anyOf": [
                  {
                    "$ref": "#/components/schemas/GlobalStateIdentifier"
                  },
                  {
                    "type": "null"
                  }
                ]
              },
              "required": false
            },
            {
              "name": "path",
              "schema": {
                "description": "The path components starting from the key as base.",
                "default": [],
                "type": "array",
                "items": {
                  "type": "string"
                }
              },
              "required": false
            }
          ],
          "result": {
            "name": "query_global_state_result",
            "schema": {
              "description": "Result for \"query_global_state\" RPC response.",
              "type": "object",
              "required": [
                "api_version",
                "merkle_proof",
                "stored_value"
              ],
              "properties": {
                "api_version": {
                  "description": "The RPC API version.",
                  "type": "string"
                },
                "block_header": {
                  "description": "The block header if a Block hash was provided.",
                  "anyOf": [
                    {
                      "$ref": "#/components/schemas/JsonBlockHeader"
                    },
                    {
                      "type": "null"
                    }
                  ]
                },
                "stored_value": {
                  "description": "The stored value.",
                  "$ref": "#/components/schemas/StoredValue"
                },
                "merkle_proof": {
                  "description": "The Merkle proof.",
                  "type": "string"
                }
              },
              "additionalProperties": false
            }
          },
          "examples": [
            {
              "name": "query_global_state_example",
              "params": [
                {
                  "name": "state_identifier",
                  "value": {
                    "BlockHash": "ca92fbeeb369f219189bad8f59bd2eca12ad569dcd36beed1d1c0e825d7ede28"
                  }
                },
                {
                  "name": "key",
                  "value": "deploy-af684263911154d26fa05be9963171802801a0b6aff8f199b7391eacb8edc9e1"
                },
                {
                  "name": "path",
                  "value": []
                }
              ],
              "result": {
                "name": "query_global_state_example_result",
                "value": {
                  "api_version": "1.5.2",
                  "block_header": {
                    "parent_hash": "0707070707070707070707070707070707070707070707070707070707070707",
                    "state_root_hash": "0808080808080808080808080808080808080808080808080808080808080808",
                    "body_hash": "9703ac20bdd12ad4ce26e6ceac16cb9c0a092d8fd3a87d53850c49c527bf10f9",
                    "random_bit": true,
                    "accumulated_seed": "ac979f51525cfd979b14aa7dc0737c5154eabe0db9280eceaa8dc8d2905b20d5",
                    "era_end": {
                      "era_report": {
                        "equivocators": [
                          "013b6a27bcceb6a42d62a3a8d02a6f0d73653215771de243a63ac048a18b59da29"
                        ],
                        "rewards": [],
                        "inactive_validators": [
                          "018139770ea87d175f56a35466c34c7ecccb8d8a91b4ee37a25df60f5b8fc9b394"
                        ]
                      },
                      "next_era_validator_weights": [
                        {
                          "validator": "013b6a27bcceb6a42d62a3a8d02a6f0d73653215771de243a63ac048a18b59da29",
                          "weight": "123"
                        },
                        {
                          "validator": "016e7a1cdd29b0b78fd13af4c5598feff4ef2a97166e3ca6f2e4fbfccd80505bf1",
                          "weight": "456"
                        },
                        {
                          "validator": "018a875fff1eb38451577acd5afee405456568dd7c89e090863a0557bc7af49f17",
                          "weight": "789"
                        }
                      ]
                    },
                    "timestamp": "2020-11-17T00:39:24.072Z",
                    "era_id": 1,
                    "height": 10,
                    "protocol_version": "1.0.0"
                  },
                  "stored_value": {
                    "Account": {
                      "account_hash": "account-hash-e94daaff79c2ab8d9c31d9c3058d7d0a0dd31204a5638dc1451fa67b2e3fb88c",
                      "named_keys": [],
                      "main_purse": "uref-09480c3248ef76b603d386f3f4f8a5f87f597d4eaffd475433f861af187ab5db-007",
                      "associated_keys": [
                        {
                          "account_hash": "account-hash-e94daaff79c2ab8d9c31d9c3058d7d0a0dd31204a5638dc1451fa67b2e3fb88c",
                          "weight": 1
                        }
                      ],
                      "action_thresholds": {
                        "deployment": 1,
                        "key_management": 1
                      }
                    }
                  },
                  "merkle_proof": "01000000006ef2e0949ac76e55812421f755abe129b6244fe7168b77f47a72536147614625016ef2e0949ac76e55812421f755abe129b6244fe7168b77f47a72536147614625000000003529cde5c621f857f75f3810611eb4af3f998caaa9d4a3413cf799f99c67db0307010000006ef2e0949ac76e55812421f755abe129b6244fe7168b77f47a7253614761462501010102000000006e06000000000074769d28aac597a36a03a932d4b43e4f10bf0403ee5c41dd035102553f5773631200b9e173e8f05361b681513c14e25e3138639eb03232581db7557c9e8dbbc83ce94500226a9a7fe4f2b7b88d5103a4fc7400f02bf89c860c9ccdd56951a2afe9be0e0267006d820fb5676eb2960e15722f7725f3f8f41030078f8b2e44bf0dc03f71b176d6e800dc5ae9805068c5be6da1a90b2528ee85db0609cc0fb4bd60bbd559f497a98b67f500e1e3e846592f4918234647fca39830b7e1e6ad6f5b7a99b39af823d82ba1873d000003000000010186ff500f287e9b53f823ae1582b1fa429dfede28015125fd233a31ca04d5012002015cc42669a55467a1fdf49750772bfc1aed59b9b085558eb81510e9b015a7c83b0301e3cf4a34b1db6bfa58808b686cb8fe21ebe0c1bcbcee522649d2b135fe510fe3"
                }
              }
            }
          ]
        },
        {
          "name": "query_balance",
          "summary": "query for a balance using a purse identifier and a state identifier",
          "params": [
            {
              "name": "purse_identifier",
              "schema": {
                "description": "The identifier to obtain the purse corresponding to balance query.",
                "$ref": "#/components/schemas/PurseIdentifier"
              },
              "required": true
            },
            {
              "name": "state_identifier",
              "schema": {
                "description": "The state identifier used for the query, if none is passed the tip of the chain will be used.",
                "anyOf": [
                  {
                    "$ref": "#/components/schemas/GlobalStateIdentifier"
                  },
                  {
                    "type": "null"
                  }
                ]
              },
              "required": false
            }
          ],
          "result": {
            "name": "query_balance_result",
            "schema": {
              "description": "Result for \"query_balance\" RPC response.",
              "type": "object",
              "required": [
                "api_version",
                "balance"
              ],
              "properties": {
                "api_version": {
                  "description": "The RPC API version.",
                  "type": "string"
                },
                "balance": {
                  "description": "The balance represented in motes.",
                  "$ref": "#/components/schemas/U512"
                }
              }
            }
          },
          "examples": [
            {
              "name": "query_balance_example",
              "params": [
                {
                  "name": "state_identifier",
                  "value": {
                    "BlockHash": "ca92fbeeb369f219189bad8f59bd2eca12ad569dcd36beed1d1c0e825d7ede28"
                  }
                },
                {
                  "name": "purse_identifier",
                  "value": {
                    "main_purse_under_account_hash": "account-hash-0909090909090909090909090909090909090909090909090909090909090909"
                  }
                }
              ],
              "result": {
                "name": "query_balance_example_result",
                "value": {
                  "api_version": "1.5.2",
                  "balance": "123456"
                }
              }
            }
          ]
        },
        {
          "name": "info_get_peers",
          "summary": "returns a list of peers connected to the node",
          "params": [],
          "result": {
            "name": "info_get_peers_result",
            "schema": {
              "description": "Result for \"info_get_peers\" RPC response.",
              "type": "object",
              "required": [
                "api_version",
                "peers"
              ],
              "properties": {
                "api_version": {
                  "description": "The RPC API version.",
                  "type": "string"
                },
                "peers": {
                  "description": "The node ID and network address of each connected peer.",
                  "$ref": "#/components/schemas/PeersMap"
                }
              },
              "additionalProperties": false
            }
          },
          "examples": [
            {
              "name": "info_get_peers_example",
              "params": [],
              "result": {
                "name": "info_get_peers_example_result",
                "value": {
                  "api_version": "1.5.2",
                  "peers": [
                    {
                      "node_id": "tls:0101..0101",
                      "address": "127.0.0.1:54321"
                    }
                  ]
                }
              }
            }
          ]
        },
        {
          "name": "info_get_status",
          "summary": "returns the current status of the node",
          "params": [],
          "result": {
            "name": "info_get_status_result",
            "schema": {
              "description": "Result for \"info_get_status\" RPC response.",
              "type": "object",
              "required": [
                "api_version",
                "available_block_range",
                "block_sync",
                "build_version",
                "chainspec_name",
                "last_progress",
                "peers",
                "reactor_state",
                "starting_state_root_hash",
                "uptime"
              ],
              "properties": {
                "peers": {
                  "description": "The node ID and network address of each connected peer.",
                  "$ref": "#/components/schemas/PeersMap"
                },
                "api_version": {
                  "description": "The RPC API version.",
                  "type": "string"
                },
                "build_version": {
                  "description": "The compiled node version.",
                  "type": "string"
                },
                "chainspec_name": {
                  "description": "The chainspec name.",
                  "type": "string"
                },
                "starting_state_root_hash": {
                  "description": "The state root hash of the lowest block in the available block range.",
                  "$ref": "#/components/schemas/Digest"
                },
                "last_added_block_info": {
                  "description": "The minimal info of the last block from the linear chain.",
                  "anyOf": [
                    {
                      "$ref": "#/components/schemas/MinimalBlockInfo"
                    },
                    {
                      "type": "null"
                    }
                  ]
                },
                "our_public_signing_key": {
                  "description": "Our public signing key.",
                  "anyOf": [
                    {
                      "$ref": "#/components/schemas/PublicKey"
                    },
                    {
                      "type": "null"
                    }
                  ]
                },
                "round_length": {
                  "description": "The next round length if this node is a validator.",
                  "anyOf": [
                    {
                      "$ref": "#/components/schemas/TimeDiff"
                    },
                    {
                      "type": "null"
                    }
                  ]
                },
                "next_upgrade": {
                  "description": "Information about the next scheduled upgrade.",
                  "anyOf": [
                    {
                      "$ref": "#/components/schemas/NextUpgrade"
                    },
                    {
                      "type": "null"
                    }
                  ]
                },
                "uptime": {
                  "description": "Time that passed since the node has started.",
                  "$ref": "#/components/schemas/TimeDiff"
                },
                "reactor_state": {
                  "description": "The current state of node reactor.",
                  "$ref": "#/components/schemas/ReactorState"
                },
                "last_progress": {
                  "description": "Timestamp of the last recorded progress in the reactor.",
                  "$ref": "#/components/schemas/Timestamp"
                },
                "available_block_range": {
                  "description": "The available block range in storage.",
                  "$ref": "#/components/schemas/AvailableBlockRange"
                },
                "block_sync": {
                  "description": "The status of the block synchronizer builders.",
                  "$ref": "#/components/schemas/BlockSynchronizerStatus"
                }
              },
              "additionalProperties": false
            }
          },
          "examples": [
            {
              "name": "info_get_status_example",
              "params": [],
              "result": {
                "name": "info_get_status_example_result",
                "value": {
                  "peers": [
                    {
                      "node_id": "tls:0101..0101",
                      "address": "127.0.0.1:54321"
                    }
                  ],
                  "api_version": "1.5.2",
                  "build_version": "1.0.0-xxxxxxxxx@DEBUG",
                  "chainspec_name": "casper-example",
                  "starting_state_root_hash": "0000000000000000000000000000000000000000000000000000000000000000",
                  "last_added_block_info": {
                    "hash": "ca92fbeeb369f219189bad8f59bd2eca12ad569dcd36beed1d1c0e825d7ede28",
                    "timestamp": "2020-11-17T00:39:24.072Z",
                    "era_id": 1,
                    "height": 10,
                    "state_root_hash": "0808080808080808080808080808080808080808080808080808080808080808",
                    "creator": "01d9bf2148748a85c89da5aad8ee0b0fc2d105fd39d41a4c796536354f0ae2900c"
                  },
                  "our_public_signing_key": "01d9bf2148748a85c89da5aad8ee0b0fc2d105fd39d41a4c796536354f0ae2900c",
                  "round_length": "1m 5s 536ms",
                  "next_upgrade": {
                    "activation_point": 42,
                    "protocol_version": "2.0.1"
                  },
                  "uptime": "13s",
                  "reactor_state": "Initialize",
                  "last_progress": "1970-01-01T00:00:00.000Z",
                  "available_block_range": {
                    "low": 0,
                    "high": 0
                  },
                  "block_sync": {
                    "historical": {
                      "block_hash": "16ddf28e2b3d2e17f4cef36f8b58827eca917af225d139b0c77df3b4a67dc55e",
                      "block_height": 40,
                      "acquisition_state": "have strict finality(40) for: block hash 16dd..c55e"
                    },
                    "forward": {
                      "block_hash": "59907b1e32a9158169c4d89d9ce5ac9164fc31240bfcfb0969227ece06d74983",
                      "block_height": 6701,
                      "acquisition_state": "have block body(6701) for: block hash 5990..4983"
                    }
                  }
                }
              }
            }
          ]
        },
        {
          "name": "info_get_validator_changes",
          "summary": "returns status changes of active validators",
          "params": [],
          "result": {
            "name": "info_get_validator_changes_result",
            "schema": {
              "description": "Result for the \"info_get_validator_changes\" RPC.",
              "type": "object",
              "required": [
                "api_version",
                "changes"
              ],
              "properties": {
                "api_version": {
                  "description": "The RPC API version.",
                  "type": "string"
                },
                "changes": {
                  "description": "The validators' status changes.",
                  "type": "array",
                  "items": {
                    "$ref": "#/components/schemas/JsonValidatorChanges"
                  }
                }
              },
              "additionalProperties": false
            }
          },
          "examples": [
            {
              "name": "info_get_validator_changes_example",
              "params": [],
              "result": {
                "name": "info_get_validator_changes_example_result",
                "value": {
                  "api_version": "1.5.2",
                  "changes": [
                    {
                      "public_key": "01d9bf2148748a85c89da5aad8ee0b0fc2d105fd39d41a4c796536354f0ae2900c",
                      "status_changes": [
                        {
                          "era_id": 1,
                          "validator_change": "Added"
                        }
                      ]
                    }
                  ]
                }
              }
            }
          ]
        },
        {
          "name": "info_get_chainspec",
          "summary": "returns the raw bytes of the chainspec.toml, genesis accounts.toml, and global_state.toml files",
          "params": [],
          "result": {
            "name": "info_get_chainspec_result",
            "schema": {
              "description": "Result for the \"info_get_chainspec\" RPC.",
              "type": "object",
              "required": [
                "api_version",
                "chainspec_bytes"
              ],
              "properties": {
                "api_version": {
                  "description": "The RPC API version.",
                  "type": "string"
                },
                "chainspec_bytes": {
                  "description": "The chainspec file bytes.",
                  "$ref": "#/components/schemas/ChainspecRawBytes"
                }
              }
            }
          },
          "examples": [
            {
              "name": "info_get_chainspec_example",
              "params": [],
              "result": {
                "name": "info_get_chainspec_example_result",
                "value": {
                  "api_version": "1.5.2",
                  "chainspec_bytes": {
                    "chainspec_bytes": "2a2a",
                    "maybe_genesis_accounts_bytes": null,
                    "maybe_global_state_bytes": null
                  }
                }
              }
            }
          ]
        },
        {
          "name": "chain_get_block",
          "summary": "returns a Block from the network",
          "params": [
            {
              "name": "block_identifier",
              "schema": {
                "description": "The block identifier.",
                "$ref": "#/components/schemas/BlockIdentifier"
              },
              "required": false
            }
          ],
          "result": {
            "name": "chain_get_block_result",
            "schema": {
              "description": "Result for \"chain_get_block\" RPC response.",
              "type": "object",
              "required": [
                "api_version"
              ],
              "properties": {
                "api_version": {
                  "description": "The RPC API version.",
                  "type": "string"
                },
                "block": {
                  "description": "The block, if found.",
                  "anyOf": [
                    {
                      "$ref": "#/components/schemas/JsonBlock"
                    },
                    {
                      "type": "null"
                    }
                  ]
                }
              },
              "additionalProperties": false
            }
          },
          "examples": [
            {
              "name": "chain_get_block_example",
              "params": [
                {
                  "name": "block_identifier",
                  "value": {
                    "Hash": "ca92fbeeb369f219189bad8f59bd2eca12ad569dcd36beed1d1c0e825d7ede28"
                  }
                }
              ],
              "result": {
                "name": "chain_get_block_example_result",
                "value": {
                  "api_version": "1.5.2",
                  "block": {
                    "hash": "ca92fbeeb369f219189bad8f59bd2eca12ad569dcd36beed1d1c0e825d7ede28",
                    "header": {
                      "parent_hash": "0707070707070707070707070707070707070707070707070707070707070707",
                      "state_root_hash": "0808080808080808080808080808080808080808080808080808080808080808",
                      "body_hash": "9703ac20bdd12ad4ce26e6ceac16cb9c0a092d8fd3a87d53850c49c527bf10f9",
                      "random_bit": true,
                      "accumulated_seed": "ac979f51525cfd979b14aa7dc0737c5154eabe0db9280eceaa8dc8d2905b20d5",
                      "era_end": {
                        "era_report": {
                          "equivocators": [
                            "013b6a27bcceb6a42d62a3a8d02a6f0d73653215771de243a63ac048a18b59da29"
                          ],
                          "rewards": [],
                          "inactive_validators": [
                            "018139770ea87d175f56a35466c34c7ecccb8d8a91b4ee37a25df60f5b8fc9b394"
                          ]
                        },
                        "next_era_validator_weights": [
                          {
                            "validator": "013b6a27bcceb6a42d62a3a8d02a6f0d73653215771de243a63ac048a18b59da29",
                            "weight": "123"
                          },
                          {
                            "validator": "016e7a1cdd29b0b78fd13af4c5598feff4ef2a97166e3ca6f2e4fbfccd80505bf1",
                            "weight": "456"
                          },
                          {
                            "validator": "018a875fff1eb38451577acd5afee405456568dd7c89e090863a0557bc7af49f17",
                            "weight": "789"
                          }
                        ]
                      },
                      "timestamp": "2020-11-17T00:39:24.072Z",
                      "era_id": 1,
                      "height": 10,
                      "protocol_version": "1.0.0"
                    },
                    "body": {
                      "proposer": "01d9bf2148748a85c89da5aad8ee0b0fc2d105fd39d41a4c796536354f0ae2900c",
                      "deploy_hashes": [
                        "1414141414141414141414141414141414141414141414141414141414141414"
                      ],
                      "transfer_hashes": [
                        "1515151515151515151515151515151515151515151515151515151515151515"
                      ]
                    },
                    "proofs": [
                      {
                        "public_key": "01d9bf2148748a85c89da5aad8ee0b0fc2d105fd39d41a4c796536354f0ae2900c",
                        "signature": "01e0141a10db26fe0880f6fc836a2dd8dd60089eb065790f6437f4827e8dd4995ea8c87ef62c1c99cc311bbf4284ddd28b861637006b75e7e29844c63aae64e10f"
                      }
                    ]
                  }
                }
              }
            }
          ]
        },
        {
          "name": "chain_get_block_transfers",
          "summary": "returns all transfers for a Block from the network",
          "params": [
            {
              "name": "block_identifier",
              "schema": {
                "description": "The block hash.",
                "$ref": "#/components/schemas/BlockIdentifier"
              },
              "required": false
            }
          ],
          "result": {
            "name": "chain_get_block_transfers_result",
            "schema": {
              "description": "Result for \"chain_get_block_transfers\" RPC response.",
              "type": "object",
              "required": [
                "api_version"
              ],
              "properties": {
                "api_version": {
                  "description": "The RPC API version.",
                  "type": "string"
                },
                "block_hash": {
                  "description": "The block hash, if found.",
                  "anyOf": [
                    {
                      "$ref": "#/components/schemas/BlockHash"
                    },
                    {
                      "type": "null"
                    }
                  ]
                },
                "transfers": {
                  "description": "The block's transfers, if found.",
                  "type": [
                    "array",
                    "null"
                  ],
                  "items": {
                    "$ref": "#/components/schemas/Transfer"
                  }
                }
              },
              "additionalProperties": false
            }
          },
          "examples": [
            {
              "name": "chain_get_block_transfers_example",
              "params": [
                {
                  "name": "block_identifier",
                  "value": {
                    "Hash": "ca92fbeeb369f219189bad8f59bd2eca12ad569dcd36beed1d1c0e825d7ede28"
                  }
                }
              ],
              "result": {
                "name": "chain_get_block_transfers_example_result",
                "value": {
<<<<<<< HEAD
                  "api_version": "1.5.1",
                  "block_hash": "ca92fbeeb369f219189bad8f59bd2eca12ad569dcd36beed1d1c0e825d7ede28",
=======
                  "api_version": "1.5.2",
                  "block_hash": "13c2d7a68ecdd4b74bf4393c88915c836c863fc4bf11d7f2bd930a1bbccacdcb",
>>>>>>> ece7f9be
                  "transfers": [
                    {
                      "deploy_hash": "0000000000000000000000000000000000000000000000000000000000000000",
                      "from": "account-hash-0000000000000000000000000000000000000000000000000000000000000000",
                      "to": null,
                      "source": "uref-0000000000000000000000000000000000000000000000000000000000000000-000",
                      "target": "uref-0000000000000000000000000000000000000000000000000000000000000000-000",
                      "amount": "0",
                      "gas": "0",
                      "id": null
                    }
                  ]
                }
              }
            }
          ]
        },
        {
          "name": "chain_get_state_root_hash",
          "summary": "returns a state root hash at a given Block",
          "params": [
            {
              "name": "block_identifier",
              "schema": {
                "description": "The block hash.",
                "$ref": "#/components/schemas/BlockIdentifier"
              },
              "required": false
            }
          ],
          "result": {
            "name": "chain_get_state_root_hash_result",
            "schema": {
              "description": "Result for \"chain_get_state_root_hash\" RPC response.",
              "type": "object",
              "required": [
                "api_version"
              ],
              "properties": {
                "api_version": {
                  "description": "The RPC API version.",
                  "type": "string"
                },
                "state_root_hash": {
                  "description": "Hex-encoded hash of the state root.",
                  "anyOf": [
                    {
                      "$ref": "#/components/schemas/Digest"
                    },
                    {
                      "type": "null"
                    }
                  ]
                }
              },
              "additionalProperties": false
            }
          },
          "examples": [
            {
              "name": "chain_get_state_root_hash_example",
              "params": [
                {
                  "name": "block_identifier",
                  "value": {
                    "Height": 10
                  }
                }
              ],
              "result": {
                "name": "chain_get_state_root_hash_example_result",
                "value": {
                  "api_version": "1.5.2",
                  "state_root_hash": "0808080808080808080808080808080808080808080808080808080808080808"
                }
              }
            }
          ]
        },
        {
          "name": "state_get_item",
          "summary": "returns a stored value from the network. This RPC is deprecated, use `query_global_state` instead.",
          "params": [
            {
              "name": "state_root_hash",
              "schema": {
                "description": "Hash of the state root.",
                "$ref": "#/components/schemas/Digest"
              },
              "required": true
            },
            {
              "name": "key",
              "schema": {
                "description": "`casper_types::Key` as formatted string.",
                "type": "string"
              },
              "required": true
            },
            {
              "name": "path",
              "schema": {
                "description": "The path components starting from the key as base.",
                "default": [],
                "type": "array",
                "items": {
                  "type": "string"
                }
              },
              "required": false
            }
          ],
          "result": {
            "name": "state_get_item_result",
            "schema": {
              "description": "Result for \"state_get_item\" RPC response.",
              "type": "object",
              "required": [
                "api_version",
                "merkle_proof",
                "stored_value"
              ],
              "properties": {
                "api_version": {
                  "description": "The RPC API version.",
                  "type": "string"
                },
                "stored_value": {
                  "description": "The stored value.",
                  "$ref": "#/components/schemas/StoredValue"
                },
                "merkle_proof": {
                  "description": "The Merkle proof.",
                  "type": "string"
                }
              },
              "additionalProperties": false
            }
          },
          "examples": [
            {
              "name": "state_get_item_example",
              "params": [
                {
                  "name": "state_root_hash",
                  "value": "0808080808080808080808080808080808080808080808080808080808080808"
                },
                {
                  "name": "key",
                  "value": "deploy-af684263911154d26fa05be9963171802801a0b6aff8f199b7391eacb8edc9e1"
                },
                {
                  "name": "path",
                  "value": [
                    "inner"
                  ]
                }
              ],
              "result": {
                "name": "state_get_item_example_result",
                "value": {
                  "api_version": "1.5.2",
                  "stored_value": {
                    "CLValue": {
                      "cl_type": "U64",
                      "bytes": "0100000000000000",
                      "parsed": 1
                    }
                  },
                  "merkle_proof": "01000000006ef2e0949ac76e55812421f755abe129b6244fe7168b77f47a72536147614625016ef2e0949ac76e55812421f755abe129b6244fe7168b77f47a72536147614625000000003529cde5c621f857f75f3810611eb4af3f998caaa9d4a3413cf799f99c67db0307010000006ef2e0949ac76e55812421f755abe129b6244fe7168b77f47a7253614761462501010102000000006e06000000000074769d28aac597a36a03a932d4b43e4f10bf0403ee5c41dd035102553f5773631200b9e173e8f05361b681513c14e25e3138639eb03232581db7557c9e8dbbc83ce94500226a9a7fe4f2b7b88d5103a4fc7400f02bf89c860c9ccdd56951a2afe9be0e0267006d820fb5676eb2960e15722f7725f3f8f41030078f8b2e44bf0dc03f71b176d6e800dc5ae9805068c5be6da1a90b2528ee85db0609cc0fb4bd60bbd559f497a98b67f500e1e3e846592f4918234647fca39830b7e1e6ad6f5b7a99b39af823d82ba1873d000003000000010186ff500f287e9b53f823ae1582b1fa429dfede28015125fd233a31ca04d5012002015cc42669a55467a1fdf49750772bfc1aed59b9b085558eb81510e9b015a7c83b0301e3cf4a34b1db6bfa58808b686cb8fe21ebe0c1bcbcee522649d2b135fe510fe3"
                }
              }
            }
          ]
        },
        {
          "name": "state_get_balance",
          "summary": "returns a purse's balance from the network",
          "params": [
            {
              "name": "state_root_hash",
              "schema": {
                "description": "The hash of state root.",
                "$ref": "#/components/schemas/Digest"
              },
              "required": true
            },
            {
              "name": "purse_uref",
              "schema": {
                "description": "Formatted URef.",
                "type": "string"
              },
              "required": true
            }
          ],
          "result": {
            "name": "state_get_balance_result",
            "schema": {
              "description": "Result for \"state_get_balance\" RPC response.",
              "type": "object",
              "required": [
                "api_version",
                "balance_value",
                "merkle_proof"
              ],
              "properties": {
                "api_version": {
                  "description": "The RPC API version.",
                  "type": "string"
                },
                "balance_value": {
                  "description": "The balance value.",
                  "$ref": "#/components/schemas/U512"
                },
                "merkle_proof": {
                  "description": "The Merkle proof.",
                  "type": "string"
                }
              },
              "additionalProperties": false
            }
          },
          "examples": [
            {
              "name": "state_get_balance_example",
              "params": [
                {
                  "name": "state_root_hash",
                  "value": "0808080808080808080808080808080808080808080808080808080808080808"
                },
                {
                  "name": "purse_uref",
                  "value": "uref-09480c3248ef76b603d386f3f4f8a5f87f597d4eaffd475433f861af187ab5db-007"
                }
              ],
              "result": {
                "name": "state_get_balance_example_result",
                "value": {
                  "api_version": "1.5.2",
                  "balance_value": "123456",
                  "merkle_proof": "01000000006ef2e0949ac76e55812421f755abe129b6244fe7168b77f47a72536147614625016ef2e0949ac76e55812421f755abe129b6244fe7168b77f47a72536147614625000000003529cde5c621f857f75f3810611eb4af3f998caaa9d4a3413cf799f99c67db0307010000006ef2e0949ac76e55812421f755abe129b6244fe7168b77f47a7253614761462501010102000000006e06000000000074769d28aac597a36a03a932d4b43e4f10bf0403ee5c41dd035102553f5773631200b9e173e8f05361b681513c14e25e3138639eb03232581db7557c9e8dbbc83ce94500226a9a7fe4f2b7b88d5103a4fc7400f02bf89c860c9ccdd56951a2afe9be0e0267006d820fb5676eb2960e15722f7725f3f8f41030078f8b2e44bf0dc03f71b176d6e800dc5ae9805068c5be6da1a90b2528ee85db0609cc0fb4bd60bbd559f497a98b67f500e1e3e846592f4918234647fca39830b7e1e6ad6f5b7a99b39af823d82ba1873d000003000000010186ff500f287e9b53f823ae1582b1fa429dfede28015125fd233a31ca04d5012002015cc42669a55467a1fdf49750772bfc1aed59b9b085558eb81510e9b015a7c83b0301e3cf4a34b1db6bfa58808b686cb8fe21ebe0c1bcbcee522649d2b135fe510fe3"
                }
              }
            }
          ]
        },
        {
          "name": "chain_get_era_info_by_switch_block",
          "summary": "returns an EraInfo from the network",
          "params": [
            {
              "name": "block_identifier",
              "schema": {
                "description": "The block identifier.",
                "$ref": "#/components/schemas/BlockIdentifier"
              },
              "required": false
            }
          ],
          "result": {
            "name": "chain_get_era_info_by_switch_block_result",
            "schema": {
              "description": "Result for \"chain_get_era_info\" RPC response.",
              "type": "object",
              "required": [
                "api_version"
              ],
              "properties": {
                "api_version": {
                  "description": "The RPC API version.",
                  "type": "string"
                },
                "era_summary": {
                  "description": "The era summary.",
                  "anyOf": [
                    {
                      "$ref": "#/components/schemas/EraSummary"
                    },
                    {
                      "type": "null"
                    }
                  ]
                }
              },
              "additionalProperties": false
            }
          },
          "examples": [
            {
              "name": "chain_get_era_info_by_switch_block_example",
              "params": [
                {
                  "name": "block_identifier",
                  "value": {
                    "Hash": "ca92fbeeb369f219189bad8f59bd2eca12ad569dcd36beed1d1c0e825d7ede28"
                  }
                }
              ],
              "result": {
                "name": "chain_get_era_info_by_switch_block_example_result",
                "value": {
                  "api_version": "1.5.2",
                  "era_summary": {
                    "block_hash": "ca92fbeeb369f219189bad8f59bd2eca12ad569dcd36beed1d1c0e825d7ede28",
                    "era_id": 42,
                    "stored_value": {
                      "EraInfo": {
                        "seigniorage_allocations": [
                          {
                            "Delegator": {
                              "delegator_public_key": "01e1b46a25baa8a5c28beb3c9cfb79b572effa04076f00befa57eb70b016153f18",
                              "validator_public_key": "012a1732addc639ea43a89e25d3ad912e40232156dcaa4b9edfc709f43d2fb0876",
                              "amount": "1000"
                            }
                          },
                          {
                            "Validator": {
                              "validator_public_key": "012a1732addc639ea43a89e25d3ad912e40232156dcaa4b9edfc709f43d2fb0876",
                              "amount": "2000"
                            }
                          }
                        ]
                      }
                    },
                    "state_root_hash": "0808080808080808080808080808080808080808080808080808080808080808",
                    "merkle_proof": "01000000006ef2e0949ac76e55812421f755abe129b6244fe7168b77f47a72536147614625016ef2e0949ac76e55812421f755abe129b6244fe7168b77f47a72536147614625000000003529cde5c621f857f75f3810611eb4af3f998caaa9d4a3413cf799f99c67db0307010000006ef2e0949ac76e55812421f755abe129b6244fe7168b77f47a7253614761462501010102000000006e06000000000074769d28aac597a36a03a932d4b43e4f10bf0403ee5c41dd035102553f5773631200b9e173e8f05361b681513c14e25e3138639eb03232581db7557c9e8dbbc83ce94500226a9a7fe4f2b7b88d5103a4fc7400f02bf89c860c9ccdd56951a2afe9be0e0267006d820fb5676eb2960e15722f7725f3f8f41030078f8b2e44bf0dc03f71b176d6e800dc5ae9805068c5be6da1a90b2528ee85db0609cc0fb4bd60bbd559f497a98b67f500e1e3e846592f4918234647fca39830b7e1e6ad6f5b7a99b39af823d82ba1873d000003000000010186ff500f287e9b53f823ae1582b1fa429dfede28015125fd233a31ca04d5012002015cc42669a55467a1fdf49750772bfc1aed59b9b085558eb81510e9b015a7c83b0301e3cf4a34b1db6bfa58808b686cb8fe21ebe0c1bcbcee522649d2b135fe510fe3"
                  }
                }
              }
            }
          ]
        },
        {
          "name": "state_get_auction_info",
          "summary": "returns the bids and validators as of either a specific block (by height or hash), or the most recently added block",
          "params": [
            {
              "name": "block_identifier",
              "schema": {
                "description": "The block identifier.",
                "$ref": "#/components/schemas/BlockIdentifier"
              },
              "required": false
            }
          ],
          "result": {
            "name": "state_get_auction_info_result",
            "schema": {
              "description": "Result for \"state_get_auction_info\" RPC response.",
              "type": "object",
              "required": [
                "api_version",
                "auction_state"
              ],
              "properties": {
                "api_version": {
                  "description": "The RPC API version.",
                  "type": "string"
                },
                "auction_state": {
                  "description": "The auction state.",
                  "$ref": "#/components/schemas/AuctionState"
                }
              },
              "additionalProperties": false
            }
          },
          "examples": [
            {
              "name": "state_get_auction_info_example",
              "params": [
                {
                  "name": "block_identifier",
                  "value": {
                    "Hash": "ca92fbeeb369f219189bad8f59bd2eca12ad569dcd36beed1d1c0e825d7ede28"
                  }
                }
              ],
              "result": {
                "name": "state_get_auction_info_example_result",
                "value": {
                  "api_version": "1.5.2",
                  "auction_state": {
                    "state_root_hash": "0b0b0b0b0b0b0b0b0b0b0b0b0b0b0b0b0b0b0b0b0b0b0b0b0b0b0b0b0b0b0b0b",
                    "block_height": 10,
                    "era_validators": [
                      {
                        "era_id": 10,
                        "validator_weights": [
                          {
                            "public_key": "01197f6b23e16c8532c6abc838facd5ea789be0c76b2920334039bfa8b3d368d61",
                            "weight": "10"
                          }
                        ]
                      }
                    ],
                    "bids": [
                      {
                        "public_key": "01197f6b23e16c8532c6abc838facd5ea789be0c76b2920334039bfa8b3d368d61",
                        "bid": {
                          "bonding_purse": "uref-fafafafafafafafafafafafafafafafafafafafafafafafafafafafafafafafa-007",
                          "staked_amount": "10",
                          "delegation_rate": 0,
                          "delegators": [],
                          "inactive": false
                        }
                      }
                    ]
                  }
                }
              }
            }
          ]
        },
        {
          "name": "chain_get_era_summary",
          "summary": "returns the era summary at either a specific block (by height or hash), or the most recently added block",
          "params": [
            {
              "name": "block_identifier",
              "schema": {
                "description": "The block identifier.",
                "$ref": "#/components/schemas/BlockIdentifier"
              },
              "required": false
            }
          ],
          "result": {
            "name": "chain_get_era_summary_result",
            "schema": {
              "description": "Result for \"chain_get_era_summary\" RPC response.",
              "type": "object",
              "required": [
                "api_version",
                "era_summary"
              ],
              "properties": {
                "api_version": {
                  "description": "The RPC API version.",
                  "type": "string"
                },
                "era_summary": {
                  "description": "The era summary.",
                  "$ref": "#/components/schemas/EraSummary"
                }
              },
              "additionalProperties": false
            }
          },
          "examples": [
            {
              "name": "chain_get_era_summary_example",
              "params": [
                {
                  "name": "block_identifier",
                  "value": {
                    "Hash": "ca92fbeeb369f219189bad8f59bd2eca12ad569dcd36beed1d1c0e825d7ede28"
                  }
                }
              ],
              "result": {
                "name": "chain_get_era_summary_example_result",
                "value": {
                  "api_version": "1.5.2",
                  "era_summary": {
                    "block_hash": "ca92fbeeb369f219189bad8f59bd2eca12ad569dcd36beed1d1c0e825d7ede28",
                    "era_id": 42,
                    "stored_value": {
                      "EraInfo": {
                        "seigniorage_allocations": [
                          {
                            "Delegator": {
                              "delegator_public_key": "01e1b46a25baa8a5c28beb3c9cfb79b572effa04076f00befa57eb70b016153f18",
                              "validator_public_key": "012a1732addc639ea43a89e25d3ad912e40232156dcaa4b9edfc709f43d2fb0876",
                              "amount": "1000"
                            }
                          },
                          {
                            "Validator": {
                              "validator_public_key": "012a1732addc639ea43a89e25d3ad912e40232156dcaa4b9edfc709f43d2fb0876",
                              "amount": "2000"
                            }
                          }
                        ]
                      }
                    },
                    "state_root_hash": "0808080808080808080808080808080808080808080808080808080808080808",
                    "merkle_proof": "01000000006ef2e0949ac76e55812421f755abe129b6244fe7168b77f47a72536147614625016ef2e0949ac76e55812421f755abe129b6244fe7168b77f47a72536147614625000000003529cde5c621f857f75f3810611eb4af3f998caaa9d4a3413cf799f99c67db0307010000006ef2e0949ac76e55812421f755abe129b6244fe7168b77f47a7253614761462501010102000000006e06000000000074769d28aac597a36a03a932d4b43e4f10bf0403ee5c41dd035102553f5773631200b9e173e8f05361b681513c14e25e3138639eb03232581db7557c9e8dbbc83ce94500226a9a7fe4f2b7b88d5103a4fc7400f02bf89c860c9ccdd56951a2afe9be0e0267006d820fb5676eb2960e15722f7725f3f8f41030078f8b2e44bf0dc03f71b176d6e800dc5ae9805068c5be6da1a90b2528ee85db0609cc0fb4bd60bbd559f497a98b67f500e1e3e846592f4918234647fca39830b7e1e6ad6f5b7a99b39af823d82ba1873d000003000000010186ff500f287e9b53f823ae1582b1fa429dfede28015125fd233a31ca04d5012002015cc42669a55467a1fdf49750772bfc1aed59b9b085558eb81510e9b015a7c83b0301e3cf4a34b1db6bfa58808b686cb8fe21ebe0c1bcbcee522649d2b135fe510fe3"
                  }
                }
              }
            }
          ]
        }
      ],
      "components": {
        "schemas": {
          "Deploy": {
            "description": "A signed smart contract.",
            "type": "object",
            "required": [
              "approvals",
              "hash",
              "header",
              "payment",
              "session"
            ],
            "properties": {
              "hash": {
                "$ref": "#/components/schemas/DeployHash"
              },
              "header": {
                "$ref": "#/components/schemas/DeployHeader"
              },
              "payment": {
                "$ref": "#/components/schemas/ExecutableDeployItem"
              },
              "session": {
                "$ref": "#/components/schemas/ExecutableDeployItem"
              },
              "approvals": {
                "type": "array",
                "items": {
                  "$ref": "#/components/schemas/Approval"
                },
                "uniqueItems": true
              }
            },
            "additionalProperties": false
          },
          "DeployHash": {
            "description": "Hex-encoded deploy hash.",
            "allOf": [
              {
                "$ref": "#/components/schemas/Digest"
              }
            ]
          },
          "Digest": {
            "description": "Hex-encoded hash digest.",
            "type": "string"
          },
          "DeployHeader": {
            "description": "The header portion of a [`Deploy`].",
            "type": "object",
            "required": [
              "account",
              "body_hash",
              "chain_name",
              "dependencies",
              "gas_price",
              "timestamp",
              "ttl"
            ],
            "properties": {
              "account": {
                "$ref": "#/components/schemas/PublicKey"
              },
              "timestamp": {
                "$ref": "#/components/schemas/Timestamp"
              },
              "ttl": {
                "$ref": "#/components/schemas/TimeDiff"
              },
              "gas_price": {
                "type": "integer",
                "format": "uint64",
                "minimum": 0.0
              },
              "body_hash": {
                "$ref": "#/components/schemas/Digest"
              },
              "dependencies": {
                "type": "array",
                "items": {
                  "$ref": "#/components/schemas/DeployHash"
                }
              },
              "chain_name": {
                "type": "string"
              }
            },
            "additionalProperties": false
          },
          "PublicKey": {
            "description": "Hex-encoded cryptographic public key, including the algorithm tag prefix.",
            "type": "string"
          },
          "Timestamp": {
            "description": "Timestamp formatted as per RFC 3339",
            "type": "integer",
            "format": "uint64",
            "minimum": 0.0
          },
          "TimeDiff": {
            "description": "Human-readable duration.",
            "type": "integer",
            "format": "uint64",
            "minimum": 0.0
          },
          "ExecutableDeployItem": {
            "description": "The executable component of a [`Deploy`].",
            "anyOf": [
              {
                "description": "Executable specified as raw bytes that represent Wasm code and an instance of [`RuntimeArgs`].",
                "type": "object",
                "required": [
                  "ModuleBytes"
                ],
                "properties": {
                  "ModuleBytes": {
                    "type": "object",
                    "required": [
                      "args",
                      "module_bytes"
                    ],
                    "properties": {
                      "module_bytes": {
                        "description": "Hex-encoded raw Wasm bytes.",
                        "type": "string"
                      },
                      "args": {
                        "description": "Runtime arguments.",
                        "allOf": [
                          {
                            "$ref": "#/components/schemas/RuntimeArgs"
                          }
                        ]
                      }
                    },
                    "additionalProperties": false
                  }
                },
                "additionalProperties": false
              },
              {
                "description": "Stored contract referenced by its [`ContractHash`], entry point and an instance of [`RuntimeArgs`].",
                "type": "object",
                "required": [
                  "StoredContractByHash"
                ],
                "properties": {
                  "StoredContractByHash": {
                    "type": "object",
                    "required": [
                      "args",
                      "entry_point",
                      "hash"
                    ],
                    "properties": {
                      "hash": {
                        "description": "Hex-encoded contract hash.",
                        "type": "string"
                      },
                      "entry_point": {
                        "description": "Name of an entry point.",
                        "type": "string"
                      },
                      "args": {
                        "description": "Runtime arguments.",
                        "allOf": [
                          {
                            "$ref": "#/components/schemas/RuntimeArgs"
                          }
                        ]
                      }
                    },
                    "additionalProperties": false
                  }
                },
                "additionalProperties": false
              },
              {
                "description": "Stored contract referenced by a named key existing in the signer's account context, entry point and an instance of [`RuntimeArgs`].",
                "type": "object",
                "required": [
                  "StoredContractByName"
                ],
                "properties": {
                  "StoredContractByName": {
                    "type": "object",
                    "required": [
                      "args",
                      "entry_point",
                      "name"
                    ],
                    "properties": {
                      "name": {
                        "description": "Named key.",
                        "type": "string"
                      },
                      "entry_point": {
                        "description": "Name of an entry point.",
                        "type": "string"
                      },
                      "args": {
                        "description": "Runtime arguments.",
                        "allOf": [
                          {
                            "$ref": "#/components/schemas/RuntimeArgs"
                          }
                        ]
                      }
                    },
                    "additionalProperties": false
                  }
                },
                "additionalProperties": false
              },
              {
                "description": "Stored versioned contract referenced by its [`ContractPackageHash`], entry point and an instance of [`RuntimeArgs`].",
                "type": "object",
                "required": [
                  "StoredVersionedContractByHash"
                ],
                "properties": {
                  "StoredVersionedContractByHash": {
                    "type": "object",
                    "required": [
                      "args",
                      "entry_point",
                      "hash"
                    ],
                    "properties": {
                      "hash": {
                        "description": "Hex-encoded contract package hash.",
                        "type": "string"
                      },
                      "version": {
                        "description": "An optional version of the contract to call. It will default to the highest enabled version if no value is specified.",
                        "type": [
                          "integer",
                          "null"
                        ],
                        "format": "uint32",
                        "minimum": 0.0
                      },
                      "entry_point": {
                        "description": "Entry point name.",
                        "type": "string"
                      },
                      "args": {
                        "description": "Runtime arguments.",
                        "allOf": [
                          {
                            "$ref": "#/components/schemas/RuntimeArgs"
                          }
                        ]
                      }
                    },
                    "additionalProperties": false
                  }
                },
                "additionalProperties": false
              },
              {
                "description": "Stored versioned contract referenced by a named key existing in the signer's account context, entry point and an instance of [`RuntimeArgs`].",
                "type": "object",
                "required": [
                  "StoredVersionedContractByName"
                ],
                "properties": {
                  "StoredVersionedContractByName": {
                    "type": "object",
                    "required": [
                      "args",
                      "entry_point",
                      "name"
                    ],
                    "properties": {
                      "name": {
                        "description": "Named key.",
                        "type": "string"
                      },
                      "version": {
                        "description": "An optional version of the contract to call. It will default to the highest enabled version if no value is specified.",
                        "type": [
                          "integer",
                          "null"
                        ],
                        "format": "uint32",
                        "minimum": 0.0
                      },
                      "entry_point": {
                        "description": "Entry point name.",
                        "type": "string"
                      },
                      "args": {
                        "description": "Runtime arguments.",
                        "allOf": [
                          {
                            "$ref": "#/components/schemas/RuntimeArgs"
                          }
                        ]
                      }
                    },
                    "additionalProperties": false
                  }
                },
                "additionalProperties": false
              },
              {
                "description": "A native transfer which does not contain or reference a Wasm code.",
                "type": "object",
                "required": [
                  "Transfer"
                ],
                "properties": {
                  "Transfer": {
                    "type": "object",
                    "required": [
                      "args"
                    ],
                    "properties": {
                      "args": {
                        "description": "Runtime arguments.",
                        "allOf": [
                          {
                            "$ref": "#/components/schemas/RuntimeArgs"
                          }
                        ]
                      }
                    },
                    "additionalProperties": false
                  }
                },
                "additionalProperties": false
              }
            ]
          },
          "RuntimeArgs": {
            "description": "Represents a collection of arguments passed to a smart contract.",
            "type": "array",
            "items": {
              "$ref": "#/components/schemas/NamedArg"
            }
          },
          "NamedArg": {
            "description": "Named arguments to a contract.",
            "type": "array",
            "items": [
              {
                "type": "string"
              },
              {
                "$ref": "#/components/schemas/CLValue"
              }
            ],
            "maxItems": 2,
            "minItems": 2
          },
          "CLValue": {
            "description": "A Casper value, i.e. a value which can be stored and manipulated by smart contracts.\n\nIt holds the underlying data as a type-erased, serialized `Vec<u8>` and also holds the CLType of the underlying data as a separate member.\n\nThe `parsed` field, representing the original value, is a convenience only available when a CLValue is encoded to JSON, and can always be set to null if preferred.",
            "type": "object",
            "required": [
              "bytes",
              "cl_type"
            ],
            "properties": {
              "cl_type": {
                "$ref": "#/components/schemas/CLType"
              },
              "bytes": {
                "type": "string"
              },
              "parsed": true
            },
            "additionalProperties": false
          },
          "CLType": {
            "description": "Casper types, i.e. types which can be stored and manipulated by smart contracts.\n\nProvides a description of the underlying data type of a [`CLValue`](crate::CLValue).",
            "anyOf": [
              {
                "type": "string",
                "enum": [
                  "Bool",
                  "I32",
                  "I64",
                  "U8",
                  "U32",
                  "U64",
                  "U128",
                  "U256",
                  "U512",
                  "Unit",
                  "String",
                  "Key",
                  "URef",
                  "PublicKey",
                  "Any"
                ]
              },
              {
                "description": "`Option` of a `CLType`.",
                "type": "object",
                "required": [
                  "Option"
                ],
                "properties": {
                  "Option": {
                    "$ref": "#/components/schemas/CLType"
                  }
                },
                "additionalProperties": false
              },
              {
                "description": "Variable-length list of a single `CLType` (comparable to a `Vec`).",
                "type": "object",
                "required": [
                  "List"
                ],
                "properties": {
                  "List": {
                    "$ref": "#/components/schemas/CLType"
                  }
                },
                "additionalProperties": false
              },
              {
                "description": "Fixed-length list of a single `CLType` (comparable to a Rust array).",
                "type": "object",
                "required": [
                  "ByteArray"
                ],
                "properties": {
                  "ByteArray": {
                    "type": "integer",
                    "format": "uint32",
                    "minimum": 0.0
                  }
                },
                "additionalProperties": false
              },
              {
                "description": "`Result` with `Ok` and `Err` variants of `CLType`s.",
                "type": "object",
                "required": [
                  "Result"
                ],
                "properties": {
                  "Result": {
                    "type": "object",
                    "required": [
                      "err",
                      "ok"
                    ],
                    "properties": {
                      "ok": {
                        "$ref": "#/components/schemas/CLType"
                      },
                      "err": {
                        "$ref": "#/components/schemas/CLType"
                      }
                    },
                    "additionalProperties": false
                  }
                },
                "additionalProperties": false
              },
              {
                "description": "Map with keys of a single `CLType` and values of a single `CLType`.",
                "type": "object",
                "required": [
                  "Map"
                ],
                "properties": {
                  "Map": {
                    "type": "object",
                    "required": [
                      "key",
                      "value"
                    ],
                    "properties": {
                      "key": {
                        "$ref": "#/components/schemas/CLType"
                      },
                      "value": {
                        "$ref": "#/components/schemas/CLType"
                      }
                    },
                    "additionalProperties": false
                  }
                },
                "additionalProperties": false
              },
              {
                "description": "1-ary tuple of a `CLType`.",
                "type": "object",
                "required": [
                  "Tuple1"
                ],
                "properties": {
                  "Tuple1": {
                    "type": "array",
                    "items": {
                      "$ref": "#/components/schemas/CLType"
                    },
                    "maxItems": 1,
                    "minItems": 1
                  }
                },
                "additionalProperties": false
              },
              {
                "description": "2-ary tuple of `CLType`s.",
                "type": "object",
                "required": [
                  "Tuple2"
                ],
                "properties": {
                  "Tuple2": {
                    "type": "array",
                    "items": {
                      "$ref": "#/components/schemas/CLType"
                    },
                    "maxItems": 2,
                    "minItems": 2
                  }
                },
                "additionalProperties": false
              },
              {
                "description": "3-ary tuple of `CLType`s.",
                "type": "object",
                "required": [
                  "Tuple3"
                ],
                "properties": {
                  "Tuple3": {
                    "type": "array",
                    "items": {
                      "$ref": "#/components/schemas/CLType"
                    },
                    "maxItems": 3,
                    "minItems": 3
                  }
                },
                "additionalProperties": false
              }
            ]
          },
          "Approval": {
            "description": "A struct containing a signature of a deploy hash and the public key of the signer.",
            "type": "object",
            "required": [
              "signature",
              "signer"
            ],
            "properties": {
              "signer": {
                "$ref": "#/components/schemas/PublicKey"
              },
              "signature": {
                "$ref": "#/components/schemas/Signature"
              }
            },
            "additionalProperties": false
          },
          "Signature": {
            "description": "Hex-encoded cryptographic signature, including the algorithm tag prefix.",
            "type": "string"
          },
          "JsonExecutionResult": {
            "description": "The execution result of a single deploy.",
            "type": "object",
            "required": [
              "block_hash",
              "result"
            ],
            "properties": {
              "block_hash": {
                "description": "The block hash.",
                "allOf": [
                  {
                    "$ref": "#/components/schemas/BlockHash"
                  }
                ]
              },
              "result": {
                "description": "Execution result.",
                "allOf": [
                  {
                    "$ref": "#/components/schemas/ExecutionResult"
                  }
                ]
              }
            },
            "additionalProperties": false
          },
          "BlockHash": {
            "description": "Hex-encoded cryptographic hash of a block.",
            "allOf": [
              {
                "$ref": "#/components/schemas/Digest"
              }
            ]
          },
          "ExecutionResult": {
            "description": "The result of executing a single deploy.",
            "anyOf": [
              {
                "description": "The result of a failed execution.",
                "type": "object",
                "required": [
                  "Failure"
                ],
                "properties": {
                  "Failure": {
                    "type": "object",
                    "required": [
                      "cost",
                      "effect",
                      "error_message",
                      "transfers"
                    ],
                    "properties": {
                      "effect": {
                        "description": "The effect of executing the deploy.",
                        "allOf": [
                          {
                            "$ref": "#/components/schemas/ExecutionEffect"
                          }
                        ]
                      },
                      "transfers": {
                        "description": "A record of Transfers performed while executing the deploy.",
                        "type": "array",
                        "items": {
                          "$ref": "#/components/schemas/TransferAddr"
                        }
                      },
                      "cost": {
                        "description": "The cost of executing the deploy.",
                        "allOf": [
                          {
                            "$ref": "#/components/schemas/U512"
                          }
                        ]
                      },
                      "error_message": {
                        "description": "The error message associated with executing the deploy.",
                        "type": "string"
                      }
                    },
                    "additionalProperties": false
                  }
                },
                "additionalProperties": false
              },
              {
                "description": "The result of a successful execution.",
                "type": "object",
                "required": [
                  "Success"
                ],
                "properties": {
                  "Success": {
                    "type": "object",
                    "required": [
                      "cost",
                      "effect",
                      "transfers"
                    ],
                    "properties": {
                      "effect": {
                        "description": "The effect of executing the deploy.",
                        "allOf": [
                          {
                            "$ref": "#/components/schemas/ExecutionEffect"
                          }
                        ]
                      },
                      "transfers": {
                        "description": "A record of Transfers performed while executing the deploy.",
                        "type": "array",
                        "items": {
                          "$ref": "#/components/schemas/TransferAddr"
                        }
                      },
                      "cost": {
                        "description": "The cost of executing the deploy.",
                        "allOf": [
                          {
                            "$ref": "#/components/schemas/U512"
                          }
                        ]
                      }
                    },
                    "additionalProperties": false
                  }
                },
                "additionalProperties": false
              }
            ]
          },
          "ExecutionEffect": {
            "description": "The journal of execution transforms from a single deploy.",
            "type": "object",
            "required": [
              "operations",
              "transforms"
            ],
            "properties": {
              "operations": {
                "description": "The resulting operations.",
                "type": "array",
                "items": {
                  "$ref": "#/components/schemas/Operation"
                }
              },
              "transforms": {
                "description": "The journal of execution transforms.",
                "type": "array",
                "items": {
                  "$ref": "#/components/schemas/TransformEntry"
                }
              }
            },
            "additionalProperties": false
          },
          "Operation": {
            "description": "An operation performed while executing a deploy.",
            "type": "object",
            "required": [
              "key",
              "kind"
            ],
            "properties": {
              "key": {
                "description": "The formatted string of the `Key`.",
                "type": "string"
              },
              "kind": {
                "description": "The type of operation.",
                "allOf": [
                  {
                    "$ref": "#/components/schemas/OpKind"
                  }
                ]
              }
            },
            "additionalProperties": false
          },
          "OpKind": {
            "description": "The type of operation performed while executing a deploy.",
            "type": "string",
            "enum": [
              "Read",
              "Write",
              "Add",
              "NoOp"
            ]
          },
          "TransformEntry": {
            "description": "A transformation performed while executing a deploy.",
            "type": "object",
            "required": [
              "key",
              "transform"
            ],
            "properties": {
              "key": {
                "description": "The formatted string of the `Key`.",
                "type": "string"
              },
              "transform": {
                "description": "The transformation.",
                "allOf": [
                  {
                    "$ref": "#/components/schemas/Transform"
                  }
                ]
              }
            },
            "additionalProperties": false
          },
          "Transform": {
            "description": "The actual transformation performed while executing a deploy.",
            "anyOf": [
              {
                "type": "string",
                "enum": [
                  "Identity",
                  "WriteContractWasm",
                  "WriteContract",
                  "WriteContractPackage"
                ]
              },
              {
                "description": "Writes the given CLValue to global state.",
                "type": "object",
                "required": [
                  "WriteCLValue"
                ],
                "properties": {
                  "WriteCLValue": {
                    "$ref": "#/components/schemas/CLValue"
                  }
                },
                "additionalProperties": false
              },
              {
                "description": "Writes the given Account to global state.",
                "type": "object",
                "required": [
                  "WriteAccount"
                ],
                "properties": {
                  "WriteAccount": {
                    "$ref": "#/components/schemas/AccountHash"
                  }
                },
                "additionalProperties": false
              },
              {
                "description": "Writes the given DeployInfo to global state.",
                "type": "object",
                "required": [
                  "WriteDeployInfo"
                ],
                "properties": {
                  "WriteDeployInfo": {
                    "$ref": "#/components/schemas/DeployInfo"
                  }
                },
                "additionalProperties": false
              },
              {
                "description": "Writes the given EraInfo to global state.",
                "type": "object",
                "required": [
                  "WriteEraInfo"
                ],
                "properties": {
                  "WriteEraInfo": {
                    "$ref": "#/components/schemas/EraInfo"
                  }
                },
                "additionalProperties": false
              },
              {
                "description": "Writes the given Transfer to global state.",
                "type": "object",
                "required": [
                  "WriteTransfer"
                ],
                "properties": {
                  "WriteTransfer": {
                    "$ref": "#/components/schemas/Transfer"
                  }
                },
                "additionalProperties": false
              },
              {
                "description": "Writes the given Bid to global state.",
                "type": "object",
                "required": [
                  "WriteBid"
                ],
                "properties": {
                  "WriteBid": {
                    "$ref": "#/components/schemas/Bid"
                  }
                },
                "additionalProperties": false
              },
              {
                "description": "Writes the given Withdraw to global state.",
                "type": "object",
                "required": [
                  "WriteWithdraw"
                ],
                "properties": {
                  "WriteWithdraw": {
                    "type": "array",
                    "items": {
                      "$ref": "#/components/schemas/WithdrawPurse"
                    }
                  }
                },
                "additionalProperties": false
              },
              {
                "description": "Adds the given `i32`.",
                "type": "object",
                "required": [
                  "AddInt32"
                ],
                "properties": {
                  "AddInt32": {
                    "type": "integer",
                    "format": "int32"
                  }
                },
                "additionalProperties": false
              },
              {
                "description": "Adds the given `u64`.",
                "type": "object",
                "required": [
                  "AddUInt64"
                ],
                "properties": {
                  "AddUInt64": {
                    "type": "integer",
                    "format": "uint64",
                    "minimum": 0.0
                  }
                },
                "additionalProperties": false
              },
              {
                "description": "Adds the given `U128`.",
                "type": "object",
                "required": [
                  "AddUInt128"
                ],
                "properties": {
                  "AddUInt128": {
                    "$ref": "#/components/schemas/U128"
                  }
                },
                "additionalProperties": false
              },
              {
                "description": "Adds the given `U256`.",
                "type": "object",
                "required": [
                  "AddUInt256"
                ],
                "properties": {
                  "AddUInt256": {
                    "$ref": "#/components/schemas/U256"
                  }
                },
                "additionalProperties": false
              },
              {
                "description": "Adds the given `U512`.",
                "type": "object",
                "required": [
                  "AddUInt512"
                ],
                "properties": {
                  "AddUInt512": {
                    "$ref": "#/components/schemas/U512"
                  }
                },
                "additionalProperties": false
              },
              {
                "description": "Adds the given collection of named keys.",
                "type": "object",
                "required": [
                  "AddKeys"
                ],
                "properties": {
                  "AddKeys": {
                    "type": "array",
                    "items": {
                      "$ref": "#/components/schemas/NamedKey"
                    }
                  }
                },
                "additionalProperties": false
              },
              {
                "description": "A failed transformation, containing an error message.",
                "type": "object",
                "required": [
                  "Failure"
                ],
                "properties": {
                  "Failure": {
                    "type": "string"
                  }
                },
                "additionalProperties": false
              },
              {
                "description": "Writes the given Unbonding to global state.",
                "type": "object",
                "required": [
                  "WriteUnbonding"
                ],
                "properties": {
                  "WriteUnbonding": {
                    "type": "array",
                    "items": {
                      "$ref": "#/components/schemas/UnbondingPurse"
                    }
                  }
                },
                "additionalProperties": false
              }
            ]
          },
          "AccountHash": {
            "description": "Hex-encoded account hash.",
            "type": "string"
          },
          "DeployInfo": {
            "description": "Information relating to the given Deploy.",
            "type": "object",
            "required": [
              "deploy_hash",
              "from",
              "gas",
              "source",
              "transfers"
            ],
            "properties": {
              "deploy_hash": {
                "description": "Hex-encoded Deploy hash.",
                "allOf": [
                  {
                    "$ref": "#/components/schemas/DeployHash"
                  }
                ]
              },
              "transfers": {
                "description": "Transfers performed by the Deploy.",
                "type": "array",
                "items": {
                  "$ref": "#/components/schemas/TransferAddr"
                }
              },
              "from": {
                "description": "Account identifier of the creator of the Deploy.",
                "allOf": [
                  {
                    "$ref": "#/components/schemas/AccountHash"
                  }
                ]
              },
              "source": {
                "description": "Source purse used for payment of the Deploy.",
                "allOf": [
                  {
                    "$ref": "#/components/schemas/URef"
                  }
                ]
              },
              "gas": {
                "description": "Gas cost of executing the Deploy.",
                "allOf": [
                  {
                    "$ref": "#/components/schemas/U512"
                  }
                ]
              }
            },
            "additionalProperties": false
          },
          "TransferAddr": {
            "description": "Hex-encoded transfer address.",
            "type": "string"
          },
          "URef": {
            "description": "Hex-encoded, formatted URef.",
            "type": "string"
          },
          "U512": {
            "description": "Decimal representation of a 512-bit integer.",
            "type": "string"
          },
          "EraInfo": {
            "description": "Auction metadata.  Intended to be recorded at each era.",
            "type": "object",
            "required": [
              "seigniorage_allocations"
            ],
            "properties": {
              "seigniorage_allocations": {
                "type": "array",
                "items": {
                  "$ref": "#/components/schemas/SeigniorageAllocation"
                }
              }
            },
            "additionalProperties": false
          },
          "SeigniorageAllocation": {
            "description": "Information about a seigniorage allocation",
            "anyOf": [
              {
                "description": "Info about a seigniorage allocation for a validator",
                "type": "object",
                "required": [
                  "Validator"
                ],
                "properties": {
                  "Validator": {
                    "type": "object",
                    "required": [
                      "amount",
                      "validator_public_key"
                    ],
                    "properties": {
                      "validator_public_key": {
                        "description": "Validator's public key",
                        "allOf": [
                          {
                            "$ref": "#/components/schemas/PublicKey"
                          }
                        ]
                      },
                      "amount": {
                        "description": "Allocated amount",
                        "allOf": [
                          {
                            "$ref": "#/components/schemas/U512"
                          }
                        ]
                      }
                    },
                    "additionalProperties": false
                  }
                },
                "additionalProperties": false
              },
              {
                "description": "Info about a seigniorage allocation for a delegator",
                "type": "object",
                "required": [
                  "Delegator"
                ],
                "properties": {
                  "Delegator": {
                    "type": "object",
                    "required": [
                      "amount",
                      "delegator_public_key",
                      "validator_public_key"
                    ],
                    "properties": {
                      "delegator_public_key": {
                        "description": "Delegator's public key",
                        "allOf": [
                          {
                            "$ref": "#/components/schemas/PublicKey"
                          }
                        ]
                      },
                      "validator_public_key": {
                        "description": "Validator's public key",
                        "allOf": [
                          {
                            "$ref": "#/components/schemas/PublicKey"
                          }
                        ]
                      },
                      "amount": {
                        "description": "Allocated amount",
                        "allOf": [
                          {
                            "$ref": "#/components/schemas/U512"
                          }
                        ]
                      }
                    },
                    "additionalProperties": false
                  }
                },
                "additionalProperties": false
              }
            ]
          },
          "Transfer": {
            "description": "Represents a transfer from one purse to another",
            "type": "object",
            "required": [
              "amount",
              "deploy_hash",
              "from",
              "gas",
              "source",
              "target"
            ],
            "properties": {
              "deploy_hash": {
                "description": "Hex-encoded Deploy hash of Deploy that created the transfer.",
                "allOf": [
                  {
                    "$ref": "#/components/schemas/DeployHash"
                  }
                ]
              },
              "from": {
                "description": "Account from which transfer was executed",
                "allOf": [
                  {
                    "$ref": "#/components/schemas/AccountHash"
                  }
                ]
              },
              "to": {
                "description": "Account to which funds are transferred",
                "anyOf": [
                  {
                    "$ref": "#/components/schemas/AccountHash"
                  },
                  {
                    "type": "null"
                  }
                ]
              },
              "source": {
                "description": "Source purse",
                "allOf": [
                  {
                    "$ref": "#/components/schemas/URef"
                  }
                ]
              },
              "target": {
                "description": "Target purse",
                "allOf": [
                  {
                    "$ref": "#/components/schemas/URef"
                  }
                ]
              },
              "amount": {
                "description": "Transfer amount",
                "allOf": [
                  {
                    "$ref": "#/components/schemas/U512"
                  }
                ]
              },
              "gas": {
                "description": "Gas",
                "allOf": [
                  {
                    "$ref": "#/components/schemas/U512"
                  }
                ]
              },
              "id": {
                "description": "User-defined id",
                "type": [
                  "integer",
                  "null"
                ],
                "format": "uint64",
                "minimum": 0.0
              }
            },
            "additionalProperties": false
          },
          "Bid": {
            "description": "An entry in the validator map.",
            "type": "object",
            "required": [
              "bonding_purse",
              "delegation_rate",
              "delegators",
              "inactive",
              "staked_amount",
              "validator_public_key"
            ],
            "properties": {
              "validator_public_key": {
                "description": "Validator public key",
                "allOf": [
                  {
                    "$ref": "#/components/schemas/PublicKey"
                  }
                ]
              },
              "bonding_purse": {
                "description": "The purse that was used for bonding.",
                "allOf": [
                  {
                    "$ref": "#/components/schemas/URef"
                  }
                ]
              },
              "staked_amount": {
                "description": "The amount of tokens staked by a validator (not including delegators).",
                "allOf": [
                  {
                    "$ref": "#/components/schemas/U512"
                  }
                ]
              },
              "delegation_rate": {
                "description": "Delegation rate",
                "type": "integer",
                "format": "uint8",
                "minimum": 0.0
              },
              "vesting_schedule": {
                "description": "Vesting schedule for a genesis validator. `None` if non-genesis validator.",
                "anyOf": [
                  {
                    "$ref": "#/components/schemas/VestingSchedule"
                  },
                  {
                    "type": "null"
                  }
                ]
              },
              "delegators": {
                "description": "This validator's delegators, indexed by their public keys",
                "type": "object",
                "additionalProperties": {
                  "$ref": "#/components/schemas/Delegator"
                }
              },
              "inactive": {
                "description": "`true` if validator has been \"evicted\"",
                "type": "boolean"
              }
            },
            "additionalProperties": false
          },
          "VestingSchedule": {
            "type": "object",
            "required": [
              "initial_release_timestamp_millis"
            ],
            "properties": {
              "initial_release_timestamp_millis": {
                "type": "integer",
                "format": "uint64",
                "minimum": 0.0
              },
              "locked_amounts": {
                "type": [
                  "array",
                  "null"
                ],
                "items": {
                  "$ref": "#/components/schemas/U512"
                },
                "maxItems": 14,
                "minItems": 14
              }
            },
            "additionalProperties": false
          },
          "Delegator": {
            "description": "Represents a party delegating their stake to a validator (or \"delegatee\")",
            "type": "object",
            "required": [
              "bonding_purse",
              "delegator_public_key",
              "staked_amount",
              "validator_public_key"
            ],
            "properties": {
              "delegator_public_key": {
                "$ref": "#/components/schemas/PublicKey"
              },
              "staked_amount": {
                "$ref": "#/components/schemas/U512"
              },
              "bonding_purse": {
                "$ref": "#/components/schemas/URef"
              },
              "validator_public_key": {
                "$ref": "#/components/schemas/PublicKey"
              },
              "vesting_schedule": {
                "anyOf": [
                  {
                    "$ref": "#/components/schemas/VestingSchedule"
                  },
                  {
                    "type": "null"
                  }
                ]
              }
            },
            "additionalProperties": false
          },
          "WithdrawPurse": {
            "description": "A withdraw purse, a legacy structure.",
            "type": "object",
            "required": [
              "amount",
              "bonding_purse",
              "era_of_creation",
              "unbonder_public_key",
              "validator_public_key"
            ],
            "properties": {
              "bonding_purse": {
                "description": "Bonding Purse",
                "allOf": [
                  {
                    "$ref": "#/components/schemas/URef"
                  }
                ]
              },
              "validator_public_key": {
                "description": "Validators public key.",
                "allOf": [
                  {
                    "$ref": "#/components/schemas/PublicKey"
                  }
                ]
              },
              "unbonder_public_key": {
                "description": "Unbonders public key.",
                "allOf": [
                  {
                    "$ref": "#/components/schemas/PublicKey"
                  }
                ]
              },
              "era_of_creation": {
                "description": "Era in which this unbonding request was created.",
                "allOf": [
                  {
                    "$ref": "#/components/schemas/EraId"
                  }
                ]
              },
              "amount": {
                "description": "Unbonding Amount.",
                "allOf": [
                  {
                    "$ref": "#/components/schemas/U512"
                  }
                ]
              }
            },
            "additionalProperties": false
          },
          "EraId": {
            "description": "Era ID newtype.",
            "type": "integer",
            "format": "uint64",
            "minimum": 0.0
          },
          "U128": {
            "description": "Decimal representation of a 128-bit integer.",
            "type": "string"
          },
          "U256": {
            "description": "Decimal representation of a 256-bit integer.",
            "type": "string"
          },
          "NamedKey": {
            "description": "A named key.",
            "type": "object",
            "required": [
              "key",
              "name"
            ],
            "properties": {
              "name": {
                "description": "The name of the entry.",
                "type": "string"
              },
              "key": {
                "description": "The value of the entry: a casper `Key` type.",
                "type": "string"
              }
            },
            "additionalProperties": false
          },
          "UnbondingPurse": {
            "description": "Unbonding purse.",
            "type": "object",
            "required": [
              "amount",
              "bonding_purse",
              "era_of_creation",
              "unbonder_public_key",
              "validator_public_key"
            ],
            "properties": {
              "bonding_purse": {
                "description": "Bonding Purse",
                "allOf": [
                  {
                    "$ref": "#/components/schemas/URef"
                  }
                ]
              },
              "validator_public_key": {
                "description": "Validators public key.",
                "allOf": [
                  {
                    "$ref": "#/components/schemas/PublicKey"
                  }
                ]
              },
              "unbonder_public_key": {
                "description": "Unbonders public key.",
                "allOf": [
                  {
                    "$ref": "#/components/schemas/PublicKey"
                  }
                ]
              },
              "era_of_creation": {
                "description": "Era in which this unbonding request was created.",
                "allOf": [
                  {
                    "$ref": "#/components/schemas/EraId"
                  }
                ]
              },
              "amount": {
                "description": "Unbonding Amount.",
                "allOf": [
                  {
                    "$ref": "#/components/schemas/U512"
                  }
                ]
              },
              "new_validator": {
                "description": "The validator public key to re-delegate to.",
                "anyOf": [
                  {
                    "$ref": "#/components/schemas/PublicKey"
                  },
                  {
                    "type": "null"
                  }
                ]
              }
            },
            "additionalProperties": false
          },
          "BlockIdentifier": {
            "description": "Identifier for possible ways to retrieve a block.",
            "anyOf": [
              {
                "description": "Identify and retrieve the block with its hash.",
                "type": "object",
                "required": [
                  "Hash"
                ],
                "properties": {
                  "Hash": {
                    "$ref": "#/components/schemas/BlockHash"
                  }
                },
                "additionalProperties": false
              },
              {
                "description": "Identify and retrieve the block with its height.",
                "type": "object",
                "required": [
                  "Height"
                ],
                "properties": {
                  "Height": {
                    "type": "integer",
                    "format": "uint64",
                    "minimum": 0.0
                  }
                },
                "additionalProperties": false
              }
            ]
          },
          "Account": {
            "description": "Structure representing a user's account, stored in global state.",
            "type": "object",
            "required": [
              "account_hash",
              "action_thresholds",
              "associated_keys",
              "main_purse",
              "named_keys"
            ],
            "properties": {
              "account_hash": {
                "$ref": "#/components/schemas/AccountHash"
              },
              "named_keys": {
                "type": "array",
                "items": {
                  "$ref": "#/components/schemas/NamedKey"
                }
              },
              "main_purse": {
                "$ref": "#/components/schemas/URef"
              },
              "associated_keys": {
                "type": "array",
                "items": {
                  "$ref": "#/components/schemas/AssociatedKey"
                }
              },
              "action_thresholds": {
                "$ref": "#/components/schemas/ActionThresholds"
              }
            },
            "additionalProperties": false
          },
          "AssociatedKey": {
            "type": "object",
            "required": [
              "account_hash",
              "weight"
            ],
            "properties": {
              "account_hash": {
                "$ref": "#/components/schemas/AccountHash"
              },
              "weight": {
                "type": "integer",
                "format": "uint8",
                "minimum": 0.0
              }
            },
            "additionalProperties": false
          },
          "ActionThresholds": {
            "description": "Thresholds that have to be met when executing an action of a certain type.",
            "type": "object",
            "required": [
              "deployment",
              "key_management"
            ],
            "properties": {
              "deployment": {
                "type": "integer",
                "format": "uint8",
                "minimum": 0.0
              },
              "key_management": {
                "type": "integer",
                "format": "uint8",
                "minimum": 0.0
              }
            },
            "additionalProperties": false
          },
          "DictionaryIdentifier": {
            "description": "Options for dictionary item lookups.",
            "anyOf": [
              {
                "description": "Lookup a dictionary item via an Account's named keys.",
                "type": "object",
                "required": [
                  "AccountNamedKey"
                ],
                "properties": {
                  "AccountNamedKey": {
                    "type": "object",
                    "required": [
                      "dictionary_item_key",
                      "dictionary_name",
                      "key"
                    ],
                    "properties": {
                      "key": {
                        "description": "The account key as a formatted string whose named keys contains dictionary_name.",
                        "type": "string"
                      },
                      "dictionary_name": {
                        "description": "The named key under which the dictionary seed URef is stored.",
                        "type": "string"
                      },
                      "dictionary_item_key": {
                        "description": "The dictionary item key formatted as a string.",
                        "type": "string"
                      }
                    }
                  }
                },
                "additionalProperties": false
              },
              {
                "description": "Lookup a dictionary item via a Contract's named keys.",
                "type": "object",
                "required": [
                  "ContractNamedKey"
                ],
                "properties": {
                  "ContractNamedKey": {
                    "type": "object",
                    "required": [
                      "dictionary_item_key",
                      "dictionary_name",
                      "key"
                    ],
                    "properties": {
                      "key": {
                        "description": "The contract key as a formatted string whose named keys contains dictionary_name.",
                        "type": "string"
                      },
                      "dictionary_name": {
                        "description": "The named key under which the dictionary seed URef is stored.",
                        "type": "string"
                      },
                      "dictionary_item_key": {
                        "description": "The dictionary item key formatted as a string.",
                        "type": "string"
                      }
                    }
                  }
                },
                "additionalProperties": false
              },
              {
                "description": "Lookup a dictionary item via its seed URef.",
                "type": "object",
                "required": [
                  "URef"
                ],
                "properties": {
                  "URef": {
                    "type": "object",
                    "required": [
                      "dictionary_item_key",
                      "seed_uref"
                    ],
                    "properties": {
                      "seed_uref": {
                        "description": "The dictionary's seed URef.",
                        "type": "string"
                      },
                      "dictionary_item_key": {
                        "description": "The dictionary item key formatted as a string.",
                        "type": "string"
                      }
                    }
                  }
                },
                "additionalProperties": false
              },
              {
                "description": "Lookup a dictionary item via its unique key.",
                "type": "object",
                "required": [
                  "Dictionary"
                ],
                "properties": {
                  "Dictionary": {
                    "type": "string"
                  }
                },
                "additionalProperties": false
              }
            ]
          },
          "StoredValue": {
            "description": "Representation of a value stored in global state.\n\n`Account`, `Contract` and `ContractPackage` have their own `json_compatibility` representations (see their docs for further info).",
            "anyOf": [
              {
                "description": "A CasperLabs value.",
                "type": "object",
                "required": [
                  "CLValue"
                ],
                "properties": {
                  "CLValue": {
                    "$ref": "#/components/schemas/CLValue"
                  }
                },
                "additionalProperties": false
              },
              {
                "description": "An account.",
                "type": "object",
                "required": [
                  "Account"
                ],
                "properties": {
                  "Account": {
                    "$ref": "#/components/schemas/Account"
                  }
                },
                "additionalProperties": false
              },
              {
                "description": "A contract's Wasm",
                "type": "object",
                "required": [
                  "ContractWasm"
                ],
                "properties": {
                  "ContractWasm": {
                    "type": "string"
                  }
                },
                "additionalProperties": false
              },
              {
                "description": "Methods and type signatures supported by a contract.",
                "type": "object",
                "required": [
                  "Contract"
                ],
                "properties": {
                  "Contract": {
                    "$ref": "#/components/schemas/Contract"
                  }
                },
                "additionalProperties": false
              },
              {
                "description": "A contract definition, metadata, and security container.",
                "type": "object",
                "required": [
                  "ContractPackage"
                ],
                "properties": {
                  "ContractPackage": {
                    "$ref": "#/components/schemas/ContractPackage"
                  }
                },
                "additionalProperties": false
              },
              {
                "description": "A record of a transfer",
                "type": "object",
                "required": [
                  "Transfer"
                ],
                "properties": {
                  "Transfer": {
                    "$ref": "#/components/schemas/Transfer"
                  }
                },
                "additionalProperties": false
              },
              {
                "description": "A record of a deploy",
                "type": "object",
                "required": [
                  "DeployInfo"
                ],
                "properties": {
                  "DeployInfo": {
                    "$ref": "#/components/schemas/DeployInfo"
                  }
                },
                "additionalProperties": false
              },
              {
                "description": "Auction metadata",
                "type": "object",
                "required": [
                  "EraInfo"
                ],
                "properties": {
                  "EraInfo": {
                    "$ref": "#/components/schemas/EraInfo"
                  }
                },
                "additionalProperties": false
              },
              {
                "description": "A bid",
                "type": "object",
                "required": [
                  "Bid"
                ],
                "properties": {
                  "Bid": {
                    "$ref": "#/components/schemas/Bid"
                  }
                },
                "additionalProperties": false
              },
              {
                "description": "A withdraw",
                "type": "object",
                "required": [
                  "Withdraw"
                ],
                "properties": {
                  "Withdraw": {
                    "type": "array",
                    "items": {
                      "$ref": "#/components/schemas/WithdrawPurse"
                    }
                  }
                },
                "additionalProperties": false
              },
              {
                "description": "A collection of unbonding purses",
                "type": "object",
                "required": [
                  "Unbonding"
                ],
                "properties": {
                  "Unbonding": {
                    "type": "array",
                    "items": {
                      "$ref": "#/components/schemas/UnbondingPurse"
                    }
                  }
                },
                "additionalProperties": false
              }
            ]
          },
          "Contract": {
            "description": "A contract struct that can be serialized as  JSON object.",
            "type": "object",
            "required": [
              "contract_package_hash",
              "contract_wasm_hash",
              "entry_points",
              "named_keys",
              "protocol_version"
            ],
            "properties": {
              "contract_package_hash": {
                "$ref": "#/components/schemas/ContractPackageHash"
              },
              "contract_wasm_hash": {
                "$ref": "#/components/schemas/ContractWasmHash"
              },
              "named_keys": {
                "type": "array",
                "items": {
                  "$ref": "#/components/schemas/NamedKey"
                }
              },
              "entry_points": {
                "type": "array",
                "items": {
                  "$ref": "#/components/schemas/EntryPoint"
                }
              },
              "protocol_version": {
                "type": "string"
              }
            },
            "additionalProperties": false
          },
          "ContractPackageHash": {
            "description": "The hex-encoded hash address of the contract package.",
            "type": "string"
          },
          "ContractWasmHash": {
            "description": "The hash address of the contract wasm",
            "type": "string"
          },
          "EntryPoint": {
            "description": "Type signature of a method. Order of arguments matter since can be referenced by index as well as name.",
            "type": "object",
            "required": [
              "access",
              "args",
              "entry_point_type",
              "name",
              "ret"
            ],
            "properties": {
              "name": {
                "type": "string"
              },
              "args": {
                "type": "array",
                "items": {
                  "$ref": "#/components/schemas/Parameter"
                }
              },
              "ret": {
                "$ref": "#/components/schemas/CLType"
              },
              "access": {
                "$ref": "#/components/schemas/EntryPointAccess"
              },
              "entry_point_type": {
                "$ref": "#/components/schemas/EntryPointType"
              }
            }
          },
          "Parameter": {
            "description": "Parameter to a method",
            "type": "object",
            "required": [
              "cl_type",
              "name"
            ],
            "properties": {
              "name": {
                "type": "string"
              },
              "cl_type": {
                "$ref": "#/components/schemas/CLType"
              }
            }
          },
          "EntryPointAccess": {
            "description": "Enum describing the possible access control options for a contract entry point (method).",
            "anyOf": [
              {
                "type": "string",
                "enum": [
                  "Public"
                ]
              },
              {
                "description": "Only users from the listed groups may call this method. Note: if the list is empty then this method is not callable from outside the contract.",
                "type": "object",
                "required": [
                  "Groups"
                ],
                "properties": {
                  "Groups": {
                    "type": "array",
                    "items": {
                      "$ref": "#/components/schemas/Group"
                    }
                  }
                },
                "additionalProperties": false
              }
            ]
          },
          "Group": {
            "description": "A (labelled) \"user group\". Each method of a versioned contract may be associated with one or more user groups which are allowed to call it.",
            "type": "string"
          },
          "EntryPointType": {
            "description": "Context of method execution",
            "type": "string",
            "enum": [
              "Session",
              "Contract"
            ]
          },
          "ContractPackage": {
            "description": "Contract definition, metadata, and security container.",
            "type": "object",
            "required": [
              "access_key",
              "disabled_versions",
              "groups",
              "lock_status",
              "versions"
            ],
            "properties": {
              "access_key": {
                "$ref": "#/components/schemas/URef"
              },
              "versions": {
                "type": "array",
                "items": {
                  "$ref": "#/components/schemas/ContractVersion"
                }
              },
              "disabled_versions": {
                "type": "array",
                "items": {
                  "$ref": "#/components/schemas/DisabledVersion"
                }
              },
              "groups": {
                "type": "array",
                "items": {
                  "$ref": "#/components/schemas/Groups"
                }
              },
              "lock_status": {
                "$ref": "#/components/schemas/ContractPackageStatus"
              }
            },
            "additionalProperties": false
          },
          "ContractVersion": {
            "type": "object",
            "required": [
              "contract_hash",
              "contract_version",
              "protocol_version_major"
            ],
            "properties": {
              "protocol_version_major": {
                "type": "integer",
                "format": "uint32",
                "minimum": 0.0
              },
              "contract_version": {
                "type": "integer",
                "format": "uint32",
                "minimum": 0.0
              },
              "contract_hash": {
                "$ref": "#/components/schemas/ContractHash"
              }
            }
          },
          "ContractHash": {
            "description": "The hex-encoded hash address of the contract.",
            "type": "string"
          },
          "DisabledVersion": {
            "type": "object",
            "required": [
              "contract_version",
              "protocol_version_major"
            ],
            "properties": {
              "protocol_version_major": {
                "type": "integer",
                "format": "uint32",
                "minimum": 0.0
              },
              "contract_version": {
                "type": "integer",
                "format": "uint32",
                "minimum": 0.0
              }
            }
          },
          "Groups": {
            "type": "object",
            "required": [
              "group",
              "keys"
            ],
            "properties": {
              "group": {
                "type": "string"
              },
              "keys": {
                "type": "array",
                "items": {
                  "$ref": "#/components/schemas/URef"
                }
              }
            }
          },
          "ContractPackageStatus": {
            "description": "A enum to determine the lock status of the contract package.",
            "type": "string",
            "enum": [
              "Locked",
              "Unlocked"
            ]
          },
          "GlobalStateIdentifier": {
            "description": "Identifier for possible ways to query Global State",
            "anyOf": [
              {
                "description": "Query using a block hash.",
                "type": "object",
                "required": [
                  "BlockHash"
                ],
                "properties": {
                  "BlockHash": {
                    "$ref": "#/components/schemas/BlockHash"
                  }
                },
                "additionalProperties": false
              },
              {
                "description": "Query using a block height.",
                "type": "object",
                "required": [
                  "BlockHeight"
                ],
                "properties": {
                  "BlockHeight": {
                    "type": "integer",
                    "format": "uint64",
                    "minimum": 0.0
                  }
                },
                "additionalProperties": false
              },
              {
                "description": "Query using the state root hash.",
                "type": "object",
                "required": [
                  "StateRootHash"
                ],
                "properties": {
                  "StateRootHash": {
                    "$ref": "#/components/schemas/Digest"
                  }
                },
                "additionalProperties": false
              }
            ]
          },
          "JsonBlockHeader": {
            "description": "The header portion of a block.",
            "type": "object",
            "required": [
              "accumulated_seed",
              "body_hash",
              "era_id",
              "height",
              "parent_hash",
              "protocol_version",
              "random_bit",
              "state_root_hash",
              "timestamp"
            ],
            "properties": {
              "parent_hash": {
                "description": "The parent block's hash.",
                "allOf": [
                  {
                    "$ref": "#/components/schemas/BlockHash"
                  }
                ]
              },
              "state_root_hash": {
                "description": "The root hash of global state after the deploys in this block have been executed.",
                "allOf": [
                  {
                    "$ref": "#/components/schemas/Digest"
                  }
                ]
              },
              "body_hash": {
                "description": "The hash of the block's body.",
                "allOf": [
                  {
                    "$ref": "#/components/schemas/Digest"
                  }
                ]
              },
              "random_bit": {
                "description": "A random bit needed for initializing a future era.",
                "type": "boolean"
              },
              "accumulated_seed": {
                "description": "A seed needed for initializing a future era.",
                "allOf": [
                  {
                    "$ref": "#/components/schemas/Digest"
                  }
                ]
              },
              "era_end": {
                "description": "The `EraEnd` of a block if it is a switch block.",
                "anyOf": [
                  {
                    "$ref": "#/components/schemas/JsonEraEnd"
                  },
                  {
                    "type": "null"
                  }
                ]
              },
              "timestamp": {
                "description": "The timestamp from when the block was proposed.",
                "allOf": [
                  {
                    "$ref": "#/components/schemas/Timestamp"
                  }
                ]
              },
              "era_id": {
                "description": "The era ID in which this block was created.",
                "allOf": [
                  {
                    "$ref": "#/components/schemas/EraId"
                  }
                ]
              },
              "height": {
                "description": "The height of this block, i.e. the number of ancestors.",
                "type": "integer",
                "format": "uint64",
                "minimum": 0.0
              },
              "protocol_version": {
                "description": "The protocol version of the network from when this block was created.",
                "allOf": [
                  {
                    "$ref": "#/components/schemas/ProtocolVersion"
                  }
                ]
              }
            },
            "additionalProperties": false
          },
          "JsonEraEnd": {
            "description": "Information related to the end of an era, and validator weights for the following era.",
            "type": "object",
            "required": [
              "era_report",
              "next_era_validator_weights"
            ],
            "properties": {
              "era_report": {
                "description": "Equivocation, reward and validator inactivity information.",
                "allOf": [
                  {
                    "$ref": "#/components/schemas/JsonEraReport"
                  }
                ]
              },
              "next_era_validator_weights": {
                "description": "The validators for the upcoming era and their respective weights.",
                "type": "array",
                "items": {
                  "$ref": "#/components/schemas/JsonValidatorWeight"
                }
              }
            },
            "additionalProperties": false
          },
          "JsonEraReport": {
            "description": "Equivocation, reward and validator inactivity information.",
            "type": "object",
            "required": [
              "equivocators",
              "inactive_validators",
              "rewards"
            ],
            "properties": {
              "equivocators": {
                "description": "The set of equivocators.",
                "type": "array",
                "items": {
                  "$ref": "#/components/schemas/PublicKey"
                }
              },
              "rewards": {
                "description": "Rewards for finalization of earlier blocks.",
                "type": "array",
                "items": {
                  "$ref": "#/components/schemas/JsonReward"
                }
              },
              "inactive_validators": {
                "description": "Validators that haven't produced any unit during the era.",
                "type": "array",
                "items": {
                  "$ref": "#/components/schemas/PublicKey"
                }
              }
            },
            "additionalProperties": false
          },
          "JsonReward": {
            "description": "A validator's public key paired with a measure of the value of its contribution to consensus, as a fraction of the configured maximum block reward.",
            "type": "object",
            "required": [
              "amount",
              "validator"
            ],
            "properties": {
              "validator": {
                "description": "The validator's public key.",
                "allOf": [
                  {
                    "$ref": "#/components/schemas/PublicKey"
                  }
                ]
              },
              "amount": {
                "description": "The reward amount.",
                "type": "integer",
                "format": "uint64",
                "minimum": 0.0
              }
            },
            "additionalProperties": false
          },
          "JsonValidatorWeight": {
            "description": "A validator's public key paired with its weight, i.e. the total number of motes staked by it and its delegators.",
            "type": "object",
            "required": [
              "validator",
              "weight"
            ],
            "properties": {
              "validator": {
                "description": "The validator's public key.",
                "allOf": [
                  {
                    "$ref": "#/components/schemas/PublicKey"
                  }
                ]
              },
              "weight": {
                "description": "The validator's weight.",
                "allOf": [
                  {
                    "$ref": "#/components/schemas/U512"
                  }
                ]
              }
            },
            "additionalProperties": false
          },
          "ProtocolVersion": {
            "description": "Casper Platform protocol version",
            "type": "string"
          },
          "PurseIdentifier": {
            "description": "Identifier of a purse.",
            "anyOf": [
              {
                "description": "The main purse of the account identified by this public key.",
                "type": "object",
                "required": [
                  "main_purse_under_public_key"
                ],
                "properties": {
                  "main_purse_under_public_key": {
                    "$ref": "#/components/schemas/PublicKey"
                  }
                },
                "additionalProperties": false
              },
              {
                "description": "The main purse of the account identified by this account hash.",
                "type": "object",
                "required": [
                  "main_purse_under_account_hash"
                ],
                "properties": {
                  "main_purse_under_account_hash": {
                    "$ref": "#/components/schemas/AccountHash"
                  }
                },
                "additionalProperties": false
              },
              {
                "description": "The purse identified by this URef.",
                "type": "object",
                "required": [
                  "purse_uref"
                ],
                "properties": {
                  "purse_uref": {
                    "$ref": "#/components/schemas/URef"
                  }
                },
                "additionalProperties": false
              }
            ]
          },
          "PeersMap": {
            "description": "Map of peer IDs to network addresses.",
            "type": "array",
            "items": {
              "$ref": "#/components/schemas/PeerEntry"
            }
          },
          "PeerEntry": {
            "description": "Node peer entry.",
            "type": "object",
            "required": [
              "address",
              "node_id"
            ],
            "properties": {
              "node_id": {
                "description": "Node id.",
                "type": "string"
              },
              "address": {
                "description": "Node address.",
                "type": "string"
              }
            },
            "additionalProperties": false
          },
          "MinimalBlockInfo": {
            "description": "Minimal info of a `Block`.",
            "type": "object",
            "required": [
              "creator",
              "era_id",
              "hash",
              "height",
              "state_root_hash",
              "timestamp"
            ],
            "properties": {
              "hash": {
                "$ref": "#/components/schemas/BlockHash"
              },
              "timestamp": {
                "$ref": "#/components/schemas/Timestamp"
              },
              "era_id": {
                "$ref": "#/components/schemas/EraId"
              },
              "height": {
                "type": "integer",
                "format": "uint64",
                "minimum": 0.0
              },
              "state_root_hash": {
                "$ref": "#/components/schemas/Digest"
              },
              "creator": {
                "$ref": "#/components/schemas/PublicKey"
              }
            },
            "additionalProperties": false
          },
          "NextUpgrade": {
            "description": "Information about the next protocol upgrade.",
            "type": "object",
            "required": [
              "activation_point",
              "protocol_version"
            ],
            "properties": {
              "activation_point": {
                "$ref": "#/components/schemas/ActivationPoint"
              },
              "protocol_version": {
                "type": "string"
              }
            }
          },
          "ActivationPoint": {
            "description": "The first era to which the associated protocol version applies.",
            "anyOf": [
              {
                "description": "Era id.",
                "allOf": [
                  {
                    "$ref": "#/components/schemas/EraId"
                  }
                ]
              },
              {
                "description": "Genesis timestamp.",
                "allOf": [
                  {
                    "$ref": "#/components/schemas/Timestamp"
                  }
                ]
              }
            ]
          },
          "ReactorState": {
            "description": "The state of the reactor.",
            "type": "string",
            "enum": [
              "Initialize",
              "CatchUp",
              "Upgrading",
              "KeepUp",
              "Validate",
              "ShutdownForUpgrade"
            ]
          },
          "AvailableBlockRange": {
            "description": "An unbroken, inclusive range of blocks.",
            "type": "object",
            "required": [
              "high",
              "low"
            ],
            "properties": {
              "low": {
                "description": "The inclusive lower bound of the range.",
                "type": "integer",
                "format": "uint64",
                "minimum": 0.0
              },
              "high": {
                "description": "The inclusive upper bound of the range.",
                "type": "integer",
                "format": "uint64",
                "minimum": 0.0
              }
            },
            "additionalProperties": false
          },
          "BlockSynchronizerStatus": {
            "description": "The status of the block synchronizer.",
            "type": "object",
            "properties": {
              "historical": {
                "description": "The status of syncing a historical block, if any.",
                "anyOf": [
                  {
                    "$ref": "#/components/schemas/BlockSyncStatus"
                  },
                  {
                    "type": "null"
                  }
                ]
              },
              "forward": {
                "description": "The status of syncing a forward block, if any.",
                "anyOf": [
                  {
                    "$ref": "#/components/schemas/BlockSyncStatus"
                  },
                  {
                    "type": "null"
                  }
                ]
              }
            },
            "additionalProperties": false
          },
          "BlockSyncStatus": {
            "description": "The status of syncing an individual block.",
            "type": "object",
            "required": [
              "acquisition_state",
              "block_hash"
            ],
            "properties": {
              "block_hash": {
                "description": "The block hash.",
                "allOf": [
                  {
                    "$ref": "#/components/schemas/BlockHash"
                  }
                ]
              },
              "block_height": {
                "description": "The height of the block, if known.",
                "type": [
                  "integer",
                  "null"
                ],
                "format": "uint64",
                "minimum": 0.0
              },
              "acquisition_state": {
                "description": "The state of acquisition of the data associated with the block.",
                "type": "string"
              }
            },
            "additionalProperties": false
          },
          "JsonValidatorChanges": {
            "description": "The changes in a validator's status.",
            "type": "object",
            "required": [
              "public_key",
              "status_changes"
            ],
            "properties": {
              "public_key": {
                "description": "The public key of the validator.",
                "allOf": [
                  {
                    "$ref": "#/components/schemas/PublicKey"
                  }
                ]
              },
              "status_changes": {
                "description": "The set of changes to the validator's status.",
                "type": "array",
                "items": {
                  "$ref": "#/components/schemas/JsonValidatorStatusChange"
                }
              }
            },
            "additionalProperties": false
          },
          "JsonValidatorStatusChange": {
            "description": "A single change to a validator's status in the given era.",
            "type": "object",
            "required": [
              "era_id",
              "validator_change"
            ],
            "properties": {
              "era_id": {
                "description": "The era in which the change occurred.",
                "allOf": [
                  {
                    "$ref": "#/components/schemas/EraId"
                  }
                ]
              },
              "validator_change": {
                "description": "The change in validator status.",
                "allOf": [
                  {
                    "$ref": "#/components/schemas/ValidatorChange"
                  }
                ]
              }
            },
            "additionalProperties": false
          },
          "ValidatorChange": {
            "description": "A change to a validator's status between two eras.",
            "type": "string",
            "enum": [
              "Added",
              "Removed",
              "Banned",
              "CannotPropose",
              "SeenAsFaulty"
            ]
          },
          "ChainspecRawBytes": {
            "description": "The raw bytes of the chainspec.toml, genesis accounts.toml, and global_state.toml files.",
            "type": "object",
            "required": [
              "chainspec_bytes",
              "maybe_genesis_accounts_bytes",
              "maybe_global_state_bytes"
            ],
            "properties": {
              "chainspec_bytes": {
                "description": "Hex-encoded raw bytes of the current chainspec.toml file.",
                "type": "string"
              },
              "maybe_genesis_accounts_bytes": {
                "description": "Hex-encoded raw bytes of the current genesis accounts.toml file.",
                "type": "string"
              },
              "maybe_global_state_bytes": {
                "description": "Hex-encoded raw bytes of the current global_state.toml file.",
                "type": "string"
              }
            }
          },
          "JsonBlock": {
            "description": "A block after execution, with the resulting global state root hash. This is the core component of the Casper linear blockchain",
            "type": "object",
            "required": [
              "body",
              "hash",
              "header",
              "proofs"
            ],
            "properties": {
              "hash": {
                "description": "The block hash identifying this block.",
                "allOf": [
                  {
                    "$ref": "#/components/schemas/BlockHash"
                  }
                ]
              },
              "header": {
                "description": "The header portion of the block.",
                "allOf": [
                  {
                    "$ref": "#/components/schemas/JsonBlockHeader"
                  }
                ]
              },
              "body": {
                "description": "The body portion of the block.",
                "allOf": [
                  {
                    "$ref": "#/components/schemas/JsonBlockBody"
                  }
                ]
              },
              "proofs": {
                "description": "The proofs of the block, i.e. a collection of validators' signatures of the block hash.",
                "type": "array",
                "items": {
                  "$ref": "#/components/schemas/JsonProof"
                }
              }
            },
            "additionalProperties": false
          },
          "JsonBlockBody": {
            "description": "The body portion of a block.",
            "type": "object",
            "required": [
              "deploy_hashes",
              "proposer",
              "transfer_hashes"
            ],
            "properties": {
              "proposer": {
                "description": "The public key of the validator which proposed the block.",
                "allOf": [
                  {
                    "$ref": "#/components/schemas/PublicKey"
                  }
                ]
              },
              "deploy_hashes": {
                "description": "The deploy hashes of the non-transfer deploys within the block.",
                "type": "array",
                "items": {
                  "$ref": "#/components/schemas/DeployHash"
                }
              },
              "transfer_hashes": {
                "description": "The deploy hashes of the transfers within the block.",
                "type": "array",
                "items": {
                  "$ref": "#/components/schemas/DeployHash"
                }
              }
            },
            "additionalProperties": false
          },
          "JsonProof": {
            "description": "A validator's public key paired with a corresponding signature of a given block hash.",
            "type": "object",
            "required": [
              "public_key",
              "signature"
            ],
            "properties": {
              "public_key": {
                "description": "The validator's public key.",
                "allOf": [
                  {
                    "$ref": "#/components/schemas/PublicKey"
                  }
                ]
              },
              "signature": {
                "description": "The validator's signature.",
                "allOf": [
                  {
                    "$ref": "#/components/schemas/Signature"
                  }
                ]
              }
            },
            "additionalProperties": false
          },
          "EraSummary": {
            "description": "The summary of an era",
            "type": "object",
            "required": [
              "block_hash",
              "era_id",
              "merkle_proof",
              "state_root_hash",
              "stored_value"
            ],
            "properties": {
              "block_hash": {
                "description": "The block hash",
                "allOf": [
                  {
                    "$ref": "#/components/schemas/BlockHash"
                  }
                ]
              },
              "era_id": {
                "description": "The era id",
                "allOf": [
                  {
                    "$ref": "#/components/schemas/EraId"
                  }
                ]
              },
              "stored_value": {
                "description": "The StoredValue containing era information",
                "allOf": [
                  {
                    "$ref": "#/components/schemas/StoredValue"
                  }
                ]
              },
              "state_root_hash": {
                "description": "Hex-encoded hash of the state root",
                "allOf": [
                  {
                    "$ref": "#/components/schemas/Digest"
                  }
                ]
              },
              "merkle_proof": {
                "description": "The Merkle proof",
                "type": "string"
              }
            },
            "additionalProperties": false
          },
          "AuctionState": {
            "description": "Data structure summarizing auction contract data.",
            "type": "object",
            "required": [
              "bids",
              "block_height",
              "era_validators",
              "state_root_hash"
            ],
            "properties": {
              "state_root_hash": {
                "description": "Global state hash.",
                "allOf": [
                  {
                    "$ref": "#/components/schemas/Digest"
                  }
                ]
              },
              "block_height": {
                "description": "Block height.",
                "type": "integer",
                "format": "uint64",
                "minimum": 0.0
              },
              "era_validators": {
                "description": "Era validators.",
                "type": "array",
                "items": {
                  "$ref": "#/components/schemas/JsonEraValidators"
                }
              },
              "bids": {
                "description": "All bids contained within a vector.",
                "type": "array",
                "items": {
                  "$ref": "#/components/schemas/JsonBids"
                }
              }
            },
            "additionalProperties": false
          },
          "JsonEraValidators": {
            "description": "The validators for the given era.",
            "type": "object",
            "required": [
              "era_id",
              "validator_weights"
            ],
            "properties": {
              "era_id": {
                "$ref": "#/components/schemas/EraId"
              },
              "validator_weights": {
                "type": "array",
                "items": {
                  "$ref": "#/components/schemas/JsonValidatorWeights"
                }
              }
            },
            "additionalProperties": false
          },
          "JsonValidatorWeights": {
            "description": "A validator's weight.",
            "type": "object",
            "required": [
              "public_key",
              "weight"
            ],
            "properties": {
              "public_key": {
                "$ref": "#/components/schemas/PublicKey"
              },
              "weight": {
                "$ref": "#/components/schemas/U512"
              }
            },
            "additionalProperties": false
          },
          "JsonBids": {
            "description": "A Json representation of a single bid.",
            "type": "object",
            "required": [
              "bid",
              "public_key"
            ],
            "properties": {
              "public_key": {
                "$ref": "#/components/schemas/PublicKey"
              },
              "bid": {
                "$ref": "#/components/schemas/JsonBid"
              }
            },
            "additionalProperties": false
          },
          "JsonBid": {
            "description": "An entry in a founding validator map representing a bid.",
            "type": "object",
            "required": [
              "bonding_purse",
              "delegation_rate",
              "delegators",
              "inactive",
              "staked_amount"
            ],
            "properties": {
              "bonding_purse": {
                "description": "The purse that was used for bonding.",
                "allOf": [
                  {
                    "$ref": "#/components/schemas/URef"
                  }
                ]
              },
              "staked_amount": {
                "description": "The amount of tokens staked by a validator (not including delegators).",
                "allOf": [
                  {
                    "$ref": "#/components/schemas/U512"
                  }
                ]
              },
              "delegation_rate": {
                "description": "The delegation rate.",
                "type": "integer",
                "format": "uint8",
                "minimum": 0.0
              },
              "delegators": {
                "description": "The delegators.",
                "type": "array",
                "items": {
                  "$ref": "#/components/schemas/JsonDelegator"
                }
              },
              "inactive": {
                "description": "Is this an inactive validator.",
                "type": "boolean"
              }
            },
            "additionalProperties": false
          },
          "JsonDelegator": {
            "description": "A delegator associated with the given validator.",
            "type": "object",
            "required": [
              "bonding_purse",
              "delegatee",
              "public_key",
              "staked_amount"
            ],
            "properties": {
              "public_key": {
                "$ref": "#/components/schemas/PublicKey"
              },
              "staked_amount": {
                "$ref": "#/components/schemas/U512"
              },
              "bonding_purse": {
                "$ref": "#/components/schemas/URef"
              },
              "delegatee": {
                "$ref": "#/components/schemas/PublicKey"
              }
            },
            "additionalProperties": false
          }
        }
      }
    }
  ],
  "type": "object",
  "properties": {
    "openrpc": {
      "type": "string"
    },
    "info": {
      "type": "object",
      "properties": {
        "version": {
          "type": "string"
        },
        "title": {
          "type": "string"
        },
        "description": {
          "type": "string"
        },
        "contact": {
          "type": "object",
          "properties": {
            "name": {
              "type": "string"
            },
            "url": {
              "type": "string"
            }
          }
        },
        "license": {
          "type": "object",
          "properties": {
            "name": {
              "type": "string"
            },
            "url": {
              "type": "string"
            }
          }
        }
      }
    },
    "servers": {
      "type": "array",
      "items": {
        "type": "object",
        "properties": {
          "name": {
            "type": "string"
          },
          "url": {
            "type": "string"
          }
        }
      }
    },
    "methods": {
      "type": "array",
      "items": true
    },
    "components": {
      "type": "object",
      "properties": {
        "schemas": {
          "type": "object",
          "additionalProperties": true
        }
      }
    }
  }
}<|MERGE_RESOLUTION|>--- conflicted
+++ resolved
@@ -1205,13 +1205,8 @@
               "result": {
                 "name": "chain_get_block_transfers_example_result",
                 "value": {
-<<<<<<< HEAD
-                  "api_version": "1.5.1",
+                  "api_version": "1.5.2",
                   "block_hash": "ca92fbeeb369f219189bad8f59bd2eca12ad569dcd36beed1d1c0e825d7ede28",
-=======
-                  "api_version": "1.5.2",
-                  "block_hash": "13c2d7a68ecdd4b74bf4393c88915c836c863fc4bf11d7f2bd930a1bbccacdcb",
->>>>>>> ece7f9be
                   "transfers": [
                     {
                       "deploy_hash": "0000000000000000000000000000000000000000000000000000000000000000",
