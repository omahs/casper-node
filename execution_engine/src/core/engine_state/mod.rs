--- conflicted
+++ resolved
@@ -175,11 +175,7 @@
         }
     }
 
-<<<<<<< HEAD
     /// Writes state cached in an EngineState<ScratchEngineState> to backing DB.
-=======
-    /// Writes state cached in an EngineState<ScratchEngineState> to LMDB.
->>>>>>> 13132185
     pub fn write_scratch_to_db(
         &self,
         state_root_hash: Digest,
