--- conflicted
+++ resolved
@@ -26,26 +26,12 @@
 use tokio::task;
 use tracing::{debug, error, info, trace, warn};
 
-<<<<<<< HEAD
 use casper_types::{EraId, ProtocolVersion};
-=======
-use casper_execution_engine::core::engine_state::{
-    self,
-    genesis::GenesisSuccess,
-    upgrade::{UpgradeConfig, UpgradeSuccess},
-};
-use casper_hashing::Digest;
-use casper_types::{bytesrepr::FromBytes, EraId, ProtocolVersion, StoredValue};
->>>>>>> 7d6100b3
 
 #[cfg(test)]
 use crate::utils::RESOURCES_PATH;
 use crate::{
-<<<<<<< HEAD
     components::Component,
-=======
-    components::{contract_runtime::ExecutionPreState, Component},
->>>>>>> 7d6100b3
     effect::{
         announcements::ChainspecLoaderAnnouncement, requests::ChainspecLoaderRequest,
         EffectBuilder, EffectExt, EffectOptionExt, Effects,
@@ -268,6 +254,7 @@
         self.reactor_exit
     }
 
+
     pub(crate) fn chainspec(&self) -> &Arc<Chainspec> {
         &self.chainspec
     }
@@ -275,6 +262,7 @@
     pub(crate) fn next_upgrade(&self) -> Option<NextUpgrade> {
         self.next_upgrade.clone()
     }
+
 
     /// Returns the era ID of where we should reset back to.  This means stored blocks in that and
     /// subsequent eras are deleted from storage.
@@ -285,231 +273,6 @@
             .then(|| self.chainspec.protocol_config.activation_point.era_id())
     }
 
-<<<<<<< HEAD
-=======
-    fn handle_initialize<REv>(
-        &mut self,
-        effect_builder: EffectBuilder<REv>,
-        maybe_highest_block: Option<Box<Block>>,
-    ) -> Effects<Event>
-    where
-        REv: From<Event> + From<StateStoreRequest> + From<ContractRuntimeRequest> + Send,
-    {
-        let highest_block = match maybe_highest_block {
-            Some(block) => {
-                self.initial_block = Some(*block.clone());
-                block
-            }
-            None => {
-                // This is an initial run since we have no blocks.
-                if self.chainspec.is_genesis() {
-                    // This is a valid initial run on a new network at genesis.
-                    trace!("valid initial run at genesis");
-                    return effect_builder
-                        .commit_genesis(Arc::clone(&self.chainspec))
-                        .event(Event::CommitGenesisResult);
-                } else {
-                    // This is an invalid run of a node version issued after genesis.  Instruct the
-                    // process to exit and downgrade the version.
-                    warn!(
-                        "invalid run, no blocks stored but not a genesis chainspec: exit to \
-                        downgrade"
-                    );
-                    self.reactor_exit =
-                        Some(ReactorExit::ProcessShouldExit(ExitCode::DowngradeVersion));
-                    return Effects::new();
-                }
-            }
-        };
-        let highest_block_era_id = highest_block.header().era_id();
-
-        let previous_protocol_version = highest_block.header().protocol_version();
-        let current_chainspec_activation_point =
-            self.chainspec.protocol_config.activation_point.era_id();
-
-        if highest_block_era_id.successor() == current_chainspec_activation_point {
-            if highest_block.header().is_switch_block() {
-                // This is a valid run immediately after upgrading the node version.
-                trace!("valid run immediately after upgrade");
-                let upgrade_config =
-                    self.new_upgrade_config(&highest_block, previous_protocol_version);
-                self.after_upgrade = true;
-                return effect_builder
-                    .upgrade_contract_runtime(upgrade_config)
-                    .event(Event::UpgradeResult);
-            } else {
-                // This is an invalid run where blocks are missing from storage.  Try exiting the
-                // process and downgrading the version to recover the missing blocks.
-                //
-                // TODO - if migrating data yields a new empty block as a means to store the
-                //        post-migration global state hash, we'll come to this code branch, and we
-                //        should not exit the process in that case.
-                warn!(
-                    %current_chainspec_activation_point,
-                    %highest_block,
-                    "invalid run, expected highest block to be switch block: exit to downgrade"
-                );
-                self.reactor_exit =
-                    Some(ReactorExit::ProcessShouldExit(ExitCode::DowngradeVersion));
-                return Effects::new();
-            }
-        }
-
-        if highest_block_era_id < current_chainspec_activation_point {
-            // This is an invalid run where blocks are missing from storage.  Try exiting the
-            // process and downgrading the version to recover the missing blocks.
-            warn!(
-                %current_chainspec_activation_point,
-                %highest_block,
-                "invalid run, missing blocks from storage: exit to downgrade"
-            );
-            self.reactor_exit = Some(ReactorExit::ProcessShouldExit(ExitCode::DowngradeVersion));
-            return Effects::new();
-        }
-
-        let (unplanned_shutdown, should_upgrade_if_valid_run) = match self.next_upgrade {
-            Some(ref next_upgrade) => {
-                let unplanned_shutdown =
-                    highest_block_era_id < next_upgrade.activation_point.era_id();
-                let should_upgrade_if_valid_run = highest_block.header().is_switch_block()
-                    && highest_block_era_id.successor() == next_upgrade.activation_point.era_id();
-                (unplanned_shutdown, should_upgrade_if_valid_run)
-            }
-            None => (true, false),
-        };
-
-        if unplanned_shutdown {
-            if previous_protocol_version == self.chainspec.protocol_config.version {
-                // This is a valid run, restarted after an unplanned shutdown.
-                if should_upgrade_if_valid_run {
-                    warn!(
-                        %current_chainspec_activation_point,
-                        %highest_block,
-                        "valid run after an unplanned shutdown when upgrade was due"
-                    );
-                    self.reactor_exit = Some(ReactorExit::ProcessShouldExit(ExitCode::Success));
-                } else {
-                    self.initial_state_root_hash = *highest_block.state_root_hash();
-                    info!(
-                        %current_chainspec_activation_point,
-                        %highest_block,
-                        "valid run after an unplanned shutdown before upgrade due"
-                    );
-                    self.reactor_exit = Some(ReactorExit::ProcessShouldContinue);
-                }
-            } else {
-                // This is an invalid run, where we previously forked and missed an upgrade.
-                warn!(
-                    current_chainspec_protocol_version = %self.chainspec.protocol_config.version,
-                    %current_chainspec_activation_point,
-                    %highest_block,
-                    "invalid run after missing an upgrade and forking"
-                );
-                self.reactor_exit = Some(ReactorExit::ProcessShouldExit(ExitCode::Abort));
-            }
-            return Effects::new();
-        }
-
-        // This is an invalid run as the highest block era ID >= next activation point, so we're
-        // running an outdated version.  Exit with success to indicate we should upgrade.
-        warn!(
-            next_upgrade_activation_point = %self
-                .next_upgrade
-                .as_ref()
-                .map(|next_upgrade| next_upgrade.activation_point.era_id())
-                .unwrap_or_default(),
-            %highest_block,
-            "running outdated version: exit to upgrade"
-        );
-        self.reactor_exit = Some(ReactorExit::ProcessShouldExit(ExitCode::Success));
-        Effects::new()
-    }
-
-    fn new_upgrade_config(
-        &self,
-        block: &Block,
-        previous_version: ProtocolVersion,
-    ) -> Box<UpgradeConfig> {
-        let new_version = self.chainspec.protocol_config.version;
-        let global_state_update = self
-            .chainspec
-            .protocol_config
-            .global_state_update
-            .as_ref()
-            .map(|state_update| {
-                state_update
-                    .0
-                    .iter()
-                    .map(|(key, stored_value_bytes)| {
-                        let stored_value = StoredValue::from_bytes(stored_value_bytes)
-                            .unwrap_or_else(|error| {
-                                panic!(
-                                "failed to parse global state value as StoredValue for upgrade: {}",
-                                error
-                            )
-                            })
-                            .0;
-                        (*key, stored_value)
-                    })
-                    .collect()
-            })
-            .unwrap_or_default();
-        Box::new(UpgradeConfig::new(
-            *block.state_root_hash(),
-            previous_version,
-            new_version,
-            Some(self.chainspec.protocol_config.activation_point.era_id()),
-            Some(self.chainspec.core_config.validator_slots),
-            Some(self.chainspec.core_config.auction_delay),
-            Some(self.chainspec.core_config.locked_funds_period.millis()),
-            Some(self.chainspec.core_config.round_seigniorage_rate),
-            Some(self.chainspec.core_config.unbonding_delay),
-            global_state_update,
-        ))
-    }
-
-    fn handle_commit_genesis_result(
-        &mut self,
-        result: Result<GenesisSuccess, engine_state::Error>,
-    ) {
-        match result {
-            Ok(GenesisSuccess {
-                post_state_hash,
-                execution_effect,
-            }) => {
-                info!("chainspec name {}", self.chainspec.network_config.name);
-                info!("genesis state root hash {}", post_state_hash);
-                trace!(%post_state_hash, ?execution_effect);
-                self.reactor_exit = Some(ReactorExit::ProcessShouldContinue);
-                self.initial_state_root_hash = post_state_hash;
-            }
-            Err(error) => {
-                error!("failed to commit genesis: {}", error);
-                self.reactor_exit = Some(ReactorExit::ProcessShouldExit(ExitCode::Abort));
-            }
-        }
-    }
-
-    fn handle_upgrade_result(&mut self, result: Result<UpgradeSuccess, engine_state::Error>) {
-        match result {
-            Ok(UpgradeSuccess {
-                post_state_hash,
-                execution_effect,
-            }) => {
-                info!("chainspec name {}", self.chainspec.network_config.name);
-                info!("state root hash {}", post_state_hash);
-                trace!(%post_state_hash, ?execution_effect);
-                self.reactor_exit = Some(ReactorExit::ProcessShouldContinue);
-                self.initial_state_root_hash = post_state_hash;
-            }
-            Err(error) => {
-                error!("failed to upgrade contract runtime: {}", error);
-                self.reactor_exit = Some(ReactorExit::ProcessShouldExit(ExitCode::Abort));
-            }
-        }
-    }
-
->>>>>>> 7d6100b3
     fn new_chainspec_info(&self) -> ChainspecInfo {
         ChainspecInfo::new(
             self.chainspec.network_config.name.clone(),
