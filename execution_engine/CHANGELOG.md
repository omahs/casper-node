# Changelog

All notable changes to this project will be documented in this file.  The format is based on [Keep a Changelog].

[comment]: <> (Added:      new features)
[comment]: <> (Changed:    changes in existing functionality)
[comment]: <> (Deprecated: soon-to-be removed features)
[comment]: <> (Removed:    now removed features)
[comment]: <> (Fixed:      any bug fixes)
[comment]: <> (Security:   in case of vulnerabilities)



## [Unreleased]

### Added
* Add a new entry point `redelegate` to the Auction system contract which allows users to redelegate to another validator without having to unbond. The function signature for the entrypoint is: `redelegate(delegator: PublicKey, validator: PublicKey, amount: U512, new_validator: PublicKey)`
* Add a new type `ChainspecRegistry` which contains the hashes of the `chainspec.toml` and will optionally contain the hashes for `accounts.toml` and `global_state.toml`.
* Add ability to enable strict args checking when executing a contract; i.e. that all non-optional args are provided and of the correct `CLType`.

### Changed
<<<<<<< HEAD
* Change backend datastore to use RocksDb, along with migrations for existing data from LMDB to RocksDb.
* Change contract runtime to allow caching GlobalState changes during execution of a single block.
=======
>>>>>>> 13132185
* Fix some integer casts.
* Change both genesis and upgrade functions to write `ChainspecRegistry` under the fixed `Key::ChainspecRegistry`.
* Lift the temporary limit of the size of individual values stored in global state.
* Lift the temporary limit of the global maximum delegator capacity.
* Providing incorrect Wasm for execution will cause the default 2.5CSPR to be charged.



## 2.0.0 - 2022-05-11

### Changed
* Change contract runtime to allow caching global state changes during execution of a single block, also avoiding writing interstitial data to global state.



## 1.5.0 - 2022-04-05

### Changed
* Temporarily limit the size of individual values stored in global state.

### Security
* `amount` argument is now required for transactions wanting to send tokens using account's main purse. It is now an upper limit on all tokens being transferred within the transaction.
* Significant rework around the responsibilities of the executor, runtime and runtime context objects, with a focus on removing alternate execution paths where unintended escalation of privilege was possible.
* Attenuate the main purse URef to remove WRITE permissions by default when returned via `ret` or passed as a runtime argument.
* Fix a potential panic during Wasm preprocessing.
* `get_era_validators` performs a query rather than execution.



## 1.4.4 - 2021-12-29

### Changed
* No longer checksum-hex encode hash digest and address types.



## 1.4.3 - 2021-12-06

### Changed
* Auction contract now handles minting into an existing purse.
* Default maximum stack size in `WasmConfig` changed to 188.
* Default behavior of LMDB changed to use [`NO_READAHEAD`](https://docs.rs/lmdb/0.8.0/lmdb/struct.EnvironmentFlags.html#associatedconstant.NO_READAHEAD)

### Fixed
* Fix a case where an unlocked and partially unbonded genesis validator with smaller stake incorrectly occupies slot for a non-genesis validator with higher stake.



## [1.4.2] - 2021-11-11

### Changed
* Execution transforms are returned in their insertion order.

### Removed
* Removed `SystemContractCache` as it was not being used anymore

## [1.4.0] - 2021-10-04

### Added
* Added genesis validation step to ensure there are more genesis validators than validator slots.
* Added a support for passing a public key as a `target` argument in native transfers.
* Added a `max_associated_keys` configuration option for a hard limit of associated keys under accounts.

### Changed
* Documented `storage` module and children.
* Reduced visibility to `pub(crate)` in several areas, allowing some dead code to be noticed and pruned.
* Support building and testing using stable Rust.
* Increase price of `create_purse` to 2.5CSPR.
* Increase price of native transfer to 100 million motes (0.1 CSPR).
* Improve doc comments to clarify behavior of the bidding functionality.
* Document `core` and `shared` modules and their children.
* Change parameters to `LmdbEnvironment`'s constructor enabling manual flushing to disk.

### Fixed
* Fix a case where user could potentially supply a refund purse as a payment purse.



## [1.3.0] - 2021-07-19

### Changed
* Update pinned version of Rust to `nightly-2021-06-17`.



## [1.2.0] - 2021-05-27

### Added
* Add validation that the delegated amount of each genesis account is non-zero.
* Add `activate-bid` client contract.
* Add a check in `Mint::transfer` that the source has `Read` permissions.

### Changed
* Change to Apache 2.0 license.
* Remove the strict expectation that minor and patch protocol versions must always increase by 1.

### Removed
* Remove `RootNotFound` error struct.



## [1.1.1] - 2021-04-19

No changes.



## [1.1.0] - 2021-04-13 [YANKED]

No changes.



## [1.0.1] - 2021-04-08

No changes.



## [1.0.0] - 2021-03-30

### Added
* Initial release of execution engine for Casper mainnet.



[Keep a Changelog]: https://keepachangelog.com/en/1.0.0
[unreleased]: https://github.com/casper-network/casper-node/compare/37d561634adf73dab40fffa7f1f1ee47e80bf8a1...dev
[1.4.2]: https://github.com/casper-network/casper-node/compare/v1.4.0...37d561634adf73dab40fffa7f1f1ee47e80bf8a1
[1.4.0]: https://github.com/casper-network/casper-node/compare/v1.3.0...v1.4.0
[1.3.0]: https://github.com/casper-network/casper-node/compare/v1.2.0...v1.3.0
[1.2.0]: https://github.com/casper-network/casper-node/compare/v1.1.1...v1.2.0
[1.1.1]: https://github.com/casper-network/casper-node/compare/v1.0.1...v1.1.1
[1.1.0]: https://github.com/casper-network/casper-node/compare/v1.0.1...v1.1.1
[1.0.1]: https://github.com/casper-network/casper-node/compare/v1.0.0...v1.0.1
[1.0.0]: https://github.com/casper-network/casper-node/releases/tag/v1.0.0<|MERGE_RESOLUTION|>--- conflicted
+++ resolved
@@ -19,11 +19,8 @@
 * Add ability to enable strict args checking when executing a contract; i.e. that all non-optional args are provided and of the correct `CLType`.
 
 ### Changed
-<<<<<<< HEAD
 * Change backend datastore to use RocksDb, along with migrations for existing data from LMDB to RocksDb.
 * Change contract runtime to allow caching GlobalState changes during execution of a single block.
-=======
->>>>>>> 13132185
 * Fix some integer casts.
 * Change both genesis and upgrade functions to write `ChainspecRegistry` under the fixed `Key::ChainspecRegistry`.
 * Lift the temporary limit of the size of individual values stored in global state.
