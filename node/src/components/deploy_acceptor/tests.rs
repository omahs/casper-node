#![cfg(test)]

use std::{
    collections::{BTreeMap, VecDeque},
    fmt::{self, Debug, Display, Formatter},
    time::Duration,
};

use derive_more::From;
use futures::channel::oneshot;
use num_rational::Ratio;
use prometheus::Registry;
use reactor::ReactorEvent;
use serde::Serialize;
use tempfile::TempDir;
use thiserror::Error;
use tokio::time;

use casper_execution_engine::{
    core::engine_state::{BalanceResult, QueryResult, MAX_PAYMENT_AMOUNT},
    storage::trie::merkle_proof::TrieMerkleProof,
};
use casper_types::{
    account::{Account, ActionThresholds, AssociatedKeys, Weight},
    CLValue, StoredValue, URef, U512,
};

use super::*;
use crate::{
    components::storage::{self, Storage},
    effect::{
        announcements::{ControlAnnouncement, DeployAcceptorAnnouncement},
        requests::{ContractRuntimeRequest, NetworkRequest},
        Responder,
    },
    logging,
    protocol::Message,
    reactor::{self, EventQueueHandle, QueueKind, Runner},
    testing::ConditionCheckReactor,
    types::{Block, Chainspec, ChainspecRawBytes, Deploy, NodeId},
    utils::{Loadable, WithDir},
    NodeRng,
};

const POLL_INTERVAL: Duration = Duration::from_millis(10);
const TIMEOUT: Duration = Duration::from_secs(10);

/// Top-level event for the reactor.
#[derive(Debug, From, Serialize)]
#[allow(clippy::large_enum_variant)]
#[must_use]
enum Event {
    #[from]
    Storage(#[serde(skip_serializing)] storage::Event),
    #[from]
    DeployAcceptor(#[serde(skip_serializing)] super::Event),
    #[from]
    ControlAnnouncement(ControlAnnouncement),
    #[from]
    DeployAcceptorAnnouncement(#[serde(skip_serializing)] DeployAcceptorAnnouncement),
    #[from]
    ContractRuntime(#[serde(skip_serializing)] ContractRuntimeRequest),
    #[from]
    StorageRequest(StorageRequest),
    #[from]
    NetworkRequest(NetworkRequest<Message>),
}

impl ReactorEvent for Event {
    fn as_control(&self) -> Option<&ControlAnnouncement> {
        if let Self::ControlAnnouncement(ref ctrl_ann) = self {
            Some(ctrl_ann)
        } else {
            None
        }
    }

    fn try_into_control(self) -> Option<ControlAnnouncement> {
        if let Self::ControlAnnouncement(ctrl_ann) = self {
            Some(ctrl_ann)
        } else {
            None
        }
    }
}

impl Display for Event {
    fn fmt(&self, formatter: &mut Formatter<'_>) -> fmt::Result {
        match self {
            Event::Storage(event) => write!(formatter, "storage: {}", event),
            Event::DeployAcceptor(event) => write!(formatter, "deploy acceptor: {}", event),
            Event::ControlAnnouncement(ctrl_ann) => write!(formatter, "control: {}", ctrl_ann),
            Event::DeployAcceptorAnnouncement(ann) => {
                write!(formatter, "deploy-acceptor announcement: {}", ann)
            }

            Event::ContractRuntime(event) => {
                write!(formatter, "contract-runtime event: {:?}", event)
            }
            Event::StorageRequest(request) => write!(formatter, "storage request: {:?}", request),
            Event::NetworkRequest(request) => write!(formatter, "network request: {:?}", request),
        }
    }
}

/// Error type returned by the test reactor.
#[derive(Debug, Error)]
enum Error {
    #[error("prometheus (metrics) error: {0}")]
    Metrics(#[from] prometheus::Error),
}

#[derive(Clone, Copy, PartialEq, Eq, Debug)]
enum ContractScenario {
    Valid,
    MissingContractAtHash,
    MissingContractAtName,
    MissingEntryPoint,
}

#[derive(Clone, Copy, PartialEq, Eq, Debug)]
enum ContractPackageScenario {
    Valid,
    MissingPackageAtHash,
    MissingPackageAtName,
    MissingContractVersion,
}

#[derive(Clone, Copy, PartialEq, Eq, Debug)]
enum TestScenario {
    FromPeerInvalidDeploy,
    FromPeerValidDeploy,
    FromPeerRepeatedValidDeploy,
    FromPeerMissingAccount,
    FromPeerAccountWithInsufficientWeight,
    FromPeerAccountWithInvalidAssociatedKeys,
    FromPeerCustomPaymentContract(ContractScenario),
    FromPeerCustomPaymentContractPackage(ContractPackageScenario),
    FromPeerSessionContract(ContractScenario),
    FromPeerSessionContractPackage(ContractPackageScenario),
    FromClientInvalidDeploy,
    FromClientMissingAccount,
    FromClientInsufficientBalance,
    FromClientValidDeploy,
    FromClientRepeatedValidDeploy,
    FromClientAccountWithInsufficientWeight,
    FromClientAccountWithInvalidAssociatedKeys,
    AccountWithUnknownBalance,
    FromClientCustomPaymentContract(ContractScenario),
    FromClientCustomPaymentContractPackage(ContractPackageScenario),
    FromClientSessionContract(ContractScenario),
    FromClientSessionContractPackage(ContractPackageScenario),
    DeployWithNativeTransferInPayment,
    DeployWithEmptySessionModuleBytes,
    DeployWithoutPaymentAmount,
    DeployWithMangledPaymentAmount,
    DeployWithMangledTransferAmount,
    DeployWithoutTransferTarget,
    DeployWithoutTransferAmount,
    BalanceCheckForDeploySentByPeer,
    ShouldNotAcceptExpiredDeploySentByClient,
    ShouldAcceptExpiredDeploySentByPeer,
}

impl TestScenario {
    fn source(&self, rng: &mut NodeRng) -> Source {
        match self {
            TestScenario::FromPeerInvalidDeploy
            | TestScenario::FromPeerValidDeploy
            | TestScenario::FromPeerRepeatedValidDeploy
            | TestScenario::BalanceCheckForDeploySentByPeer
            | TestScenario::FromPeerMissingAccount
            | TestScenario::FromPeerAccountWithInsufficientWeight
            | TestScenario::FromPeerAccountWithInvalidAssociatedKeys
            | TestScenario::FromPeerCustomPaymentContract(_)
            | TestScenario::FromPeerCustomPaymentContractPackage(_)
            | TestScenario::FromPeerSessionContract(_)
            | TestScenario::FromPeerSessionContractPackage(_)
            | TestScenario::ShouldAcceptExpiredDeploySentByPeer => {
                Source::Peer(NodeId::random(rng))
            }
            TestScenario::FromClientInvalidDeploy
            | TestScenario::FromClientMissingAccount
            | TestScenario::FromClientInsufficientBalance
            | TestScenario::FromClientValidDeploy
            | TestScenario::FromClientRepeatedValidDeploy
            | TestScenario::FromClientAccountWithInsufficientWeight
            | TestScenario::FromClientAccountWithInvalidAssociatedKeys
            | TestScenario::AccountWithUnknownBalance
            | TestScenario::DeployWithoutPaymentAmount
            | TestScenario::DeployWithMangledPaymentAmount
            | TestScenario::DeployWithMangledTransferAmount
            | TestScenario::DeployWithoutTransferAmount
            | TestScenario::DeployWithoutTransferTarget
            | TestScenario::FromClientCustomPaymentContract(_)
            | TestScenario::FromClientCustomPaymentContractPackage(_)
            | TestScenario::FromClientSessionContract(_)
            | TestScenario::FromClientSessionContractPackage(_)
            | TestScenario::DeployWithEmptySessionModuleBytes
            | TestScenario::DeployWithNativeTransferInPayment
            | TestScenario::ShouldNotAcceptExpiredDeploySentByClient => Source::Client,
        }
    }

    fn deploy(&self, rng: &mut NodeRng) -> Deploy {
        match self {
            TestScenario::FromPeerInvalidDeploy | TestScenario::FromClientInvalidDeploy => {
                let mut deploy = Deploy::random_valid_native_transfer(rng);
                deploy.invalidate();
                deploy
            }
            TestScenario::FromPeerValidDeploy
            | TestScenario::FromPeerRepeatedValidDeploy
            | TestScenario::FromPeerMissingAccount
            | TestScenario::FromPeerAccountWithInvalidAssociatedKeys
            | TestScenario::FromPeerAccountWithInsufficientWeight
            | TestScenario::FromClientMissingAccount
            | TestScenario::FromClientInsufficientBalance
            | TestScenario::FromClientValidDeploy
            | TestScenario::FromClientRepeatedValidDeploy
            | TestScenario::FromClientAccountWithInvalidAssociatedKeys
            | TestScenario::FromClientAccountWithInsufficientWeight
            | TestScenario::AccountWithUnknownBalance
            | TestScenario::BalanceCheckForDeploySentByPeer => {
                Deploy::random_valid_native_transfer(rng)
            }
            TestScenario::DeployWithoutPaymentAmount => Deploy::random_without_payment_amount(rng),
            TestScenario::DeployWithMangledPaymentAmount => {
                Deploy::random_with_mangled_payment_amount(rng)
            }
            TestScenario::DeployWithoutTransferTarget => {
                Deploy::random_without_transfer_target(rng)
            }
            TestScenario::DeployWithoutTransferAmount => {
                Deploy::random_without_transfer_amount(rng)
            }
            TestScenario::DeployWithMangledTransferAmount => {
                Deploy::random_with_mangled_transfer_amount(rng)
            }

            TestScenario::FromPeerCustomPaymentContract(contract_scenario)
            | TestScenario::FromClientCustomPaymentContract(contract_scenario) => {
                match contract_scenario {
                    ContractScenario::Valid | ContractScenario::MissingContractAtName => {
                        Deploy::random_with_valid_custom_payment_contract_by_name(rng)
                    }
                    ContractScenario::MissingEntryPoint => {
                        Deploy::random_with_missing_entry_point_in_payment_contract(rng)
                    }
                    ContractScenario::MissingContractAtHash => {
                        Deploy::random_with_missing_payment_contract_by_hash(rng)
                    }
                }
            }
            TestScenario::FromPeerCustomPaymentContractPackage(contract_package_scenario)
            | TestScenario::FromClientCustomPaymentContractPackage(contract_package_scenario) => {
                match contract_package_scenario {
                    ContractPackageScenario::Valid
                    | ContractPackageScenario::MissingPackageAtName => {
                        Deploy::random_with_valid_custom_payment_package_by_name(rng)
                    }
                    ContractPackageScenario::MissingPackageAtHash => {
                        Deploy::random_with_missing_payment_package_by_hash(rng)
                    }
                    ContractPackageScenario::MissingContractVersion => {
                        Deploy::random_with_nonexistent_contract_version_in_payment_package(rng)
                    }
                }
            }
            TestScenario::FromPeerSessionContract(contract_scenario)
            | TestScenario::FromClientSessionContract(contract_scenario) => match contract_scenario
            {
                ContractScenario::Valid | ContractScenario::MissingContractAtName => {
                    Deploy::random_with_valid_session_contract_by_name(rng)
                }
                ContractScenario::MissingContractAtHash => {
                    Deploy::random_with_missing_session_contract_by_hash(rng)
                }
                ContractScenario::MissingEntryPoint => {
                    Deploy::random_with_missing_entry_point_in_session_contract(rng)
                }
            },
            TestScenario::FromPeerSessionContractPackage(contract_package_scenario)
            | TestScenario::FromClientSessionContractPackage(contract_package_scenario) => {
                match contract_package_scenario {
                    ContractPackageScenario::Valid
                    | ContractPackageScenario::MissingPackageAtName => {
                        Deploy::random_with_valid_session_package_by_name(rng)
                    }
                    ContractPackageScenario::MissingPackageAtHash => {
                        Deploy::random_with_missing_session_package_by_hash(rng)
                    }
                    ContractPackageScenario::MissingContractVersion => {
                        Deploy::random_with_nonexistent_contract_version_in_session_package(rng)
                    }
                }
            }
            TestScenario::DeployWithEmptySessionModuleBytes => {
                Deploy::random_with_empty_session_module_bytes(rng)
            }
            TestScenario::DeployWithNativeTransferInPayment => {
                Deploy::random_with_native_transfer_in_payment_logic(rng)
            }
            TestScenario::ShouldAcceptExpiredDeploySentByPeer
            | TestScenario::ShouldNotAcceptExpiredDeploySentByClient => {
                Deploy::random_expired_deploy(rng)
            }
        }
    }

    fn is_valid_deploy_case(&self) -> bool {
        match self {
            TestScenario::FromPeerRepeatedValidDeploy
            | TestScenario::FromPeerValidDeploy
            | TestScenario::FromPeerMissingAccount // account check skipped if from peer
            | TestScenario::FromPeerAccountWithInsufficientWeight // account check skipped if from peer
            | TestScenario::FromPeerAccountWithInvalidAssociatedKeys // account check skipped if from peer
            | TestScenario::FromClientRepeatedValidDeploy
            | TestScenario::FromClientValidDeploy
            | TestScenario::ShouldAcceptExpiredDeploySentByPeer=> true,
            TestScenario::FromPeerInvalidDeploy
            | TestScenario::FromClientInsufficientBalance
            | TestScenario::FromClientMissingAccount
            | TestScenario::FromClientInvalidDeploy
            | TestScenario::FromClientAccountWithInsufficientWeight
            | TestScenario::FromClientAccountWithInvalidAssociatedKeys
            | TestScenario::AccountWithUnknownBalance
            | TestScenario::DeployWithEmptySessionModuleBytes
            | TestScenario::DeployWithNativeTransferInPayment
            | TestScenario::DeployWithoutPaymentAmount
            | TestScenario::DeployWithMangledPaymentAmount
            | TestScenario::DeployWithMangledTransferAmount
            | TestScenario::DeployWithoutTransferAmount
            | TestScenario::DeployWithoutTransferTarget
            | TestScenario::BalanceCheckForDeploySentByPeer
            | TestScenario::ShouldNotAcceptExpiredDeploySentByClient => false,
            TestScenario::FromPeerCustomPaymentContract(contract_scenario)
            | TestScenario::FromPeerSessionContract(contract_scenario)
            | TestScenario::FromClientCustomPaymentContract(contract_scenario)
            | TestScenario::FromClientSessionContract(contract_scenario) => match contract_scenario
            {
                ContractScenario::Valid
                | ContractScenario::MissingContractAtName => true,
                | ContractScenario::MissingContractAtHash
                | ContractScenario::MissingEntryPoint => false,
            },
            TestScenario::FromPeerCustomPaymentContractPackage(contract_package_scenario)
            | TestScenario::FromPeerSessionContractPackage(contract_package_scenario)
            | TestScenario::FromClientCustomPaymentContractPackage(contract_package_scenario)
            | TestScenario::FromClientSessionContractPackage(contract_package_scenario) => {
                match contract_package_scenario {
                    ContractPackageScenario::Valid
                    | ContractPackageScenario::MissingPackageAtName => true,
                    | ContractPackageScenario::MissingPackageAtHash
                    | ContractPackageScenario::MissingContractVersion => false,
                }
            }
        }
    }

    fn is_repeated_deploy_case(&self) -> bool {
        matches!(
            self,
            TestScenario::FromClientRepeatedValidDeploy | TestScenario::FromPeerRepeatedValidDeploy
        )
    }
}

fn create_account(account_hash: AccountHash, test_scenario: TestScenario) -> Account {
    match test_scenario {
        TestScenario::FromPeerAccountWithInvalidAssociatedKeys
        | TestScenario::FromClientAccountWithInvalidAssociatedKeys => {
            Account::create(AccountHash::default(), BTreeMap::new(), URef::default())
        }
        TestScenario::FromPeerAccountWithInsufficientWeight
        | TestScenario::FromClientAccountWithInsufficientWeight => {
            let invalid_action_threshold =
                ActionThresholds::new(Weight::new(100u8), Weight::new(100u8))
                    .expect("should create action threshold");
            Account::new(
                account_hash,
                BTreeMap::new(),
                URef::default(),
                AssociatedKeys::new(account_hash, Weight::new(1)),
                invalid_action_threshold,
            )
        }
        _ => Account::create(account_hash, BTreeMap::new(), URef::default()),
    }
}

struct Reactor {
    storage: Storage,
    deploy_acceptor: DeployAcceptor,
    _storage_tempdir: TempDir,
    test_scenario: TestScenario,
}

impl reactor::Reactor for Reactor {
    type Event = Event;
    type Config = TestScenario;
    type Error = Error;

    fn new(
        config: Self::Config,
        registry: &Registry,
        _event_queue: EventQueueHandle<Self::Event>,
        _rng: &mut NodeRng,
    ) -> Result<(Self, Effects<Self::Event>), Self::Error> {
        let (storage_config, storage_tempdir) = storage::Config::default_for_tests();
        let storage_withdir = WithDir::new(storage_tempdir.path(), storage_config);

        let (chainspec, _) = <(Chainspec, ChainspecRawBytes)>::from_resources("local");

        let deploy_acceptor = DeployAcceptor::new(&chainspec, registry).unwrap();

        let storage = Storage::new(
            &storage_withdir,
            None,
            ProtocolVersion::from_parts(1, 0, 0),
            "test",
            Ratio::new(1, 3),
<<<<<<< HEAD
            chainspec.protocol_config.verifiable_chunked_hash_activation,
=======
            None,
>>>>>>> 34190595
        )
        .unwrap();

        let reactor = Reactor {
            storage,
            deploy_acceptor,
            _storage_tempdir: storage_tempdir,
            test_scenario: config,
        };

        let effects = Effects::new();

        Ok((reactor, effects))
    }

    fn dispatch_event(
        &mut self,
        effect_builder: EffectBuilder<Self::Event>,
        rng: &mut NodeRng,
        event: Event,
    ) -> Effects<Self::Event> {
        match event {
            Event::Storage(event) => reactor::wrap_effects(
                Event::Storage,
                self.storage.handle_event(effect_builder, rng, event),
            ),
            Event::StorageRequest(req) => reactor::wrap_effects(
                Event::Storage,
                self.storage.handle_event(effect_builder, rng, req.into()),
            ),
            Event::DeployAcceptor(event) => reactor::wrap_effects(
                Event::DeployAcceptor,
                self.deploy_acceptor
                    .handle_event(effect_builder, rng, event),
            ),
            Event::ControlAnnouncement(ctrl_ann) => {
                panic!("unhandled control announcement: {}", ctrl_ann)
            }
            Event::DeployAcceptorAnnouncement(_) => {
                // We do not care about deploy acceptor announcements in the acceptor tests.
                Effects::new()
            }
            Event::ContractRuntime(event) => match event {
                ContractRuntimeRequest::Query {
                    query_request,
                    responder,
                } => {
                    let query_result = if self.test_scenario
                        == TestScenario::FromClientMissingAccount
                        || self.test_scenario == TestScenario::FromPeerMissingAccount
                    {
                        QueryResult::ValueNotFound(String::new())
                    } else if let Key::Account(account_hash) = query_request.key() {
                        if query_request.path().is_empty() {
                            let account = create_account(account_hash, self.test_scenario);
                            QueryResult::Success {
                                value: Box::new(StoredValue::Account(account)),
                                proofs: vec![],
                            }
                        } else {
                            match self.test_scenario {
                                TestScenario::FromPeerCustomPaymentContractPackage(
                                    contract_package_scenario,
                                )
                                | TestScenario::FromPeerSessionContractPackage(
                                    contract_package_scenario,
                                )
                                | TestScenario::FromClientCustomPaymentContractPackage(
                                    contract_package_scenario,
                                )
                                | TestScenario::FromClientSessionContractPackage(
                                    contract_package_scenario,
                                ) => match contract_package_scenario {
                                    ContractPackageScenario::Valid
                                    | ContractPackageScenario::MissingContractVersion => {
                                        QueryResult::Success {
                                            value: Box::new(StoredValue::ContractPackage(
                                                ContractPackage::default(),
                                            )),
                                            proofs: vec![],
                                        }
                                    }
                                    _ => QueryResult::ValueNotFound(String::new()),
                                },
                                TestScenario::FromPeerSessionContract(contract_scenario)
                                | TestScenario::FromPeerCustomPaymentContract(contract_scenario)
                                | TestScenario::FromClientSessionContract(contract_scenario)
                                | TestScenario::FromClientCustomPaymentContract(
                                    contract_scenario,
                                ) => match contract_scenario {
                                    ContractScenario::Valid
                                    | ContractScenario::MissingEntryPoint => QueryResult::Success {
                                        value: Box::new(StoredValue::Contract(Contract::default())),
                                        proofs: vec![],
                                    },
                                    _ => QueryResult::ValueNotFound(String::new()),
                                },
                                _ => QueryResult::ValueNotFound(String::new()),
                            }
                        }
                    } else if let Key::Hash(_) = query_request.key() {
                        match self.test_scenario {
                            TestScenario::FromPeerSessionContract(contract_scenario)
                            | TestScenario::FromPeerCustomPaymentContract(contract_scenario)
                            | TestScenario::FromClientSessionContract(contract_scenario)
                            | TestScenario::FromClientCustomPaymentContract(contract_scenario) => {
                                match contract_scenario {
                                    ContractScenario::Valid
                                    | ContractScenario::MissingEntryPoint => QueryResult::Success {
                                        value: Box::new(StoredValue::Contract(Contract::default())),
                                        proofs: vec![],
                                    },
                                    ContractScenario::MissingContractAtHash
                                    | ContractScenario::MissingContractAtName => {
                                        QueryResult::ValueNotFound(String::new())
                                    }
                                }
                            }
                            TestScenario::FromPeerSessionContractPackage(
                                contract_package_scenario,
                            )
                            | TestScenario::FromPeerCustomPaymentContractPackage(
                                contract_package_scenario,
                            )
                            | TestScenario::FromClientSessionContractPackage(
                                contract_package_scenario,
                            )
                            | TestScenario::FromClientCustomPaymentContractPackage(
                                contract_package_scenario,
                            ) => match contract_package_scenario {
                                ContractPackageScenario::Valid
                                | ContractPackageScenario::MissingContractVersion => {
                                    QueryResult::Success {
                                        value: Box::new(StoredValue::ContractPackage(
                                            ContractPackage::default(),
                                        )),
                                        proofs: vec![],
                                    }
                                }
                                ContractPackageScenario::MissingPackageAtHash
                                | ContractPackageScenario::MissingPackageAtName => {
                                    QueryResult::ValueNotFound(String::new())
                                }
                            },
                            _ => QueryResult::ValueNotFound(String::new()),
                        }
                    } else {
                        panic!("expect only queries using Key::Account or Key::Hash variant");
                    };
                    responder.respond(Ok(query_result)).ignore()
                }
                ContractRuntimeRequest::GetBalance {
                    balance_request,
                    responder,
                } => {
                    let proof = TrieMerkleProof::new(
                        balance_request.purse_uref().into(),
                        StoredValue::CLValue(CLValue::from_t(()).expect("should get CLValue")),
                        VecDeque::new(),
                    );
                    let motes = if self.test_scenario == TestScenario::FromClientInsufficientBalance
                    {
                        MAX_PAYMENT_AMOUNT - 1
                    } else {
                        MAX_PAYMENT_AMOUNT
                    };
                    let balance_result =
                        if self.test_scenario == TestScenario::AccountWithUnknownBalance {
                            BalanceResult::RootNotFound
                        } else {
                            BalanceResult::Success {
                                motes: U512::from(motes),
                                proof: Box::new(proof),
                            }
                        };
                    responder.respond(Ok(balance_result)).ignore()
                }
                _ => panic!("should not receive {:?}", event),
            },
            Event::NetworkRequest(_) => panic!("test does not handle network requests"),
        }
    }

    fn maybe_exit(&self) -> Option<crate::reactor::ReactorExit> {
        panic!()
    }
}

fn put_block_to_storage(
    block: Box<Block>,
    responder: Responder<bool>,
) -> impl FnOnce(EffectBuilder<Event>) -> Effects<Event> {
    |effect_builder: EffectBuilder<Event>| {
        effect_builder
            .into_inner()
            .schedule(
                storage::Event::StorageRequest(StorageRequest::PutBlock { block, responder }),
                QueueKind::Regular,
            )
            .ignore()
    }
}

fn put_deploy_to_storage(
    deploy: Box<Deploy>,
    responder: Responder<bool>,
) -> impl FnOnce(EffectBuilder<Event>) -> Effects<Event> {
    |effect_builder: EffectBuilder<Event>| {
        effect_builder
            .into_inner()
            .schedule(
                storage::Event::StorageRequest(StorageRequest::PutDeploy { deploy, responder }),
                QueueKind::Regular,
            )
            .ignore()
    }
}

fn schedule_accept_deploy(
    deploy: Box<Deploy>,
    source: Source,
    responder: Responder<Result<(), super::Error>>,
) -> impl FnOnce(EffectBuilder<Event>) -> Effects<Event> {
    |effect_builder: EffectBuilder<Event>| {
        effect_builder
            .into_inner()
            .schedule(
                super::Event::Accept {
                    deploy,
                    source,
                    maybe_responder: Some(responder),
                },
                QueueKind::Regular,
            )
            .ignore()
    }
}

fn inject_balance_check_for_peer(
    deploy: Box<Deploy>,
    source: Source,
    responder: Responder<Result<(), super::Error>>,
) -> impl FnOnce(EffectBuilder<Event>) -> Effects<Event> {
    |effect_builder: EffectBuilder<Event>| {
        let event_metadata = EventMetadata::new(deploy, source, Some(responder));
        effect_builder
            .into_inner()
            .schedule(
                super::Event::GetBalanceResult {
                    event_metadata,
                    prestate_hash: Default::default(),
                    maybe_balance_value: None,
                    account_hash: Default::default(),
                    verification_start_timestamp: Timestamp::now(),
                },
                QueueKind::Regular,
            )
            .ignore()
    }
}

async fn run_deploy_acceptor_without_timeout(
    test_scenario: TestScenario,
) -> Result<(), super::Error> {
    let _ = logging::init();
    let mut rng = crate::new_rng();

    let mut runner: Runner<ConditionCheckReactor<Reactor>> =
        Runner::new(test_scenario, &mut rng).await.unwrap();

    let block = Box::new(Block::random(&mut rng));
    // Create a responder to assert that the block was successfully injected into storage.
    let (block_sender, block_receiver) = oneshot::channel();
    let block_responder = Responder::without_shutdown(block_sender);

    runner
        .process_injected_effects(put_block_to_storage(block, block_responder))
        .await;

    // There's only one scheduled event, so we only need to try cranking until the first time it
    // returns `Some`.
    while runner.try_crank(&mut rng).await.is_none() {
        time::sleep(POLL_INTERVAL).await;
    }
    assert!(block_receiver.await.unwrap());

    // Create a responder to assert the validity of the deploy
    let (deploy_sender, deploy_receiver) = oneshot::channel();
    let deploy_responder = Responder::without_shutdown(deploy_sender);

    // Create a deploy specific to the test scenario
    let deploy = test_scenario.deploy(&mut rng);
    // Mark the source as either a peer or a client depending on the scenario.
    let source = test_scenario.source(&mut rng);

    {
        // Inject the deploy artificially into storage to simulate a previously seen deploy.
        if test_scenario.is_repeated_deploy_case() {
            let injected_deploy = Box::new(deploy.clone());
            let (injected_sender, injected_receiver) = oneshot::channel();
            let injected_responder = Responder::without_shutdown(injected_sender);
            runner
                .process_injected_effects(put_deploy_to_storage(
                    injected_deploy,
                    injected_responder,
                ))
                .await;
            while runner.try_crank(&mut rng).await.is_none() {
                time::sleep(POLL_INTERVAL).await;
            }
            // Check that the "previously seen" deploy is present in storage.
            assert!(injected_receiver.await.unwrap());
        }

        if test_scenario == TestScenario::BalanceCheckForDeploySentByPeer {
            let fatal_deploy = Box::new(deploy.clone());
            let (deploy_sender, _) = oneshot::channel();
            let deploy_responder = Responder::without_shutdown(deploy_sender);
            runner
                .process_injected_effects(inject_balance_check_for_peer(
                    fatal_deploy,
                    source.clone(),
                    deploy_responder,
                ))
                .await;
            while runner.try_crank(&mut rng).await.is_none() {
                time::sleep(POLL_INTERVAL).await;
            }
        }
    }

    runner
        .process_injected_effects(schedule_accept_deploy(
            Box::new(deploy.clone()),
            source,
            deploy_responder,
        ))
        .await;

    // Tests where the deploy is already in storage will not trigger any deploy acceptor
    // announcement, so use the deploy acceptor `PutToStorage` event as the condition.
    let stopping_condition = move |event: &Event| -> bool {
        match test_scenario {
            // Check that invalid deploys sent by a client raise the `InvalidDeploy` announcement
            // with the appropriate source.
            TestScenario::FromClientInvalidDeploy
            | TestScenario::FromClientMissingAccount
            | TestScenario::FromClientInsufficientBalance
            | TestScenario::FromClientAccountWithInvalidAssociatedKeys
            | TestScenario::FromClientAccountWithInsufficientWeight
            | TestScenario::DeployWithEmptySessionModuleBytes
            | TestScenario::AccountWithUnknownBalance
            | TestScenario::DeployWithNativeTransferInPayment
            | TestScenario::DeployWithoutPaymentAmount
            | TestScenario::DeployWithMangledPaymentAmount
            | TestScenario::DeployWithMangledTransferAmount
            | TestScenario::DeployWithoutTransferTarget
            | TestScenario::DeployWithoutTransferAmount
            | TestScenario::ShouldNotAcceptExpiredDeploySentByClient => {
                matches!(
                    event,
                    Event::DeployAcceptorAnnouncement(DeployAcceptorAnnouncement::InvalidDeploy {
                        source: Source::Client,
                        ..
                    })
                )
            }
            // Check that executable items with valid contracts are successfully stored. Conversely,
            // ensure that invalid contracts will raise the invalid deploy announcement.
            TestScenario::FromPeerCustomPaymentContract(contract_scenario)
            | TestScenario::FromPeerSessionContract(contract_scenario)
            | TestScenario::FromClientCustomPaymentContract(contract_scenario)
            | TestScenario::FromClientSessionContract(contract_scenario) => match contract_scenario
            {
                ContractScenario::Valid | ContractScenario::MissingContractAtName => matches!(
                    event,
                    Event::DeployAcceptorAnnouncement(
                        DeployAcceptorAnnouncement::AcceptedNewDeploy { .. }
                    )
                ),
                ContractScenario::MissingContractAtHash | ContractScenario::MissingEntryPoint => {
                    matches!(
                        event,
                        Event::DeployAcceptorAnnouncement(
                            DeployAcceptorAnnouncement::InvalidDeploy { .. }
                        )
                    )
                }
            },
            // Check that executable items with valid contract packages are successfully stored.
            // Conversely, ensure that invalid contract packages will raise the invalid deploy
            // announcement.
            TestScenario::FromPeerCustomPaymentContractPackage(contract_package_scenario)
            | TestScenario::FromPeerSessionContractPackage(contract_package_scenario)
            | TestScenario::FromClientCustomPaymentContractPackage(contract_package_scenario)
            | TestScenario::FromClientSessionContractPackage(contract_package_scenario) => {
                match contract_package_scenario {
                    ContractPackageScenario::Valid
                    | ContractPackageScenario::MissingPackageAtName => matches!(
                        event,
                        Event::DeployAcceptorAnnouncement(
                            DeployAcceptorAnnouncement::AcceptedNewDeploy { .. }
                        )
                    ),
                    ContractPackageScenario::MissingContractVersion
                    | ContractPackageScenario::MissingPackageAtHash => matches!(
                        event,
                        Event::DeployAcceptorAnnouncement(
                            DeployAcceptorAnnouncement::InvalidDeploy { .. }
                        )
                    ),
                }
            }
            // Check that invalid deploys sent by a peer raise the `InvalidDeploy` announcement
            // with the appropriate source.
            TestScenario::FromPeerInvalidDeploy | TestScenario::BalanceCheckForDeploySentByPeer => {
                matches!(
                    event,
                    Event::DeployAcceptorAnnouncement(DeployAcceptorAnnouncement::InvalidDeploy {
                        source: Source::Peer(_),
                        ..
                    })
                )
            }
            // Check that a, new and valid, deploy sent by a peer raises an `AcceptedNewDeploy`
            // announcement with the appropriate source.
            TestScenario::FromPeerValidDeploy
            | TestScenario::FromPeerMissingAccount
            | TestScenario::FromPeerAccountWithInvalidAssociatedKeys
            | TestScenario::FromPeerAccountWithInsufficientWeight
            | TestScenario::ShouldAcceptExpiredDeploySentByPeer => {
                matches!(
                    event,
                    Event::DeployAcceptorAnnouncement(
                        DeployAcceptorAnnouncement::AcceptedNewDeploy {
                            source: Source::Peer(_),
                            ..
                        }
                    )
                )
            }
            // Check that a, new and valid, deploy sent by a client raises an `AcceptedNewDeploy`
            // announcement with the appropriate source.
            TestScenario::FromClientValidDeploy => {
                matches!(
                    event,
                    Event::DeployAcceptorAnnouncement(
                        DeployAcceptorAnnouncement::AcceptedNewDeploy {
                            source: Source::Client,
                            ..
                        }
                    )
                )
            }
            // Check that repeated valid deploys raise the `PutToStorageResult` with the
            // `is_new` flag as false.
            TestScenario::FromClientRepeatedValidDeploy
            | TestScenario::FromPeerRepeatedValidDeploy => {
                matches!(
                    event,
                    Event::DeployAcceptor(super::Event::PutToStorageResult { is_new: false, .. })
                )
            }
        }
    };
    runner
        .reactor_mut()
        .set_condition_checker(Box::new(stopping_condition));

    loop {
        if runner.try_crank(&mut rng).await.is_some() {
            if runner.reactor().condition_result() {
                break;
            }
        } else {
            time::sleep(POLL_INTERVAL).await;
        }
    }

    {
        // Assert that the deploy is present in the case of a valid deploy.
        // Conversely, assert its absence in the invalid case.
        let is_in_storage = runner
            .reactor()
            .inner()
            .storage
            .get_deploy_by_hash(*deploy.id())
            .is_some();

        if test_scenario.is_valid_deploy_case() {
            assert!(is_in_storage)
        } else {
            assert!(!is_in_storage)
        }
    }

    deploy_receiver.await.unwrap()
}

async fn run_deploy_acceptor(test_scenario: TestScenario) -> Result<(), super::Error> {
    time::timeout(TIMEOUT, run_deploy_acceptor_without_timeout(test_scenario))
        .await
        .unwrap()
}

#[tokio::test]
async fn should_accept_valid_deploy_from_peer() {
    let result = run_deploy_acceptor(TestScenario::FromPeerValidDeploy).await;
    assert!(result.is_ok())
}

#[tokio::test]
async fn should_reject_invalid_deploy_from_peer() {
    let result = run_deploy_acceptor(TestScenario::FromPeerInvalidDeploy).await;
    assert!(matches!(
        result,
        Err(super::Error::InvalidDeployConfiguration(_))
    ))
}

#[tokio::test]
async fn should_accept_valid_deploy_from_peer_for_missing_account() {
    let result = run_deploy_acceptor(TestScenario::FromPeerMissingAccount).await;
    assert!(result.is_ok())
}

#[tokio::test]
async fn should_accept_valid_deploy_from_peer_for_account_with_invalid_associated_keys() {
    let result = run_deploy_acceptor(TestScenario::FromPeerAccountWithInvalidAssociatedKeys).await;
    assert!(result.is_ok())
}

#[tokio::test]
async fn should_accept_valid_deploy_from_peer_for_account_with_insufficient_weight() {
    let result = run_deploy_acceptor(TestScenario::FromPeerAccountWithInsufficientWeight).await;
    assert!(result.is_ok())
}

#[tokio::test]
async fn should_accept_valid_deploy_from_client() {
    let result = run_deploy_acceptor(TestScenario::FromClientValidDeploy).await;
    assert!(result.is_ok())
}

#[tokio::test]
async fn should_reject_invalid_deploy_from_client() {
    let result = run_deploy_acceptor(TestScenario::FromClientInvalidDeploy).await;
    assert!(matches!(
        result,
        Err(super::Error::InvalidDeployConfiguration(_))
    ))
}

#[tokio::test]
async fn should_reject_valid_deploy_from_client_for_missing_account() {
    let result = run_deploy_acceptor(TestScenario::FromClientMissingAccount).await;
    assert!(matches!(
        result,
        Err(super::Error::InvalidDeployParameters {
            failure: DeployParameterFailure::NonexistentAccount { .. },
            ..
        })
    ))
}

#[tokio::test]
async fn should_reject_valid_deploy_from_client_for_account_with_invalid_associated_keys() {
    let result =
        run_deploy_acceptor(TestScenario::FromClientAccountWithInvalidAssociatedKeys).await;
    assert!(matches!(
        result,
        Err(super::Error::InvalidDeployParameters {
            failure: DeployParameterFailure::InvalidAssociatedKeys,
            ..
        })
    ))
}

#[tokio::test]
async fn should_reject_valid_deploy_from_client_for_account_with_insufficient_weight() {
    let result = run_deploy_acceptor(TestScenario::FromClientAccountWithInsufficientWeight).await;
    assert!(matches!(
        result,
        Err(super::Error::InvalidDeployParameters {
            failure: DeployParameterFailure::InsufficientDeploySignatureWeight,
            ..
        })
    ))
}

#[tokio::test]
async fn should_reject_valid_deploy_from_client_for_insufficient_balance() {
    let result = run_deploy_acceptor(TestScenario::FromClientInsufficientBalance).await;
    assert!(matches!(
        result,
        Err(super::Error::InvalidDeployParameters {
            failure: DeployParameterFailure::InsufficientBalance { .. },
            ..
        })
    ))
}

#[tokio::test]
async fn should_reject_valid_deploy_from_client_for_unknown_balance() {
    let result = run_deploy_acceptor(TestScenario::AccountWithUnknownBalance).await;
    assert!(matches!(
        result,
        Err(super::Error::InvalidDeployParameters {
            failure: DeployParameterFailure::UnknownBalance { .. },
            ..
        })
    ))
}

#[tokio::test]
async fn should_accept_repeated_valid_deploy_from_peer() {
    let result = run_deploy_acceptor(TestScenario::FromPeerRepeatedValidDeploy).await;
    assert!(result.is_ok())
}

#[tokio::test]
async fn should_accept_repeated_valid_deploy_from_client() {
    let result = run_deploy_acceptor(TestScenario::FromClientRepeatedValidDeploy).await;
    assert!(result.is_ok())
}

#[tokio::test]
async fn should_accept_deploy_with_valid_custom_payment_from_client() {
    let test_scenario = TestScenario::FromClientCustomPaymentContract(ContractScenario::Valid);
    let result = run_deploy_acceptor(test_scenario).await;
    assert!(result.is_ok())
}

#[tokio::test]
async fn should_accept_deploy_with_missing_custom_payment_contract_by_name_from_client() {
    let test_scenario =
        TestScenario::FromClientCustomPaymentContract(ContractScenario::MissingContractAtName);
    let result = run_deploy_acceptor(test_scenario).await;
    assert!(result.is_ok())
}

#[tokio::test]
async fn should_reject_deploy_with_missing_custom_payment_contract_by_hash_from_client() {
    let test_scenario =
        TestScenario::FromClientCustomPaymentContract(ContractScenario::MissingContractAtHash);
    let result = run_deploy_acceptor(test_scenario).await;
    assert!(matches!(
        result,
        Err(super::Error::InvalidDeployParameters {
            failure: DeployParameterFailure::NonexistentContractAtHash { .. },
            ..
        })
    ))
}

#[tokio::test]
async fn should_reject_deploy_with_missing_entry_point_custom_payment_from_client() {
    let test_scenario =
        TestScenario::FromClientCustomPaymentContract(ContractScenario::MissingEntryPoint);
    let result = run_deploy_acceptor(test_scenario).await;
    assert!(matches!(
        result,
        Err(super::Error::InvalidDeployParameters {
            failure: DeployParameterFailure::NonexistentContractEntryPoint { .. },
            ..
        })
    ))
}

#[tokio::test]
async fn should_accept_deploy_with_valid_payment_contract_package_by_name_from_client() {
    let test_scenario =
        TestScenario::FromClientCustomPaymentContractPackage(ContractPackageScenario::Valid);
    let result = run_deploy_acceptor(test_scenario).await;
    assert!(result.is_ok())
}

#[tokio::test]
async fn should_accept_deploy_with_missing_payment_contract_package_at_name_from_client() {
    let test_scenario = TestScenario::FromClientCustomPaymentContractPackage(
        ContractPackageScenario::MissingPackageAtName,
    );
    let result = run_deploy_acceptor(test_scenario).await;
    assert!(result.is_ok())
}

#[tokio::test]
async fn should_reject_deploy_with_missing_payment_contract_package_at_hash_from_client() {
    let test_scenario = TestScenario::FromClientCustomPaymentContractPackage(
        ContractPackageScenario::MissingPackageAtHash,
    );
    let result = run_deploy_acceptor(test_scenario).await;
    assert!(matches!(
        result,
        Err(super::Error::InvalidDeployParameters {
            failure: DeployParameterFailure::NonexistentContractPackageAtHash { .. },
            ..
        })
    ))
}

#[tokio::test]
async fn should_reject_deploy_with_missing_version_in_payment_contract_package_from_client() {
    let test_scenario = TestScenario::FromClientCustomPaymentContractPackage(
        ContractPackageScenario::MissingContractVersion,
    );
    let result = run_deploy_acceptor(test_scenario).await;
    assert!(matches!(
        result,
        Err(super::Error::InvalidDeployParameters {
            failure: DeployParameterFailure::InvalidContractAtVersion { .. },
            ..
        })
    ))
}

#[tokio::test]
async fn should_accept_deploy_with_valid_session_contract_from_client() {
    let test_scenario = TestScenario::FromClientSessionContract(ContractScenario::Valid);
    let result = run_deploy_acceptor(test_scenario).await;
    assert!(result.is_ok())
}

#[tokio::test]
async fn should_accept_deploy_with_missing_session_contract_by_name_from_client() {
    let test_scenario =
        TestScenario::FromClientSessionContract(ContractScenario::MissingContractAtName);
    let result = run_deploy_acceptor(test_scenario).await;
    assert!(result.is_ok())
}

#[tokio::test]
async fn should_reject_deploy_with_missing_session_contract_by_hash_from_client() {
    let test_scenario =
        TestScenario::FromClientSessionContract(ContractScenario::MissingContractAtHash);
    let result = run_deploy_acceptor(test_scenario).await;
    assert!(matches!(
        result,
        Err(super::Error::InvalidDeployParameters {
            failure: DeployParameterFailure::NonexistentContractAtHash { .. },
            ..
        })
    ))
}

#[tokio::test]
async fn should_reject_deploy_with_missing_entry_point_in_session_contract_from_client() {
    let test_scenario =
        TestScenario::FromClientSessionContract(ContractScenario::MissingEntryPoint);
    let result = run_deploy_acceptor(test_scenario).await;
    assert!(matches!(
        result,
        Err(super::Error::InvalidDeployParameters {
            failure: DeployParameterFailure::NonexistentContractEntryPoint { .. },
            ..
        })
    ))
}

#[tokio::test]
async fn should_accept_deploy_with_valid_session_contract_package_from_client() {
    let test_scenario =
        TestScenario::FromClientSessionContractPackage(ContractPackageScenario::Valid);
    let result = run_deploy_acceptor(test_scenario).await;
    assert!(result.is_ok())
}

#[tokio::test]
async fn should_accept_deploy_with_missing_session_contract_package_at_name_from_client() {
    let test_scenario = TestScenario::FromClientSessionContractPackage(
        ContractPackageScenario::MissingPackageAtName,
    );
    let result = run_deploy_acceptor(test_scenario).await;
    assert!(result.is_ok())
}

#[tokio::test]
async fn should_reject_deploy_with_missing_session_contract_package_at_hash_from_client() {
    let test_scenario = TestScenario::FromClientSessionContractPackage(
        ContractPackageScenario::MissingPackageAtHash,
    );
    let result = run_deploy_acceptor(test_scenario).await;
    assert!(matches!(
        result,
        Err(super::Error::InvalidDeployParameters {
            failure: DeployParameterFailure::NonexistentContractPackageAtHash { .. },
            ..
        })
    ))
}

#[tokio::test]
async fn should_reject_deploy_with_missing_version_in_session_contract_package_from_client() {
    let test_scenario = TestScenario::FromClientCustomPaymentContractPackage(
        ContractPackageScenario::MissingContractVersion,
    );
    let result = run_deploy_acceptor(test_scenario).await;
    assert!(matches!(
        result,
        Err(super::Error::InvalidDeployParameters {
            failure: DeployParameterFailure::InvalidContractAtVersion { .. },
            ..
        })
    ))
}

#[tokio::test]
async fn should_accept_deploy_with_valid_custom_payment_from_peer() {
    let test_scenario = TestScenario::FromPeerCustomPaymentContract(ContractScenario::Valid);
    let result = run_deploy_acceptor(test_scenario).await;
    assert!(result.is_ok())
}

#[tokio::test]
async fn should_accept_deploy_with_missing_custom_payment_contract_by_name_from_peer() {
    let test_scenario =
        TestScenario::FromPeerCustomPaymentContract(ContractScenario::MissingContractAtName);
    let result = run_deploy_acceptor(test_scenario).await;
    assert!(result.is_ok())
}

#[tokio::test]
async fn should_reject_deploy_with_missing_custom_payment_contract_by_hash_from_peer() {
    let test_scenario =
        TestScenario::FromPeerCustomPaymentContract(ContractScenario::MissingContractAtHash);
    let result = run_deploy_acceptor(test_scenario).await;
    assert!(matches!(
        result,
        Err(super::Error::InvalidDeployParameters {
            failure: DeployParameterFailure::NonexistentContractAtHash { .. },
            ..
        })
    ))
}

#[tokio::test]
async fn should_reject_deploy_with_missing_entry_point_custom_payment_from_peer() {
    let test_scenario =
        TestScenario::FromPeerCustomPaymentContract(ContractScenario::MissingEntryPoint);
    let result = run_deploy_acceptor(test_scenario).await;
    assert!(matches!(
        result,
        Err(super::Error::InvalidDeployParameters {
            failure: DeployParameterFailure::NonexistentContractEntryPoint { .. },
            ..
        })
    ))
}

#[tokio::test]
async fn should_accept_deploy_with_valid_payment_contract_package_by_name_from_peer() {
    let test_scenario =
        TestScenario::FromPeerCustomPaymentContractPackage(ContractPackageScenario::Valid);
    let result = run_deploy_acceptor(test_scenario).await;
    assert!(result.is_ok())
}

#[tokio::test]
async fn should_accept_deploy_with_missing_payment_contract_package_at_name_from_peer() {
    let test_scenario = TestScenario::FromPeerCustomPaymentContractPackage(
        ContractPackageScenario::MissingPackageAtName,
    );
    let result = run_deploy_acceptor(test_scenario).await;
    assert!(result.is_ok())
}

#[tokio::test]
async fn should_reject_deploy_with_missing_payment_contract_package_at_hash_from_peer() {
    let test_scenario = TestScenario::FromPeerCustomPaymentContractPackage(
        ContractPackageScenario::MissingPackageAtHash,
    );
    let result = run_deploy_acceptor(test_scenario).await;
    assert!(matches!(
        result,
        Err(super::Error::InvalidDeployParameters {
            failure: DeployParameterFailure::NonexistentContractPackageAtHash { .. },
            ..
        })
    ))
}

#[tokio::test]
async fn should_reject_deploy_with_missing_version_in_payment_contract_package_from_peer() {
    let test_scenario = TestScenario::FromPeerCustomPaymentContractPackage(
        ContractPackageScenario::MissingContractVersion,
    );
    let result = run_deploy_acceptor(test_scenario).await;
    assert!(matches!(
        result,
        Err(super::Error::InvalidDeployParameters {
            failure: DeployParameterFailure::InvalidContractAtVersion { .. },
            ..
        })
    ))
}

#[tokio::test]
async fn should_accept_deploy_with_valid_session_contract_from_peer() {
    let test_scenario = TestScenario::FromPeerSessionContract(ContractScenario::Valid);
    let result = run_deploy_acceptor(test_scenario).await;
    assert!(result.is_ok())
}

#[tokio::test]
async fn should_accept_deploy_with_missing_session_contract_by_name_from_peer() {
    let test_scenario =
        TestScenario::FromPeerSessionContract(ContractScenario::MissingContractAtName);
    let result = run_deploy_acceptor(test_scenario).await;
    assert!(result.is_ok())
}

#[tokio::test]
async fn should_reject_deploy_with_missing_session_contract_by_hash_from_peer() {
    let test_scenario =
        TestScenario::FromPeerSessionContract(ContractScenario::MissingContractAtHash);
    let result = run_deploy_acceptor(test_scenario).await;
    assert!(matches!(
        result,
        Err(super::Error::InvalidDeployParameters {
            failure: DeployParameterFailure::NonexistentContractAtHash { .. },
            ..
        })
    ))
}

#[tokio::test]
async fn should_reject_deploy_with_missing_entry_point_in_session_contract_from_peer() {
    let test_scenario = TestScenario::FromPeerSessionContract(ContractScenario::MissingEntryPoint);
    let result = run_deploy_acceptor(test_scenario).await;
    assert!(matches!(
        result,
        Err(super::Error::InvalidDeployParameters {
            failure: DeployParameterFailure::NonexistentContractEntryPoint { .. },
            ..
        })
    ))
}

#[tokio::test]
async fn should_accept_deploy_with_valid_session_contract_package_from_peer() {
    let test_scenario =
        TestScenario::FromPeerSessionContractPackage(ContractPackageScenario::Valid);
    let result = run_deploy_acceptor(test_scenario).await;
    assert!(result.is_ok())
}

#[tokio::test]
async fn should_accept_deploy_with_missing_session_contract_package_at_name_from_peer() {
    let test_scenario =
        TestScenario::FromPeerSessionContractPackage(ContractPackageScenario::MissingPackageAtName);
    let result = run_deploy_acceptor(test_scenario).await;
    assert!(result.is_ok())
}

#[tokio::test]
async fn should_reject_deploy_with_missing_session_contract_package_at_hash_from_peer() {
    let test_scenario =
        TestScenario::FromPeerSessionContractPackage(ContractPackageScenario::MissingPackageAtHash);
    let result = run_deploy_acceptor(test_scenario).await;
    assert!(matches!(
        result,
        Err(super::Error::InvalidDeployParameters {
            failure: DeployParameterFailure::NonexistentContractPackageAtHash { .. },
            ..
        })
    ))
}

#[tokio::test]
async fn should_reject_deploy_with_missing_version_in_session_contract_package_from_peer() {
    let test_scenario = TestScenario::FromPeerCustomPaymentContractPackage(
        ContractPackageScenario::MissingContractVersion,
    );
    let result = run_deploy_acceptor(test_scenario).await;
    assert!(matches!(
        result,
        Err(super::Error::InvalidDeployParameters {
            failure: DeployParameterFailure::InvalidContractAtVersion { .. },
            ..
        })
    ))
}

#[tokio::test]
async fn should_reject_deploy_with_empty_module_bytes_in_session() {
    let test_scenario = TestScenario::DeployWithEmptySessionModuleBytes;
    let result = run_deploy_acceptor(test_scenario).await;
    assert!(matches!(
        result,
        Err(super::Error::InvalidDeployParameters {
            failure: DeployParameterFailure::MissingModuleBytes,
            ..
        })
    ))
}

#[tokio::test]
async fn should_reject_deploy_with_transfer_in_payment() {
    let test_scenario = TestScenario::DeployWithNativeTransferInPayment;
    let result = run_deploy_acceptor(test_scenario).await;
    assert!(matches!(
        result,
        Err(super::Error::InvalidDeployParameters {
            failure: DeployParameterFailure::InvalidPaymentVariant,
            ..
        })
    ))
}

#[tokio::test]
async fn should_reject_deploy_without_payment_amount() {
    let test_scenario = TestScenario::DeployWithoutPaymentAmount;
    let result = run_deploy_acceptor(test_scenario).await;
    assert!(matches!(
        result,
        Err(super::Error::InvalidDeployParameters {
            failure: DeployParameterFailure::MissingPaymentAmount,
            ..
        })
    ))
}

#[tokio::test]
async fn should_reject_deploy_with_mangled_payment_amount() {
    let test_scenario = TestScenario::DeployWithMangledPaymentAmount;
    let result = run_deploy_acceptor(test_scenario).await;
    assert!(matches!(
        result,
        Err(super::Error::InvalidDeployParameters {
            failure: DeployParameterFailure::FailedToParsePaymentAmount,
            ..
        })
    ))
}

#[tokio::test]
async fn should_reject_deploy_without_transfer_amount() {
    let test_scenario = TestScenario::DeployWithoutTransferAmount;
    let result = run_deploy_acceptor(test_scenario).await;
    assert!(matches!(
        result,
        Err(super::Error::InvalidDeployConfiguration(
            DeployConfigurationFailure::MissingTransferAmount
        ))
    ))
}

#[tokio::test]
async fn should_reject_deploy_without_transfer_target() {
    let test_scenario = TestScenario::DeployWithoutTransferTarget;
    let result = run_deploy_acceptor(test_scenario).await;
    assert!(matches!(
        result,
        Err(super::Error::InvalidDeployParameters {
            failure: DeployParameterFailure::MissingTransferTarget,
            ..
        })
    ))
}

#[tokio::test]
async fn should_reject_deploy_with_mangled_transfer_amount() {
    let test_scenario = TestScenario::DeployWithMangledTransferAmount;
    let result = run_deploy_acceptor(test_scenario).await;
    assert!(matches!(
        result,
        Err(super::Error::InvalidDeployConfiguration(
            DeployConfigurationFailure::FailedToParseTransferAmount
        ))
    ))
}

#[tokio::test]
async fn should_reject_expired_deploy_from_client() {
    let test_scenario = TestScenario::ShouldNotAcceptExpiredDeploySentByClient;
    let result = run_deploy_acceptor(test_scenario).await;
    assert!(matches!(result, Err(super::Error::ExpiredDeploy { .. })))
}

#[tokio::test]
async fn should_accept_expired_deploy_from_peer() {
    let test_scenario = TestScenario::ShouldAcceptExpiredDeploySentByPeer;
    let result = run_deploy_acceptor(test_scenario).await;
    assert!(result.is_ok())
}

#[tokio::test]
#[should_panic]
async fn should_panic_when_balance_checking_for_deploy_sent_by_peer() {
    let test_scenario = TestScenario::BalanceCheckForDeploySentByPeer;
    let result = run_deploy_acceptor(test_scenario).await;
    assert!(result.is_ok())
}<|MERGE_RESOLUTION|>--- conflicted
+++ resolved
@@ -420,11 +420,6 @@
             ProtocolVersion::from_parts(1, 0, 0),
             "test",
             Ratio::new(1, 3),
-<<<<<<< HEAD
-            chainspec.protocol_config.verifiable_chunked_hash_activation,
-=======
-            None,
->>>>>>> 34190595
         )
         .unwrap();
 
