--- conflicted
+++ resolved
@@ -35,6 +35,9 @@
 futures = "0.3.5"
 futures-io = "0.3.5"
 getrandom = "0.2.0"
+hex = "0.4.2"
+hex-buffer-serde = "0.2.1"
+hex_fmt = "0.3.0"
 hostname = "0.3.0"
 http = "0.2.1"
 humantime = "2"
@@ -101,11 +104,8 @@
 [dev-dependencies]
 assert-json-diff = "2.0.1"
 fake_instant = "0.4.0"
-<<<<<<< HEAD
 hex = "0.4.2"
 multihash = "0.13.2"
-=======
->>>>>>> e628e0a1
 pnet = "0.28.0"
 pretty_assertions = "0.7.2"
 rand_core = "0.6.2"
