//! Consensus service is a component that will be communicating with the reactor.
//! It will receive events (like incoming message event or create new message event)
//! and propagate them to the underlying consensus protocol.
//! It tries to know as little as possible about the underlying consensus. The only thing
//! it assumes is the concept of era/epoch and that each era runs separate consensus instance.
//! Most importantly, it doesn't care about what messages it's forwarding.

use std::{
    collections::{BTreeMap, HashMap, HashSet},
    convert::TryInto,
    fmt::{self, Debug, Formatter},
    path::PathBuf,
    sync::Arc,
    time::Duration,
};

use anyhow::Error;
use blake2::{
    digest::{Update, VariableOutput},
    VarBlake2b,
};
use datasize::DataSize;
use itertools::Itertools;
use prometheus::Registry;
use rand::Rng;
use tracing::{debug, error, info, trace, warn};

use casper_types::{AsymmetricType, PublicKey, SecretKey, U512};

use crate::{
    components::consensus::{
        candidate_block::CandidateBlock,
        cl_context::{ClContext, Keypair},
        consensus_protocol::{
            BlockContext, ConsensusProtocol, EraEnd, FinalizedBlock as CpFinalizedBlock,
            ProtocolOutcome,
        },
        metrics::ConsensusMetrics,
        traits::NodeIdT,
        ActionId, Config, ConsensusMessage, Event, ReactorEventT, TimerId,
    },
    crypto::hash::Digest,
    effect::{EffectBuilder, EffectExt, Effects, Responder},
    fatal,
    types::{
        ActivationPoint, BlockHash, BlockHeader, BlockLike, FinalitySignature, FinalizedBlock,
        ProtoBlock, Timestamp,
    },
    utils::WithDir,
    NodeRng,
};

pub use self::era::{Era, EraId};
use crate::{components::consensus::config::ProtocolConfig, types::Block};

mod era;

type ConsensusConstructor<I> = dyn Fn(
    Digest,                                       // the era's unique instance ID
    BTreeMap<PublicKey, U512>,                    // validator weights
    &HashSet<PublicKey>,                          // slashed validators that are banned in this era
    &ProtocolConfig,                              // the network's chainspec
    &Config,                                      // The consensus part of the node config.
    Option<&dyn ConsensusProtocol<I, ClContext>>, // previous era's consensus instance
    Timestamp,                                    // start time for this era
    u64,                                          // random seed
) -> (
    Box<dyn ConsensusProtocol<I, ClContext>>,
    Vec<ProtocolOutcome<I, ClContext>>,
) + Send;

#[derive(DataSize)]
pub struct EraSupervisor<I> {
    /// A map of active consensus protocols.
    /// A value is a trait so that we can run different consensus protocol instances per era.
    ///
    /// This map always contains exactly `2 * bonded_eras + 1` entries, with the last one being the
    /// current one.
    active_eras: HashMap<EraId, Era<I>>,
    secret_signing_key: Arc<SecretKey>,
    pub(super) public_signing_key: PublicKey,
    current_era: EraId,
    protocol_config: ProtocolConfig,
    config: Config,
    #[data_size(skip)] // Negligible for most closures, zero for functions.
    new_consensus: Box<ConsensusConstructor<I>>,
    node_start_time: Timestamp,
    /// The unbonding period, in number of eras. After this many eras, a former validator is
    /// allowed to withdraw their stake, so their signature can't be trusted anymore.
    ///
    /// A node keeps `2 * bonded_eras` past eras around, because the oldest bonded era could still
    /// receive blocks that refer to `bonded_eras` before that.
    bonded_eras: u64,
    /// The height of the next block to be finalized.
    /// We keep that in order to be able to signal to the Block Proposer how many blocks have been
    /// finalized when we request a new block. This way the Block Proposer can know whether it's up
    /// to date, or whether it has to wait for more finalized blocks before responding.
    /// This value could be obtained from the consensus instance in a relevant era, but caching it
    /// here is the easiest way of achieving the desired effect.
    next_block_height: u64,
    /// The height of the next block to be executed. If this falls too far behind, we pause.
    next_executed_height: u64,
    #[data_size(skip)]
    metrics: ConsensusMetrics,
    // TODO: discuss this quick fix
    finished_joining: bool,
    /// The path to the folder where unit hash files will be stored.
    unit_hashes_folder: PathBuf,
    /// The next upgrade activation point. When the era immediately before the activation point is
    /// deactivated, the era supervisor indicates that the node should stop running to allow an
    /// upgrade.
    next_upgrade_activation_point: Option<ActivationPoint>,
    /// If true, the process should stop execution to allow an upgrade to proceed.
    stop_for_upgrade: bool,
}

impl<I> Debug for EraSupervisor<I> {
    fn fmt(&self, formatter: &mut Formatter) -> fmt::Result {
        let ae: Vec<_> = self.active_eras.keys().collect();
        write!(formatter, "EraSupervisor {{ active_eras: {:?}, .. }}", ae)
    }
}

impl<I> EraSupervisor<I>
where
    I: NodeIdT,
{
    /// Creates a new `EraSupervisor`, starting in era 0.
    #[allow(clippy::too_many_arguments)]
    pub(crate) fn new<REv: ReactorEventT<I>>(
        timestamp: Timestamp,
        config: WithDir<Config>,
        effect_builder: EffectBuilder<REv>,
        validators: BTreeMap<PublicKey, U512>,
        protocol_config: ProtocolConfig,
        genesis_state_root_hash: Digest,
        registry: &Registry,
        new_consensus: Box<ConsensusConstructor<I>>,
        mut rng: &mut NodeRng,
    ) -> Result<(Self, Effects<Event<I>>), Error> {
        let unit_hashes_folder = config.with_dir(config.value().unit_hashes_folder.clone());
        let (root, config) = config.into_parts();
        let secret_signing_key = Arc::new(config.secret_key_path.clone().load(root)?);
        let public_signing_key = PublicKey::from(secret_signing_key.as_ref());
        info!(our_id = %public_signing_key, "EraSupervisor pubkey",);
        let bonded_eras: u64 = protocol_config.unbonding_delay - protocol_config.auction_delay;
        let metrics = ConsensusMetrics::new(registry)
            .expect("failure to setup and register ConsensusMetrics");
        let genesis_start_time = protocol_config.timestamp;

        let mut era_supervisor = Self {
            active_eras: Default::default(),
            secret_signing_key,
            public_signing_key,
            current_era: EraId(0),
            protocol_config,
            config,
            new_consensus,
            node_start_time: Timestamp::now(),
            bonded_eras,
            next_block_height: 0,
            metrics,
            finished_joining: false,
            unit_hashes_folder,
            next_upgrade_activation_point: None,
            stop_for_upgrade: false,
            next_executed_height: 0,
        };

        let outcomes = era_supervisor.new_era(
            EraId(0),
            timestamp,
            validators,
            vec![], // no banned validators in era 0
            0,      // hardcoded seed for era 0
            genesis_start_time,
            0, // the first block has height 0
            genesis_state_root_hash,
        );
        let effects = era_supervisor
            .handling_wrapper(effect_builder, &mut rng)
            .handle_consensus_outcomes(EraId(0), outcomes);

        Ok((era_supervisor, effects))
    }

    /// Returns a temporary container with this `EraSupervisor`, `EffectBuilder` and random number
    /// generator, for handling events.
    pub(super) fn handling_wrapper<'a, REv: ReactorEventT<I>>(
        &'a mut self,
        effect_builder: EffectBuilder<REv>,
        rng: &'a mut NodeRng,
    ) -> EraSupervisorHandlingWrapper<'a, I, REv> {
        EraSupervisorHandlingWrapper {
            era_supervisor: self,
            effect_builder,
            rng,
        }
    }

    fn booking_block_height(&self, era_id: EraId) -> u64 {
        // The booking block for era N is the last block of era N - AUCTION_DELAY - 1
        // To find it, we get the start height of era N - AUCTION_DELAY and subtract 1
        let after_booking_era_id =
            EraId(era_id.0.saturating_sub(self.protocol_config.auction_delay));
        self.active_eras
            .get(&after_booking_era_id)
            .expect("should have era after booking block")
            .start_height
            .saturating_sub(1)
    }

    fn era_seed(booking_block_hash: BlockHash, key_block_seed: Digest) -> u64 {
        let mut result = [0; Digest::LENGTH];
        let mut hasher = VarBlake2b::new(Digest::LENGTH).expect("should create hasher");

        hasher.update(booking_block_hash);
        hasher.update(key_block_seed);

        hasher.finalize_variable(|slice| {
            result.copy_from_slice(slice);
        });

        u64::from_le_bytes(result[0..std::mem::size_of::<u64>()].try_into().unwrap())
    }

    /// Starts a new era; panics if it already exists.
    #[allow(clippy::too_many_arguments)] // FIXME
    fn new_era(
        &mut self,
        era_id: EraId,
        timestamp: Timestamp,
        validators: BTreeMap<PublicKey, U512>,
        newly_slashed: Vec<PublicKey>,
        seed: u64,
        start_time: Timestamp,
        start_height: u64,
        state_root_hash: Digest,
    ) -> Vec<ProtocolOutcome<I, ClContext>> {
        if self.active_eras.contains_key(&era_id) {
            panic!("{} already exists", era_id);
        }
        self.current_era = era_id;
        self.metrics.current_era.set(self.current_era.0 as i64);
        let instance_id = instance_id(&self.protocol_config, state_root_hash);

        info!(
            ?validators,
            %start_time,
            %timestamp,
            %start_height,
            %instance_id,
            era = era_id.0,
            "starting era",
        );

        let slashed = era_id
            .iter_other(self.bonded_eras)
            .flat_map(|e_id| &self.active_eras[&e_id].newly_slashed)
            .chain(&newly_slashed)
            .cloned()
            .collect();

        // Activate the era if this node was already running when the era began, it is still
        // ongoing based on its minimum duration, and we are one of the validators.
        let our_id = self.public_signing_key;
        let should_activate = if !validators.contains_key(&our_id) {
            info!(era = era_id.0, %our_id, "not voting; not a validator");
            false
        } else if !self.finished_joining {
            info!(era = era_id.0, %our_id, "not voting; still joining");
            false
        } else {
            info!(era = era_id.0, %our_id, "start voting");
            true
        };

        let prev_era = era_id
            .checked_sub(1)
            .and_then(|last_era_id| self.active_eras.get(&last_era_id));

        let (mut consensus, mut outcomes) = (self.new_consensus)(
            instance_id,
            validators.clone(),
            &slashed,
            &self.protocol_config,
            &self.config,
            prev_era.map(|era| &*era.consensus),
            start_time,
            seed,
        );

        if should_activate {
            let secret = Keypair::new(self.secret_signing_key.clone(), our_id);
            let unit_hash_file = self.unit_hashes_folder.join(format!(
                "unit_hash_{:?}_{}.dat",
                instance_id,
                self.public_signing_key.to_hex()
            ));
            outcomes.extend(consensus.activate_validator(
                our_id,
                secret,
                timestamp,
                Some(unit_hash_file),
            ))
        }

        let era = Era::new(
            consensus,
            start_time,
            start_height,
            newly_slashed,
            slashed,
            validators,
        );
        let _ = self.active_eras.insert(era_id, era);

        // Remove the era that has become obsolete now. We keep 2 * bonded_eras past eras because
        // the oldest bonded era could still receive blocks that refer to bonded_eras before that.
        if let Some(obsolete_era_id) = era_id.checked_sub(2 * self.bonded_eras + 1) {
            trace!(era = obsolete_era_id.0, "removing obsolete era");
            self.active_eras.remove(&obsolete_era_id);
        }

        outcomes
    }

    /// Returns `true` if the specified era is active and bonded.
    fn is_bonded(&self, era_id: EraId) -> bool {
        era_id.0 + self.bonded_eras >= self.current_era.0 && era_id <= self.current_era
    }

    /// Returns whether the validator with the given public key is bonded in that era.
    fn is_validator_in(&self, pub_key: &PublicKey, era_id: EraId) -> bool {
        let has_validator = |era: &Era<I>| era.validators().contains_key(&pub_key);
        self.active_eras.get(&era_id).map_or(false, has_validator)
    }

    /// Inspect the active eras.
    #[cfg(test)]
    pub(crate) fn active_eras(&self) -> &HashMap<EraId, Era<I>> {
        &self.active_eras
    }

    /// To be called when we transition from the joiner to the validator reactor.
    pub(crate) fn finished_joining(
        &mut self,
        now: Timestamp,
    ) -> Vec<ProtocolOutcome<I, ClContext>> {
        self.finished_joining = true;
        let secret = Keypair::new(self.secret_signing_key.clone(), self.public_signing_key);
        let public_key = self.public_signing_key;
        let unit_hashes_folder = self.unit_hashes_folder.clone();
        self.active_eras
            .get_mut(&self.current_era)
            .map(|era| {
                if era.validators().contains_key(&public_key) {
                    let instance_id = *era.consensus.instance_id();
                    let unit_hash_file = unit_hashes_folder.join(format!(
                        "unit_hash_{:?}_{}.dat",
                        instance_id,
                        public_key.to_hex()
                    ));
                    era.consensus
                        .activate_validator(public_key, secret, now, Some(unit_hash_file))
                } else {
                    Vec::new()
                }
            })
            .unwrap_or_default()
    }

    pub(crate) fn stop_for_upgrade(&self) -> bool {
        self.stop_for_upgrade
    }

    /// Updates `next_executed_height` based on the given block header, and unpauses consensus if
    /// block execution has caught up with finalization.
    fn executed_block(&mut self, block_header: &BlockHeader) {
        self.next_executed_height = self.next_executed_height.max(block_header.height() + 1);
        self.update_consensus_pause();
    }

    /// Pauses or unpauses consensus: Whenever the last executed block is too far behind the last
    /// finalized block, we suspend consensus.
    fn update_consensus_pause(&mut self) {
        let paused = self
            .next_block_height
            .saturating_sub(self.next_executed_height)
            > self.config.max_execution_delay;
        match self.active_eras.get_mut(&self.current_era) {
            Some(era) => era.set_paused(paused),
            None => error!(era = self.current_era.0, "current era not initialized"),
        }
    }
}

/// A mutable `EraSupervisor` reference, together with an `EffectBuilder`.
///
/// This is a short-lived convenience type to avoid passing the effect builder through lots of
/// message calls, and making every method individually generic in `REv`. It is only instantiated
/// for the duration of handling a single event.
pub(super) struct EraSupervisorHandlingWrapper<'a, I, REv: 'static> {
    pub(super) era_supervisor: &'a mut EraSupervisor<I>,
    pub(super) effect_builder: EffectBuilder<REv>,
    pub(super) rng: &'a mut NodeRng,
}

impl<'a, I, REv> EraSupervisorHandlingWrapper<'a, I, REv>
where
    I: NodeIdT,
    REv: ReactorEventT<I>,
{
    /// Applies `f` to the consensus protocol of the specified era.
    fn delegate_to_era<F>(&mut self, era_id: EraId, f: F) -> Effects<Event<I>>
    where
        F: FnOnce(
            &mut dyn ConsensusProtocol<I, ClContext>,
            &mut NodeRng,
        ) -> Vec<ProtocolOutcome<I, ClContext>>,
    {
        match self.era_supervisor.active_eras.get_mut(&era_id) {
            None => {
                if era_id > self.era_supervisor.current_era {
                    info!(era = era_id.0, "received message for future era");
                } else {
                    info!(era = era_id.0, "received message for obsolete era");
                }
                Effects::new()
            }
            Some(era) => {
                let outcomes = f(&mut *era.consensus, self.rng);
                self.handle_consensus_outcomes(era_id, outcomes)
            }
        }
    }

    pub(super) fn handle_timer(
        &mut self,
        era_id: EraId,
        timestamp: Timestamp,
        timer_id: TimerId,
    ) -> Effects<Event<I>> {
        self.delegate_to_era(era_id, move |consensus, rng| {
            consensus.handle_timer(timestamp, timer_id, rng)
        })
    }

    pub(super) fn handle_action(
        &mut self,
        era_id: EraId,
        action_id: ActionId,
    ) -> Effects<Event<I>> {
        self.delegate_to_era(era_id, move |consensus, rng| {
            consensus.handle_action(action_id, rng)
        })
    }

    pub(super) fn handle_message(&mut self, sender: I, msg: ConsensusMessage) -> Effects<Event<I>> {
        match msg {
            ConsensusMessage::Protocol { era_id, payload } => {
                // If the era is already unbonded, only accept new evidence, because still-bonded
                // eras could depend on that.
                let evidence_only = !self.era_supervisor.is_bonded(era_id);
                trace!(era = era_id.0, "received a consensus message");
                self.delegate_to_era(era_id, move |consensus, rng| {
                    consensus.handle_message(sender, payload, evidence_only, rng)
                })
            }
            ConsensusMessage::EvidenceRequest { era_id, pub_key } => {
                if !self.era_supervisor.is_bonded(era_id) {
                    trace!(era = era_id.0, "not handling message; era too old");
                    return Effects::new();
                }
                era_id
                    .iter_bonded(self.era_supervisor.bonded_eras)
                    .flat_map(|e_id| {
                        self.delegate_to_era(e_id, |consensus, _| {
                            consensus.request_evidence(sender.clone(), &pub_key)
                        })
                    })
                    .collect()
            }
        }
    }

    pub(super) fn handle_new_peer(&mut self, peer_id: I) -> Effects<Event<I>> {
        self.delegate_to_era(self.era_supervisor.current_era, move |consensus, _rng| {
            consensus.handle_new_peer(peer_id)
        })
    }

    pub(super) fn handle_new_proto_block(
        &mut self,
        era_id: EraId,
        proto_block: ProtoBlock,
        block_context: BlockContext,
    ) -> Effects<Event<I>> {
        if !self.era_supervisor.is_bonded(era_id) {
            warn!(era = era_id.0, "new proto block in outdated era");
            return Effects::new();
        }
        let accusations = era_id
            .iter_bonded(self.era_supervisor.bonded_eras)
            .flat_map(|e_id| self.era(e_id).consensus.validators_with_evidence())
            .unique()
            .filter(|pub_key| !self.era(era_id).slashed.contains(pub_key))
            .cloned()
            .collect();
        let candidate_block =
            CandidateBlock::new(proto_block, block_context.timestamp(), accusations);
        self.delegate_to_era(era_id, move |consensus, rng| {
            consensus.propose(candidate_block, block_context, rng)
        })
    }

    pub(super) fn handle_linear_chain_block(
        &mut self,
        block: Block,
        responder: Responder<Option<FinalitySignature>>,
    ) -> Effects<Event<I>> {
        let our_pk = self.era_supervisor.public_signing_key;
        let our_sk = self.era_supervisor.secret_signing_key.clone();
        let era_id = block.header().era_id();
        self.era_supervisor.executed_block(block.header());
        let maybe_fin_sig = if self.era_supervisor.is_validator_in(&our_pk, era_id) {
            let block_hash = block.hash();
            Some(FinalitySignature::new(
                *block_hash,
                era_id,
                &our_sk,
                our_pk,
                &mut self.rng,
            ))
        } else {
            None
        };
        let mut effects = responder.respond(maybe_fin_sig).ignore();
        if era_id < self.era_supervisor.current_era {
            trace!(era = era_id.0, "executed block in old era");
            return effects;
        }
        if block.header().switch_block() {
            // if the block is a switch block, we have to get the validators for the new era and
            // create it, before we can say we handled the block
            let new_era_id = era_id.successor();
            let booking_block_height = self.era_supervisor.booking_block_height(new_era_id);
            let effect = self
                .effect_builder
                .get_block_at_height_from_storage(booking_block_height)
                .event(move |booking_block| Event::CreateNewEra {
                    block: Box::new(block),
                    booking_block_hash: booking_block
                        .map_or_else(|| Err(booking_block_height), |block| Ok(*block.hash())),
                });
            effects.extend(effect);
        } else {
            // if it's not a switch block, we can already declare it handled
            effects.extend(self.effect_builder.announce_block_handled(block).ignore());
        }
        effects
    }

    pub(super) fn handle_deactivate_era(
        &mut self,
        era_id: EraId,
        old_faulty_num: usize,
        delay: Duration,
    ) -> Effects<Event<I>> {
        let era = if let Some(era) = self.era_supervisor.active_eras.get_mut(&era_id) {
            era
        } else {
            warn!(era = era_id.0, "trying to deactivate obsolete era");
            return Effects::new();
        };
        let faulty_num = era.consensus.validators_with_evidence().len();
        if faulty_num == old_faulty_num {
            info!(era = era_id.0, "stop voting in era");
            era.consensus.deactivate_validator();
            if self.should_upgrade_after(&era_id) {
                // If the next era is at or after the upgrade activation point, stop the node.
                info!(era = era_id.0, "shutting down for upgrade");
                self.era_supervisor.stop_for_upgrade = true;
            }
            Effects::new()
        } else {
            let deactivate_era = move |_| Event::DeactivateEra {
                era_id,
                faulty_num,
                delay,
            };
            self.effect_builder.set_timeout(delay).event(deactivate_era)
        }
    }

    pub(super) fn handle_create_new_era(
        &mut self,
        block: Block,
        booking_block_hash: BlockHash,
    ) -> Effects<Event<I>> {
        let (era_end, next_era_validators_weights) = match (
            block.header().era_end(),
            block.header().next_era_validator_weights(),
        ) {
            (Some(era_end), Some(next_era_validator_weights)) => {
                (era_end, next_era_validator_weights)
            }
            _ => {
                return fatal!(
                    self.effect_builder,
                    "attempted to create a new era with a non-switch block header: {}",
                    block
                )
            }
        };
        let newly_slashed = era_end.equivocators.clone();
        let era_id = block.header().era_id().successor();
        info!(era = era_id.0, "era created");
        let seed =
            EraSupervisor::<I>::era_seed(booking_block_hash, block.header().accumulated_seed());
        trace!(%seed, "the seed for {}: {}", era_id, seed);
        let outcomes = self.era_supervisor.new_era(
            era_id,
            Timestamp::now(), // TODO: This should be passed in.
            next_era_validators_weights.clone(),
            newly_slashed,
            seed,
            block.header().timestamp(),
            block.height() + 1,
            *block.state_root_hash(),
        );
<<<<<<< HEAD
        let mut effects = self.handle_consensus_outcomes(era_id, outcomes);
        effects.extend(
            self.effect_builder
                .announce_block_handled(block_header)
                .ignore(),
        );
=======
        let mut effects = self.handle_consensus_results(era_id, results);
        effects.extend(self.effect_builder.announce_block_handled(block).ignore());
>>>>>>> eb764a67
        effects
    }

    pub(super) fn resolve_validity(
        &mut self,
        era_id: EraId,
        sender: I,
        proto_block: ProtoBlock,
        timestamp: Timestamp,
        valid: bool,
    ) -> Effects<Event<I>> {
        self.era_supervisor.metrics.proposed_block();
        let mut effects = Effects::new();
        if !valid {
            warn!(
                %sender,
                era = %era_id.0,
                "invalid consensus value; disconnecting from the sender"
            );
            effects.extend(self.disconnect(sender));
        }
        let candidate_blocks = if let Some(era) = self.era_supervisor.active_eras.get_mut(&era_id) {
            era.resolve_validity(&proto_block, timestamp, valid)
        } else {
            return effects;
        };
        for candidate_block in candidate_blocks {
            effects.extend(self.delegate_to_era(era_id, |consensus, rng| {
                consensus.resolve_validity(&candidate_block, valid, rng)
            }));
        }
        effects
    }

    fn handle_consensus_outcomes<T>(&mut self, era_id: EraId, outcomes: T) -> Effects<Event<I>>
    where
        T: IntoIterator<Item = ProtocolOutcome<I, ClContext>>,
    {
        outcomes
            .into_iter()
            .flat_map(|result| self.handle_consensus_result(era_id, result))
            .collect()
    }

    /// Returns `true` if any of the most recent eras has evidence against the validator with key
    /// `pub_key`.
    fn has_evidence(&self, era_id: EraId, pub_key: PublicKey) -> bool {
        era_id
            .iter_bonded(self.era_supervisor.bonded_eras)
            .any(|eid| self.era(eid).consensus.has_evidence(&pub_key))
    }

    /// Returns the era with the specified ID. Panics if it does not exist.
    fn era(&self, era_id: EraId) -> &Era<I> {
        &self.era_supervisor.active_eras[&era_id]
    }

    /// Returns the era with the specified ID mutably. Panics if it does not exist.
    fn era_mut(&mut self, era_id: EraId) -> &mut Era<I> {
        self.era_supervisor.active_eras.get_mut(&era_id).unwrap()
    }

    fn handle_consensus_result(
        &mut self,
        era_id: EraId,
        consensus_result: ProtocolOutcome<I, ClContext>,
    ) -> Effects<Event<I>> {
        match consensus_result {
            ProtocolOutcome::InvalidIncomingMessage(_, sender, error) => {
                warn!(
                    %sender,
                    %error,
                    "invalid incoming message to consensus instance; disconnecting from the sender"
                );
                self.disconnect(sender)
            }
            ProtocolOutcome::Disconnect(sender) => {
                warn!(
                    %sender,
                    "disconnecting from the sender of invalid data"
                );
                self.disconnect(sender)
            }
            ProtocolOutcome::CreatedGossipMessage(out_msg) => {
                // TODO: we'll want to gossip instead of broadcast here
                self.effect_builder
                    .broadcast_message(era_id.message(out_msg).into())
                    .ignore()
            }
            ProtocolOutcome::CreatedTargetedMessage(out_msg, to) => self
                .effect_builder
                .send_message(to, era_id.message(out_msg).into())
                .ignore(),
            ProtocolOutcome::ScheduleTimer(timestamp, timer_id) => {
                let timediff = timestamp.saturating_diff(Timestamp::now());
                self.effect_builder
                    .set_timeout(timediff.into())
                    .event(move |_| Event::Timer {
                        era_id,
                        timestamp,
                        timer_id,
                    })
            }
            ProtocolOutcome::QueueAction(action_id) => self
                .effect_builder
                .immediately()
                .event(move |()| Event::Action { era_id, action_id }),
            ProtocolOutcome::CreateNewBlock {
                block_context,
                past_values,
            } => {
                let past_deploys = past_values
                    .iter()
                    .flat_map(|candidate| BlockLike::deploys(candidate.proto_block()))
                    .cloned()
                    .collect();
                self.effect_builder
                    .request_proto_block(
                        block_context,
                        past_deploys,
                        self.era_supervisor.next_block_height,
                        self.rng.gen(),
                    )
                    .event(move |(proto_block, block_context)| Event::NewProtoBlock {
                        era_id,
                        proto_block,
                        block_context,
                    })
            }
            ProtocolOutcome::FinalizedBlock(CpFinalizedBlock {
                value,
                timestamp,
                height,
                terminal_block_data,
                equivocators,
                proposer,
            }) => {
                let era = self.era_supervisor.active_eras.get_mut(&era_id).unwrap();
                era.add_accusations(&equivocators);
                era.add_accusations(value.accusations());
                // If this is the era's last block, it contains rewards. Everyone who is accused in
                // the block or seen as equivocating via the consensus protocol gets slashed.
                let era_end = terminal_block_data.map(|tbd| EraEnd {
                    rewards: tbd.rewards,
                    equivocators: era.accusations(),
                    inactive_validators: tbd.inactive_validators,
                });
                let finalized_block = FinalizedBlock::new(
                    value.into(),
                    timestamp,
                    era_end,
                    era_id,
                    era.start_height + height,
                    proposer,
                );
                self.era_supervisor
                    .metrics
                    .finalized_block(&finalized_block);
                // Announce the finalized proto block.
                let mut effects = self
                    .effect_builder
                    .announce_finalized_block(finalized_block.clone())
                    .ignore();
                self.era_supervisor.next_block_height = finalized_block.height() + 1;
                if finalized_block.era_end().is_some() {
                    // This was the era's last block. Schedule deactivating this era.
                    let delay = Timestamp::now().saturating_diff(timestamp).into();
                    let faulty_num = era.consensus.validators_with_evidence().len();
                    let deactivate_era = move |_| Event::DeactivateEra {
                        era_id,
                        faulty_num,
                        delay,
                    };
                    effects.extend(self.effect_builder.set_timeout(delay).event(deactivate_era));
                }
                // Request execution of the finalized block.
                effects.extend(self.effect_builder.execute_block(finalized_block).ignore());
                self.era_supervisor.update_consensus_pause();
                effects
            }
            ProtocolOutcome::ValidateConsensusValue(sender, candidate_block, timestamp) => {
                if !self.era_supervisor.is_bonded(era_id) {
                    return Effects::new();
                }
                let proto_block = candidate_block.proto_block().clone();
                let missing_evidence: Vec<PublicKey> = candidate_block
                    .accusations()
                    .iter()
                    .filter(|pub_key| !self.has_evidence(era_id, **pub_key))
                    .cloned()
                    .collect();
                let mut effects = Effects::new();
                for pub_key in missing_evidence.iter().cloned() {
                    let msg = ConsensusMessage::EvidenceRequest { era_id, pub_key };
                    effects.extend(
                        self.effect_builder
                            .send_message(sender.clone(), msg.into())
                            .ignore(),
                    );
                }
                self.era_mut(era_id)
                    .add_candidate(candidate_block, missing_evidence);
                effects.extend(
                    self.effect_builder
                        .validate_block(sender.clone(), proto_block, timestamp)
                        .event(move |(valid, proto_block)| Event::ResolveValidity {
                            era_id,
                            sender,
                            proto_block,
                            timestamp,
                            valid,
                        }),
                );
                effects
            }
            ProtocolOutcome::NewEvidence(pub_key) => {
                info!(%pub_key, era = era_id.0, "validator equivocated");
                let mut effects = self
                    .effect_builder
                    .announce_fault_event(era_id, pub_key, Timestamp::now())
                    .ignore();
                for e_id in (era_id.0..=(era_id.0 + self.era_supervisor.bonded_eras)).map(EraId) {
                    let candidate_blocks =
                        if let Some(era) = self.era_supervisor.active_eras.get_mut(&e_id) {
                            era.resolve_evidence(&pub_key)
                        } else {
                            continue;
                        };
                    for candidate_block in candidate_blocks {
                        effects.extend(self.delegate_to_era(e_id, |consensus, rng| {
                            consensus.resolve_validity(&candidate_block, true, rng)
                        }));
                    }
                }
                effects
            }
            ProtocolOutcome::SendEvidence(sender, pub_key) => era_id
                .iter_other(self.era_supervisor.bonded_eras)
                .flat_map(|e_id| {
                    self.delegate_to_era(e_id, |consensus, _| {
                        consensus.request_evidence(sender.clone(), &pub_key)
                    })
                })
                .collect(),
            ProtocolOutcome::WeAreFaulty => Default::default(),
            ProtocolOutcome::DoppelgangerDetected => Default::default(),
        }
    }

    /// Emits a fatal error if the consensus state is still empty.
    pub(super) fn shutdown_if_necessary(&self) -> Effects<Event<I>> {
        let should_emit_error = self
            .era_supervisor
            .active_eras
            .iter()
            .all(|(_, era)| !era.consensus.has_received_messages());
        if should_emit_error {
            fatal!(
                self.effect_builder,
                "Consensus shutting down due to inability to participate in the network; inactive era = {}",
                self.era_supervisor.current_era
            )
        } else {
            Default::default()
        }
    }

    pub(crate) fn finished_joining(&mut self, now: Timestamp) -> Effects<Event<I>> {
        let outcomes = self.era_supervisor.finished_joining(now);
        self.handle_consensus_outcomes(self.era_supervisor.current_era, outcomes)
    }

    /// Handles registering an upgrade activation point.
    pub(super) fn got_upgrade_activation_point(
        &mut self,
        activation_point: ActivationPoint,
    ) -> Effects<Event<I>> {
        debug!("got {}", activation_point);
        self.era_supervisor.next_upgrade_activation_point = Some(activation_point);
        Effects::new()
    }

    /// Returns whether validator is bonded in an era.
    pub(super) fn is_bonded_validator(
        &self,
        era_id: EraId,
        vid: PublicKey,
        responder: Responder<bool>,
    ) -> Effects<Event<I>> {
        let is_bonded = self
            .era_supervisor
            .active_eras
            .get(&era_id)
            .map_or(false, |cp| cp.is_bonded_validator(&vid));
        responder.respond(is_bonded).ignore()
    }

    fn disconnect(&self, sender: I) -> Effects<Event<I>> {
        self.effect_builder
            .announce_disconnect_from_peer(sender)
            .ignore()
    }

    pub(super) fn should_upgrade_after(&self, era_id: &EraId) -> bool {
        match self.era_supervisor.next_upgrade_activation_point {
            None => false,
            Some(upgrade_point) => upgrade_point.should_upgrade(&era_id),
        }
    }
}

/// Computes the instance ID for an era, given the state root hash, block height and chainspec.
fn instance_id(protocol_config: &ProtocolConfig, state_root_hash: Digest) -> Digest {
    let mut result = [0; Digest::LENGTH];
    let mut hasher = VarBlake2b::new(Digest::LENGTH).expect("should create hasher");

    hasher.update(&protocol_config.name);
    hasher.update(protocol_config.timestamp.millis().to_le_bytes());
    hasher.update(state_root_hash);
    hasher.update(protocol_config.protocol_version.to_string().as_bytes());

    hasher.finalize_variable(|slice| {
        result.copy_from_slice(slice);
    });
    result.into()
}<|MERGE_RESOLUTION|>--- conflicted
+++ resolved
@@ -629,17 +629,8 @@
             block.height() + 1,
             *block.state_root_hash(),
         );
-<<<<<<< HEAD
         let mut effects = self.handle_consensus_outcomes(era_id, outcomes);
-        effects.extend(
-            self.effect_builder
-                .announce_block_handled(block_header)
-                .ignore(),
-        );
-=======
-        let mut effects = self.handle_consensus_results(era_id, results);
         effects.extend(self.effect_builder.announce_block_handled(block).ignore());
->>>>>>> eb764a67
         effects
     }
 
