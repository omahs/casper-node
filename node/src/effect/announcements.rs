--- conflicted
+++ resolved
@@ -26,13 +26,10 @@
         upgrade_watcher::NextUpgrade,
     },
     effect::Responder,
-<<<<<<< HEAD
+    types::{Block, FinalitySignature, FinalizedBlock, MetaBlock, NodeId},
     types::{
         Deploy, DeployHash, FinalitySignature, FinalizedBlock, MetaBlock, NodeId, VersionedBlock,
     },
-=======
-    types::{Block, FinalitySignature, FinalizedBlock, MetaBlock, NodeId},
->>>>>>> 78db4ef0
     utils::Source,
 };
 
