--- conflicted
+++ resolved
@@ -45,18 +45,10 @@
         requests::ContractRuntimeRequest,
         EffectBuilder, EffectExt, Effects,
     },
-<<<<<<< HEAD
-    types::{
-        Block, BlockHash, BlockHeader, Chainspec, Deploy, DeployHash, DeployHeader, FinalizedBlock,
-        NodeId,
-    },
-    NodeRng,
-=======
     fatal,
     types::{BlockHash, BlockHeader, Chainspec, Deploy, FinalizedBlock},
     utils::WithDir,
     NodeRng, StorageConfig,
->>>>>>> 595e10ee
 };
 use std::collections::BTreeMap;
 
@@ -510,9 +502,6 @@
         contract_runtime_config: &Config,
         registry: &Registry,
     ) -> Result<Self, ConfigError> {
-<<<<<<< HEAD
-        let initial_state = InitialState::new(initial_state_root_hash, initial_block_header);
-=======
         // TODO: This is bogus, get rid of this
         let execution_pre_state = ExecutionPreState {
             pre_state_root_hash: Default::default(),
@@ -522,7 +511,6 @@
         };
 
         let path = storage_config.with_dir(storage_config.value().path.clone());
->>>>>>> 595e10ee
         let environment = Arc::new(LmdbEnvironment::new(
             storage_dir,
             contract_runtime_config.max_global_state_size(),
