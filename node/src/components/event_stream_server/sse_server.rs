--- conflicted
+++ resolved
@@ -33,18 +33,11 @@
 };
 
 #[cfg(test)]
-<<<<<<< HEAD
-use casper_types::{testing::TestRng, BlockV2};
-use casper_types::{
-    Block, BlockHash, Deploy, DeployHash, EraId, ExecutionEffect, ExecutionResult,
-    FinalitySignature, ProtocolVersion, PublicKey, TimeDiff, Timestamp,
-=======
 use casper_types::{execution::ExecutionResultV2, testing::TestRng};
 use casper_types::{
     execution::{Effects, ExecutionResult},
     BlockHash, Deploy, DeployHash, EraId, FinalitySignature, JsonBlock, ProtocolVersion, PublicKey,
     TimeDiff, Timestamp,
->>>>>>> cb547b0e
 };
 
 #[cfg(test)]
@@ -88,7 +81,8 @@
     /// The given block has been added to the linear chain and stored locally.
     BlockAdded {
         block_hash: BlockHash,
-        block: Box<Block>,
+        // TODO[RC]: Handle both Block::V1 and Block::V2 here
+        block: Box<JsonBlock>,
     },
     /// The given deploy has been newly-accepted by this node.
     DeployAccepted {
@@ -154,14 +148,10 @@
 
     /// Returns a random `SseData::BlockAdded`.
     pub(super) fn random_block_added(rng: &mut TestRng) -> Self {
-<<<<<<< HEAD
-        let block = BlockV2::random(rng);
-=======
         let block = TestBlockBuilder::new().build(rng);
->>>>>>> cb547b0e
         SseData::BlockAdded {
             block_hash: *block.hash(),
-            block: Box::new(block.into()),
+            block: Box::new(JsonBlock::new(block.into(), None)),
         }
     }
 
