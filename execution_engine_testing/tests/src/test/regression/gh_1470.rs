--- conflicted
+++ resolved
@@ -53,13 +53,8 @@
 }
 
 fn apply_global_state_update(
-<<<<<<< HEAD
     builder: &LmdbWasmTestContext,
-    post_state_hash: Blake2bHash,
-=======
-    builder: &LmdbWasmTestBuilder,
     post_state_hash: Digest,
->>>>>>> e4132c24
 ) -> BTreeMap<Key, StoredValue> {
     let key = URef::new([0u8; 32], AccessRights::all()).into();
 
