--- conflicted
+++ resolved
@@ -43,15 +43,9 @@
     )
 });
 
-<<<<<<< HEAD
 fn initialize_builder() -> LmdbWasmTestBuilder {
     let mut builder = LmdbWasmTestBuilder::default();
-    builder.run_genesis(&*PRODUCTION_RUN_GENESIS_REQUEST);
-=======
-fn initialize_builder() -> InMemoryWasmTestBuilder {
-    let mut builder = InMemoryWasmTestBuilder::default();
     builder.run_genesis(&PRODUCTION_RUN_GENESIS_REQUEST);
->>>>>>> da2ae6bf
     builder
 }
 
