--- conflicted
+++ resolved
@@ -117,10 +117,6 @@
         registry.register(Box::new(mem_deploy_fetcher.clone()))?;
         registry.register(Box::new(mem_block_executor.clone()))?;
         registry.register(Box::new(mem_linear_chain.clone()))?;
-<<<<<<< HEAD
-        registry.register(Box::new(mem_consensus.clone()))?;
-=======
->>>>>>> f4a9d619
         registry.register(Box::new(mem_estimator_runtime_s.clone()))?;
 
         Ok(MemoryMetrics {
