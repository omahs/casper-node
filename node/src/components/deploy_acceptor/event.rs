--- conflicted
+++ resolved
@@ -6,14 +6,9 @@
 use serde::Serialize;
 
 use casper_types::{
-<<<<<<< HEAD
-    account::AccountHash, AddressableEntity, ContractHash, ContractPackageHash, ContractVersion,
-    Deploy, Package, StoredValue, Timestamp, U512,
-=======
     account::{Account, AccountHash},
-    BlockHeader, Contract, ContractHash, ContractPackage, ContractPackageHash, ContractVersion,
-    Deploy, Timestamp, U512,
->>>>>>> ec492b7e
+    Contract, ContractHash, ContractPackage, ContractPackageHash, ContractVersion, Deploy,
+    Timestamp, U512, AddressableEntity, Package, StoredValue, BlockHeader,
 };
 
 use super::Source;
