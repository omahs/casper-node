use std::{collections::BTreeSet, iter::FromIterator};

use assert_matches::assert_matches;
use num_traits::{One, Zero};
use once_cell::sync::Lazy;

use casper_engine_test_support::{
    utils, ExecuteRequestBuilder, InMemoryWasmTestBuilder, StepRequestBuilder,
    UpgradeRequestBuilder, DEFAULT_ACCOUNTS, DEFAULT_ACCOUNT_ADDR, DEFAULT_ACCOUNT_INITIAL_BALANCE,
    DEFAULT_AUCTION_DELAY, DEFAULT_EXEC_CONFIG, DEFAULT_GENESIS_TIMESTAMP_MILLIS,
<<<<<<< HEAD
    DEFAULT_LOCKED_FUNDS_PERIOD_MILLIS, DEFAULT_RUN_GENESIS_REQUEST, DEFAULT_UNBONDING_DELAY,
    MINIMUM_ACCOUNT_CREATION_BALANCE, SYSTEM_ADDR, TIMESTAMP_MILLIS_INCREMENT,
};
use casper_execution_engine::core::{
    engine_state::{
        self,
        genesis::{GenesisAccount, GenesisValidator},
        RewardItem,
=======
    DEFAULT_LOCKED_FUNDS_PERIOD_MILLIS, DEFAULT_PROTOCOL_VERSION, DEFAULT_RUN_GENESIS_REQUEST,
    DEFAULT_UNBONDING_DELAY, MINIMUM_ACCOUNT_CREATION_BALANCE, SYSTEM_ADDR,
    TIMESTAMP_MILLIS_INCREMENT,
};
use casper_execution_engine::{
    core::{
        engine_state::{
            self,
            engine_config::{
                DEFAULT_MAX_ASSOCIATED_KEYS, DEFAULT_MAX_DELEGATOR_SIZE_LIMIT,
                DEFAULT_MAX_QUERY_DEPTH, DEFAULT_MAX_RUNTIME_CALL_STACK_HEIGHT,
                DEFAULT_MAX_STORED_VALUE_SIZE, DEFAULT_MINIMUM_DELEGATION_AMOUNT,
            },
            genesis::{GenesisAccount, GenesisValidator},
            EngineConfig, Error, RewardItem,
        },
        execution,
>>>>>>> a7f6a648
    },
    shared::{system_config::SystemConfig, wasm_config::WasmConfig},
    storage::global_state::in_memory::InMemoryGlobalState,
};
use casper_types::{
    self,
    account::AccountHash,
    api_error::ApiError,
    runtime_args,
    system::{
        self,
        auction::{
<<<<<<< HEAD
            self, Bids, DelegationRate, EraValidators, UnbondingPurses, ValidatorWeights,
            WithdrawPurses, ARG_AMOUNT, ARG_DELEGATION_RATE, ARG_DELEGATOR, ARG_NEW_VALIDATOR,
            ARG_PUBLIC_KEY, ARG_VALIDATOR, ERA_ID_KEY, INITIAL_ERA_ID,
=======
            self, Bids, DelegationRate, EraValidators, Error as AuctionError, UnbondingPurses,
            ValidatorWeights, ARG_AMOUNT, ARG_DELEGATION_RATE, ARG_DELEGATOR, ARG_PUBLIC_KEY,
            ARG_VALIDATOR, ERA_ID_KEY, INITIAL_ERA_ID,
>>>>>>> a7f6a648
        },
    },
    EraId, Motes, ProtocolVersion, PublicKey, RuntimeArgs, SecretKey, U256, U512,
};

use crate::lmdb_fixture;

const ARG_TARGET: &str = "target";

const CONTRACT_TRANSFER_TO_ACCOUNT: &str = "transfer_to_account_u512.wasm";
const CONTRACT_ACTIVATE_BID: &str = "activate_bid.wasm";
const CONTRACT_ADD_BID: &str = "add_bid.wasm";
const CONTRACT_WITHDRAW_BID: &str = "withdraw_bid.wasm";
const CONTRACT_DELEGATE: &str = "delegate.wasm";
const CONTRACT_UNDELEGATE: &str = "undelegate.wasm";
const CONTRACT_REDELEGATE: &str = "redelegate.wasm";

const TRANSFER_AMOUNT: u64 = MINIMUM_ACCOUNT_CREATION_BALANCE + 1000;

const ADD_BID_AMOUNT_1: u64 = 95_000;
const ADD_BID_AMOUNT_2: u64 = 47_500;
const ADD_BID_DELEGATION_RATE_1: DelegationRate = 10;
const BID_AMOUNT_2: u64 = 5_000;
const ADD_BID_DELEGATION_RATE_2: DelegationRate = 15;
const WITHDRAW_BID_AMOUNT_2: u64 = 15_000;

const DELEGATE_AMOUNT_1: u64 = 125_000 + DEFAULT_MINIMUM_DELEGATION_AMOUNT;
const DELEGATE_AMOUNT_2: u64 = 15_000 + DEFAULT_MINIMUM_DELEGATION_AMOUNT;
const UNDELEGATE_AMOUNT_1: u64 = 35_000;

const SYSTEM_TRANSFER_AMOUNT: u64 = MINIMUM_ACCOUNT_CREATION_BALANCE;

const WEEK_MILLIS: u64 = 7 * 24 * 60 * 60 * 1000;

static NON_FOUNDER_VALIDATOR_1_PK: Lazy<PublicKey> = Lazy::new(|| {
    let secret_key = SecretKey::ed25519_from_bytes([3; SecretKey::ED25519_LENGTH]).unwrap();
    PublicKey::from(&secret_key)
});
static NON_FOUNDER_VALIDATOR_1_ADDR: Lazy<AccountHash> =
    Lazy::new(|| AccountHash::from(&*NON_FOUNDER_VALIDATOR_1_PK));

static NON_FOUNDER_VALIDATOR_2_PK: Lazy<PublicKey> = Lazy::new(|| {
    let secret_key = SecretKey::ed25519_from_bytes([4; SecretKey::ED25519_LENGTH]).unwrap();
    PublicKey::from(&secret_key)
});
static NON_FOUNDER_VALIDATOR_2_ADDR: Lazy<AccountHash> =
    Lazy::new(|| AccountHash::from(&*NON_FOUNDER_VALIDATOR_2_PK));

static ACCOUNT_1_PK: Lazy<PublicKey> = Lazy::new(|| {
    let secret_key = SecretKey::ed25519_from_bytes([200; SecretKey::ED25519_LENGTH]).unwrap();
    PublicKey::from(&secret_key)
});
static ACCOUNT_1_ADDR: Lazy<AccountHash> = Lazy::new(|| AccountHash::from(&*ACCOUNT_1_PK));
const ACCOUNT_1_BALANCE: u64 = MINIMUM_ACCOUNT_CREATION_BALANCE;
const ACCOUNT_1_BOND: u64 = 100_000;

static ACCOUNT_2_PK: Lazy<PublicKey> = Lazy::new(|| {
    let secret_key = SecretKey::ed25519_from_bytes([202; SecretKey::ED25519_LENGTH]).unwrap();
    PublicKey::from(&secret_key)
});
static ACCOUNT_2_ADDR: Lazy<AccountHash> = Lazy::new(|| AccountHash::from(&*ACCOUNT_2_PK));
const ACCOUNT_2_BALANCE: u64 = MINIMUM_ACCOUNT_CREATION_BALANCE;
const ACCOUNT_2_BOND: u64 = 200_000;

static GENESIS_VALIDATOR_ACCOUNT_1_PUBLIC_KEY: Lazy<PublicKey> = Lazy::new(|| {
    let secret_key = SecretKey::ed25519_from_bytes([200; SecretKey::ED25519_LENGTH]).unwrap();
    PublicKey::from(&secret_key)
});

static GENESIS_VALIDATOR_ACCOUNT_2_PUBLIC_KEY: Lazy<PublicKey> = Lazy::new(|| {
    let secret_key = SecretKey::ed25519_from_bytes([202; SecretKey::ED25519_LENGTH]).unwrap();
    PublicKey::from(&secret_key)
});

static BID_ACCOUNT_1_PK: Lazy<PublicKey> = Lazy::new(|| {
    let secret_key = SecretKey::ed25519_from_bytes([204; SecretKey::ED25519_LENGTH]).unwrap();
    PublicKey::from(&secret_key)
});
static BID_ACCOUNT_1_ADDR: Lazy<AccountHash> = Lazy::new(|| AccountHash::from(&*BID_ACCOUNT_1_PK));
const BID_ACCOUNT_1_BALANCE: u64 = MINIMUM_ACCOUNT_CREATION_BALANCE;

static BID_ACCOUNT_2_PK: Lazy<PublicKey> = Lazy::new(|| {
    let secret_key = SecretKey::ed25519_from_bytes([206; SecretKey::ED25519_LENGTH]).unwrap();
    PublicKey::from(&secret_key)
});
static BID_ACCOUNT_2_ADDR: Lazy<AccountHash> = Lazy::new(|| AccountHash::from(&*BID_ACCOUNT_2_PK));
const BID_ACCOUNT_2_BALANCE: u64 = MINIMUM_ACCOUNT_CREATION_BALANCE;

static VALIDATOR_1: Lazy<PublicKey> = Lazy::new(|| {
    let secret_key = SecretKey::ed25519_from_bytes([3; SecretKey::ED25519_LENGTH]).unwrap();
    PublicKey::from(&secret_key)
});
static DELEGATOR_1: Lazy<PublicKey> = Lazy::new(|| {
    let secret_key = SecretKey::ed25519_from_bytes([205; SecretKey::ED25519_LENGTH]).unwrap();
    PublicKey::from(&secret_key)
});
static DELEGATOR_2: Lazy<PublicKey> = Lazy::new(|| {
    let secret_key = SecretKey::ed25519_from_bytes([207; SecretKey::ED25519_LENGTH]).unwrap();
    PublicKey::from(&secret_key)
});
static VALIDATOR_1_ADDR: Lazy<AccountHash> = Lazy::new(|| AccountHash::from(&*VALIDATOR_1));
static DELEGATOR_1_ADDR: Lazy<AccountHash> = Lazy::new(|| AccountHash::from(&*DELEGATOR_1));
static DELEGATOR_2_ADDR: Lazy<AccountHash> = Lazy::new(|| AccountHash::from(&*DELEGATOR_2));
const VALIDATOR_1_STAKE: u64 = 1_000_000;
const DELEGATOR_1_STAKE: u64 = 1_500_000 + DEFAULT_MINIMUM_DELEGATION_AMOUNT;
const DELEGATOR_1_BALANCE: u64 = DEFAULT_ACCOUNT_INITIAL_BALANCE;
const DELEGATOR_2_STAKE: u64 = 2_000_000 + DEFAULT_MINIMUM_DELEGATION_AMOUNT;
const DELEGATOR_2_BALANCE: u64 = DEFAULT_ACCOUNT_INITIAL_BALANCE;

const VALIDATOR_1_DELEGATION_RATE: DelegationRate = 0;

const EXPECTED_INITIAL_RELEASE_TIMESTAMP_MILLIS: u64 =
    DEFAULT_GENESIS_TIMESTAMP_MILLIS + DEFAULT_LOCKED_FUNDS_PERIOD_MILLIS;

const WEEK_TIMESTAMPS: [u64; 14] = [
    EXPECTED_INITIAL_RELEASE_TIMESTAMP_MILLIS,
    EXPECTED_INITIAL_RELEASE_TIMESTAMP_MILLIS + WEEK_MILLIS,
    EXPECTED_INITIAL_RELEASE_TIMESTAMP_MILLIS + (WEEK_MILLIS * 2),
    EXPECTED_INITIAL_RELEASE_TIMESTAMP_MILLIS + (WEEK_MILLIS * 3),
    EXPECTED_INITIAL_RELEASE_TIMESTAMP_MILLIS + (WEEK_MILLIS * 4),
    EXPECTED_INITIAL_RELEASE_TIMESTAMP_MILLIS + (WEEK_MILLIS * 5),
    EXPECTED_INITIAL_RELEASE_TIMESTAMP_MILLIS + (WEEK_MILLIS * 6),
    EXPECTED_INITIAL_RELEASE_TIMESTAMP_MILLIS + (WEEK_MILLIS * 7),
    EXPECTED_INITIAL_RELEASE_TIMESTAMP_MILLIS + (WEEK_MILLIS * 8),
    EXPECTED_INITIAL_RELEASE_TIMESTAMP_MILLIS + (WEEK_MILLIS * 9),
    EXPECTED_INITIAL_RELEASE_TIMESTAMP_MILLIS + (WEEK_MILLIS * 10),
    EXPECTED_INITIAL_RELEASE_TIMESTAMP_MILLIS + (WEEK_MILLIS * 11),
    EXPECTED_INITIAL_RELEASE_TIMESTAMP_MILLIS + (WEEK_MILLIS * 12),
    EXPECTED_INITIAL_RELEASE_TIMESTAMP_MILLIS + (WEEK_MILLIS * 13),
];

#[ignore]
#[test]
fn should_add_new_bid() {
    let accounts = {
        let mut tmp: Vec<GenesisAccount> = DEFAULT_ACCOUNTS.clone();
        let account_1 = GenesisAccount::account(
            BID_ACCOUNT_1_PK.clone(),
            Motes::new(BID_ACCOUNT_1_BALANCE.into()),
            None,
        );
        tmp.push(account_1);
        tmp
    };

    let run_genesis_request = utils::create_run_genesis_request(accounts);

    let mut builder = InMemoryWasmTestBuilder::default();

    builder.run_genesis(&run_genesis_request);

    let exec_request_1 = ExecuteRequestBuilder::standard(
        *BID_ACCOUNT_1_ADDR,
        CONTRACT_ADD_BID,
        runtime_args! {
            ARG_PUBLIC_KEY => BID_ACCOUNT_1_PK.clone(),
            ARG_AMOUNT => U512::from(ADD_BID_AMOUNT_1),
            ARG_DELEGATION_RATE => ADD_BID_DELEGATION_RATE_1,
        },
    )
    .build();

    builder.exec(exec_request_1).expect_success().commit();

    let bids: Bids = builder.get_bids();

    assert_eq!(bids.len(), 1);
    let active_bid = bids.get(&BID_ACCOUNT_1_PK.clone()).unwrap();
    assert_eq!(
        builder.get_purse_balance(*active_bid.bonding_purse()),
        U512::from(ADD_BID_AMOUNT_1)
    );
    assert_eq!(*active_bid.delegation_rate(), ADD_BID_DELEGATION_RATE_1);
}

#[ignore]
#[test]
fn should_increase_existing_bid() {
    let accounts = {
        let mut tmp: Vec<GenesisAccount> = DEFAULT_ACCOUNTS.clone();
        let account_1 = GenesisAccount::account(
            BID_ACCOUNT_1_PK.clone(),
            Motes::new(BID_ACCOUNT_1_BALANCE.into()),
            None,
        );
        tmp.push(account_1);
        tmp
    };

    let run_genesis_request = utils::create_run_genesis_request(accounts);

    let mut builder = InMemoryWasmTestBuilder::default();

    builder.run_genesis(&run_genesis_request);

    let exec_request_1 = ExecuteRequestBuilder::standard(
        *BID_ACCOUNT_1_ADDR,
        CONTRACT_ADD_BID,
        runtime_args! {
            ARG_PUBLIC_KEY => BID_ACCOUNT_1_PK.clone(),
            ARG_AMOUNT => U512::from(ADD_BID_AMOUNT_1),
            ARG_DELEGATION_RATE => ADD_BID_DELEGATION_RATE_1,
        },
    )
    .build();

    builder.exec(exec_request_1).expect_success().commit();

    // 2nd bid top-up
    let exec_request_2 = ExecuteRequestBuilder::standard(
        *BID_ACCOUNT_1_ADDR,
        CONTRACT_ADD_BID,
        runtime_args! {
            ARG_PUBLIC_KEY => BID_ACCOUNT_1_PK.clone(),
            ARG_AMOUNT => U512::from(BID_AMOUNT_2),
            ARG_DELEGATION_RATE => ADD_BID_DELEGATION_RATE_2,
        },
    )
    .build();

    builder.exec(exec_request_2).commit().expect_success();

    let bids: Bids = builder.get_bids();

    assert_eq!(bids.len(), 1);

    let active_bid = bids.get(&BID_ACCOUNT_1_PK.clone()).unwrap();
    assert_eq!(
        builder.get_purse_balance(*active_bid.bonding_purse()),
        U512::from(ADD_BID_AMOUNT_1 + BID_AMOUNT_2)
    );
    assert_eq!(*active_bid.delegation_rate(), ADD_BID_DELEGATION_RATE_2);
}

#[ignore]
#[test]
fn should_decrease_existing_bid() {
    let accounts = {
        let mut tmp: Vec<GenesisAccount> = DEFAULT_ACCOUNTS.clone();
        let account_1 = GenesisAccount::account(
            BID_ACCOUNT_1_PK.clone(),
            Motes::new(BID_ACCOUNT_1_BALANCE.into()),
            None,
        );
        tmp.push(account_1);
        tmp
    };

    let run_genesis_request = utils::create_run_genesis_request(accounts);

    let mut builder = InMemoryWasmTestBuilder::default();

    builder.run_genesis(&run_genesis_request);

    let bid_request = ExecuteRequestBuilder::standard(
        *BID_ACCOUNT_1_ADDR,
        CONTRACT_ADD_BID,
        runtime_args! {
            ARG_PUBLIC_KEY => BID_ACCOUNT_1_PK.clone(),
            ARG_AMOUNT => U512::from(ADD_BID_AMOUNT_1),
            ARG_DELEGATION_RATE => ADD_BID_DELEGATION_RATE_1,
        },
    )
    .build();
    builder.exec(bid_request).expect_success().commit();

    // withdraw some amount
    let withdraw_request = ExecuteRequestBuilder::standard(
        *BID_ACCOUNT_1_ADDR,
        CONTRACT_WITHDRAW_BID,
        runtime_args! {
            ARG_PUBLIC_KEY => BID_ACCOUNT_1_PK.clone(),
            ARG_AMOUNT => U512::from(WITHDRAW_BID_AMOUNT_2),
        },
    )
    .build();
    builder.exec(withdraw_request).commit().expect_success();

    let bids: Bids = builder.get_bids();

    assert_eq!(bids.len(), 1);

    let active_bid = bids.get(&BID_ACCOUNT_1_PK.clone()).unwrap();
    assert_eq!(
        builder.get_purse_balance(*active_bid.bonding_purse()),
        // Since we don't pay out immediately `WITHDRAW_BID_AMOUNT_2` is locked in unbonding queue
        U512::from(ADD_BID_AMOUNT_1)
    );
    let unbonding_purses: UnbondingPurses = builder.get_unbonds();
    let unbond_list = unbonding_purses
        .get(&BID_ACCOUNT_1_ADDR)
        .expect("should have unbonded");
    assert_eq!(unbond_list.len(), 1);
    let unbonding_purse = unbond_list[0].clone();
    assert_eq!(unbonding_purse.unbonder_public_key(), &*BID_ACCOUNT_1_PK);
    assert_eq!(unbonding_purse.validator_public_key(), &*BID_ACCOUNT_1_PK);

    // `WITHDRAW_BID_AMOUNT_2` is in unbonding list
    assert_eq!(unbonding_purse.amount(), &U512::from(WITHDRAW_BID_AMOUNT_2),);
    assert_eq!(unbonding_purse.era_of_creation(), INITIAL_ERA_ID,);
}

#[ignore]
#[test]
fn should_run_delegate_and_undelegate() {
    let accounts = {
        let mut tmp: Vec<GenesisAccount> = DEFAULT_ACCOUNTS.clone();
        let account_1 = GenesisAccount::account(
            BID_ACCOUNT_1_PK.clone(),
            Motes::new(BID_ACCOUNT_1_BALANCE.into()),
            None,
        );
        tmp.push(account_1);
        tmp
    };

    let run_genesis_request = utils::create_run_genesis_request(accounts);

    let mut builder = InMemoryWasmTestBuilder::default();

    builder.run_genesis(&run_genesis_request);

    let transfer_request_1 = ExecuteRequestBuilder::standard(
        *DEFAULT_ACCOUNT_ADDR,
        CONTRACT_TRANSFER_TO_ACCOUNT,
        runtime_args! {
            ARG_TARGET => *SYSTEM_ADDR,
            ARG_AMOUNT => U512::from(TRANSFER_AMOUNT)
        },
    )
    .build();

    let transfer_request_2 = ExecuteRequestBuilder::standard(
        *DEFAULT_ACCOUNT_ADDR,
        CONTRACT_TRANSFER_TO_ACCOUNT,
        runtime_args! {
            ARG_TARGET => *NON_FOUNDER_VALIDATOR_1_ADDR,
            ARG_AMOUNT => U512::from(TRANSFER_AMOUNT)
        },
    )
    .build();

    // non-founding validator request
    let add_bid_request_1 = ExecuteRequestBuilder::standard(
        *NON_FOUNDER_VALIDATOR_1_ADDR,
        CONTRACT_ADD_BID,
        runtime_args! {
            ARG_PUBLIC_KEY => NON_FOUNDER_VALIDATOR_1_PK.clone(),
            ARG_AMOUNT => U512::from(ADD_BID_AMOUNT_1),
            ARG_DELEGATION_RATE => ADD_BID_DELEGATION_RATE_1,
        },
    )
    .build();

    builder.exec(transfer_request_1).commit().expect_success();
    builder.exec(transfer_request_2).commit().expect_success();
    builder.exec(add_bid_request_1).commit().expect_success();

    let auction_hash = builder.get_auction_contract_hash();

    let bids: Bids = builder.get_bids();
    assert_eq!(bids.len(), 1);
    let active_bid = bids.get(&NON_FOUNDER_VALIDATOR_1_PK).unwrap();
    assert_eq!(
        builder.get_purse_balance(*active_bid.bonding_purse()),
        U512::from(ADD_BID_AMOUNT_1)
    );
    assert_eq!(*active_bid.delegation_rate(), ADD_BID_DELEGATION_RATE_1);

    let auction_stored_value = builder
        .query(None, auction_hash.into(), &[])
        .expect("should query auction hash");
    let _auction = auction_stored_value
        .as_contract()
        .expect("should be contract");

    //
    let exec_request_1 = ExecuteRequestBuilder::standard(
        *BID_ACCOUNT_1_ADDR,
        CONTRACT_DELEGATE,
        runtime_args! {
            ARG_AMOUNT => U512::from(DELEGATE_AMOUNT_1),
            ARG_VALIDATOR => NON_FOUNDER_VALIDATOR_1_PK.clone(),
            ARG_DELEGATOR => BID_ACCOUNT_1_PK.clone(),
        },
    )
    .build();

    builder.exec(exec_request_1).commit().expect_success();

    let bids: Bids = builder.get_bids();
    assert_eq!(bids.len(), 1);
    let delegators = bids[&NON_FOUNDER_VALIDATOR_1_PK].delegators();
    assert_eq!(delegators.len(), 1);
    let delegated_amount_1 = *delegators[&BID_ACCOUNT_1_PK].staked_amount();
    assert_eq!(delegated_amount_1, U512::from(DELEGATE_AMOUNT_1));

    // 2nd bid top-up
    let exec_request_2 = ExecuteRequestBuilder::standard(
        *BID_ACCOUNT_1_ADDR,
        CONTRACT_DELEGATE,
        runtime_args! {
            ARG_AMOUNT => U512::from(DELEGATE_AMOUNT_2),
            ARG_VALIDATOR => NON_FOUNDER_VALIDATOR_1_PK.clone(),
            ARG_DELEGATOR => BID_ACCOUNT_1_PK.clone(),
        },
    )
    .build();

    builder.exec(exec_request_2).commit().expect_success();

    let bids: Bids = builder.get_bids();
    assert_eq!(bids.len(), 1);
    let delegators = bids[&NON_FOUNDER_VALIDATOR_1_PK].delegators();
    assert_eq!(delegators.len(), 1);
    let delegated_amount_1 = *delegators[&BID_ACCOUNT_1_PK].staked_amount();
    assert_eq!(
        delegated_amount_1,
        U512::from(DELEGATE_AMOUNT_1 + DELEGATE_AMOUNT_2)
    );

    let exec_request_3 = ExecuteRequestBuilder::standard(
        *BID_ACCOUNT_1_ADDR,
        CONTRACT_UNDELEGATE,
        runtime_args! {
            ARG_AMOUNT => U512::from(UNDELEGATE_AMOUNT_1),
            ARG_VALIDATOR => NON_FOUNDER_VALIDATOR_1_PK.clone(),
            ARG_DELEGATOR => BID_ACCOUNT_1_PK.clone(),
        },
    )
    .build();
    builder.exec(exec_request_3).commit().expect_success();

    let bids: Bids = builder.get_bids();
    assert_eq!(bids.len(), 1);
    let delegators = bids[&NON_FOUNDER_VALIDATOR_1_PK].delegators();
    assert_eq!(delegators.len(), 1);
    let delegated_amount_1 = *delegators[&BID_ACCOUNT_1_PK].staked_amount();
    assert_eq!(
        delegated_amount_1,
        U512::from(DELEGATE_AMOUNT_1 + DELEGATE_AMOUNT_2 - UNDELEGATE_AMOUNT_1)
    );

    let unbonding_purses: UnbondingPurses = builder.get_unbonds();
    assert_eq!(unbonding_purses.len(), 1);

    let unbond_list = unbonding_purses
        .get(&NON_FOUNDER_VALIDATOR_1_ADDR)
        .expect("should have unbonding purse for non founder validator");
    assert_eq!(unbond_list.len(), 1);
    assert_eq!(
        unbond_list[0].validator_public_key(),
        &*NON_FOUNDER_VALIDATOR_1_PK
    );
    assert_eq!(unbond_list[0].unbonder_public_key(), &*BID_ACCOUNT_1_PK);
    assert_eq!(unbond_list[0].amount(), &U512::from(UNDELEGATE_AMOUNT_1));
    assert!(!unbond_list[0].is_validator());

    assert_eq!(unbond_list[0].era_of_creation(), INITIAL_ERA_ID);
}

#[ignore]
#[test]
fn should_calculate_era_validators() {
    assert_ne!(*ACCOUNT_1_ADDR, *ACCOUNT_2_ADDR,);
    assert_ne!(*ACCOUNT_2_ADDR, *BID_ACCOUNT_1_ADDR,);
    assert_ne!(*ACCOUNT_2_ADDR, *DEFAULT_ACCOUNT_ADDR,);
    let accounts = {
        let mut tmp: Vec<GenesisAccount> = DEFAULT_ACCOUNTS.clone();
        let account_1 = GenesisAccount::account(
            ACCOUNT_1_PK.clone(),
            Motes::new(ACCOUNT_1_BALANCE.into()),
            Some(GenesisValidator::new(
                Motes::new(ACCOUNT_1_BOND.into()),
                DelegationRate::zero(),
            )),
        );
        let account_2 = GenesisAccount::account(
            ACCOUNT_2_PK.clone(),
            Motes::new(ACCOUNT_2_BALANCE.into()),
            Some(GenesisValidator::new(
                Motes::new(ACCOUNT_2_BOND.into()),
                DelegationRate::zero(),
            )),
        );
        let account_3 = GenesisAccount::account(
            BID_ACCOUNT_1_PK.clone(),
            Motes::new(BID_ACCOUNT_1_BALANCE.into()),
            None,
        );
        tmp.push(account_1);
        tmp.push(account_2);
        tmp.push(account_3);
        tmp
    };

    let run_genesis_request = utils::create_run_genesis_request(accounts);

    let mut builder = InMemoryWasmTestBuilder::default();

    builder.run_genesis(&run_genesis_request);

    let transfer_request_1 = ExecuteRequestBuilder::standard(
        *DEFAULT_ACCOUNT_ADDR,
        CONTRACT_TRANSFER_TO_ACCOUNT,
        runtime_args! {
            ARG_TARGET => *SYSTEM_ADDR,
            ARG_AMOUNT => U512::from(TRANSFER_AMOUNT)
        },
    )
    .build();
    let transfer_request_2 = ExecuteRequestBuilder::standard(
        *DEFAULT_ACCOUNT_ADDR,
        CONTRACT_TRANSFER_TO_ACCOUNT,
        runtime_args! {
            ARG_TARGET => *NON_FOUNDER_VALIDATOR_1_ADDR,
            ARG_AMOUNT => U512::from(TRANSFER_AMOUNT)
        },
    )
    .build();

    let auction_hash = builder.get_auction_contract_hash();
    let bids: Bids = builder.get_bids();
    assert_eq!(bids.len(), 2, "founding validators {:?}", bids);

    // Verify first era validators
    let first_validator_weights: ValidatorWeights = builder
        .get_validator_weights(INITIAL_ERA_ID)
        .expect("should have first era validator weights");
    assert_eq!(
        first_validator_weights
            .keys()
            .cloned()
            .collect::<BTreeSet<_>>(),
        BTreeSet::from_iter(vec![ACCOUNT_1_PK.clone(), ACCOUNT_2_PK.clone()])
    );

    builder.exec(transfer_request_1).commit().expect_success();
    builder.exec(transfer_request_2).commit().expect_success();

    // non-founding validator request
    let add_bid_request_1 = ExecuteRequestBuilder::standard(
        *BID_ACCOUNT_1_ADDR,
        CONTRACT_ADD_BID,
        runtime_args! {
            ARG_PUBLIC_KEY => BID_ACCOUNT_1_PK.clone(),
            ARG_AMOUNT => U512::from(ADD_BID_AMOUNT_1),
            ARG_DELEGATION_RATE => ADD_BID_DELEGATION_RATE_1,
        },
    )
    .build();

    builder.exec(add_bid_request_1).commit().expect_success();

    let pre_era_id: EraId = builder.get_value(auction_hash, ERA_ID_KEY);
    assert_eq!(pre_era_id, EraId::from(0));

    builder.run_auction(
        DEFAULT_GENESIS_TIMESTAMP_MILLIS + DEFAULT_LOCKED_FUNDS_PERIOD_MILLIS,
        Vec::new(),
    );

    let post_era_id: EraId = builder.get_value(auction_hash, ERA_ID_KEY);
    assert_eq!(post_era_id, EraId::from(1));

    let era_validators: EraValidators = builder.get_era_validators();

    // Check if there are no missing eras after the calculation, but we don't care about what the
    // elements are
    let eras: Vec<_> = era_validators.keys().copied().collect();
    assert!(!era_validators.is_empty());
    assert!(era_validators.len() >= DEFAULT_AUCTION_DELAY as usize); // definitely more than 1 element
    let (first_era, _) = era_validators.iter().min().unwrap();
    let (last_era, _) = era_validators.iter().max().unwrap();
    let expected_eras: Vec<EraId> = {
        let lo: u64 = (*first_era).into();
        let hi: u64 = (*last_era).into();
        (lo..=hi).map(EraId::from).collect()
    };
    assert_eq!(eras, expected_eras, "Eras {:?}", eras);

    assert!(post_era_id > EraId::from(0));
    let consensus_next_era_id: EraId = post_era_id + DEFAULT_AUCTION_DELAY + 1;

    let snapshot_size = DEFAULT_AUCTION_DELAY as usize + 1;
    assert_eq!(
        era_validators.len(),
        snapshot_size,
        "era_id={} {:?}",
        consensus_next_era_id,
        era_validators
    ); // eraindex==1 - ran once

    let lookup_era_id = consensus_next_era_id - 1;

    let validator_weights = era_validators
        .get(&lookup_era_id) // indexed from 0
        .unwrap_or_else(|| {
            panic!(
                "should have era_index=={} entry {:?}",
                consensus_next_era_id, era_validators
            )
        });
    assert_eq!(
        validator_weights.len(),
        3,
        "{:?} {:?}",
        era_validators,
        validator_weights
    ); //2 genesis validators "winners"
    assert_eq!(
        validator_weights
            .get(&BID_ACCOUNT_1_PK)
            .expect("should have bid account in this era"),
        &U512::from(ADD_BID_AMOUNT_1)
    );

    // Check validator weights using the API
    let era_validators_result = builder
        .get_validator_weights(lookup_era_id)
        .expect("should have validator weights");
    assert_eq!(era_validators_result, *validator_weights);

    // Make sure looked up era validators are different than initial era validators
    assert_ne!(era_validators_result, first_validator_weights);
}

#[ignore]
#[test]
fn should_get_first_seigniorage_recipients() {
    let accounts = {
        let mut tmp: Vec<GenesisAccount> = DEFAULT_ACCOUNTS.clone();
        let account_1 = GenesisAccount::account(
            ACCOUNT_1_PK.clone(),
            Motes::new(ACCOUNT_1_BALANCE.into()),
            Some(GenesisValidator::new(
                Motes::new(ACCOUNT_1_BOND.into()),
                DelegationRate::zero(),
            )),
        );
        let account_2 = GenesisAccount::account(
            ACCOUNT_2_PK.clone(),
            Motes::new(ACCOUNT_2_BALANCE.into()),
            Some(GenesisValidator::new(
                Motes::new(ACCOUNT_2_BOND.into()),
                DelegationRate::zero(),
            )),
        );
        tmp.push(account_1);
        tmp.push(account_2);
        tmp
    };

    let run_genesis_request = utils::create_run_genesis_request(accounts);

    let mut builder = InMemoryWasmTestBuilder::default();

    builder.run_genesis(&run_genesis_request);

    let transfer_request_1 = ExecuteRequestBuilder::standard(
        *DEFAULT_ACCOUNT_ADDR,
        CONTRACT_TRANSFER_TO_ACCOUNT,
        runtime_args! {
            ARG_TARGET => *SYSTEM_ADDR,
            ARG_AMOUNT => U512::from(TRANSFER_AMOUNT)
        },
    )
    .build();

    let bids: Bids = builder.get_bids();
    assert_eq!(bids.len(), 2);

    let founding_validator_1 = bids.get(&ACCOUNT_1_PK).expect("should have account 1 pk");
    assert_eq!(
        founding_validator_1
            .vesting_schedule()
            .map(|vesting_schedule| vesting_schedule.initial_release_timestamp_millis()),
        Some(DEFAULT_GENESIS_TIMESTAMP_MILLIS + DEFAULT_LOCKED_FUNDS_PERIOD_MILLIS)
    );

    let founding_validator_2 = bids.get(&ACCOUNT_2_PK).expect("should have account 2 pk");
    assert_eq!(
        founding_validator_2
            .vesting_schedule()
            .map(|vesting_schedule| vesting_schedule.initial_release_timestamp_millis()),
        Some(DEFAULT_GENESIS_TIMESTAMP_MILLIS + DEFAULT_LOCKED_FUNDS_PERIOD_MILLIS)
    );

    builder.exec(transfer_request_1).commit().expect_success();

    // run_auction should be executed first
    builder.run_auction(
        DEFAULT_GENESIS_TIMESTAMP_MILLIS + DEFAULT_LOCKED_FUNDS_PERIOD_MILLIS,
        Vec::new(),
    );

    let mut era_validators: EraValidators = builder.get_era_validators();
    let snapshot_size = DEFAULT_AUCTION_DELAY as usize + 1;

    assert_eq!(era_validators.len(), snapshot_size, "{:?}", era_validators); // eraindex==1 - ran once

    assert!(era_validators.contains_key(&(EraId::from(DEFAULT_AUCTION_DELAY).successor())));

    let era_id = EraId::from(DEFAULT_AUCTION_DELAY) - 1;

    let validator_weights = era_validators.remove(&era_id).unwrap_or_else(|| {
        panic!(
            "should have era_index=={} entry {:?}",
            era_id, era_validators
        )
    });
    // 2 genesis validators "winners" with non-zero bond
    assert_eq!(validator_weights.len(), 2, "{:?}", validator_weights);
    assert_eq!(
        validator_weights.get(&ACCOUNT_1_PK).unwrap(),
        &U512::from(ACCOUNT_1_BOND)
    );
    assert_eq!(
        validator_weights.get(&ACCOUNT_2_PK).unwrap(),
        &U512::from(ACCOUNT_2_BOND)
    );

    let first_validator_weights = builder
        .get_validator_weights(era_id)
        .expect("should have validator weights");
    assert_eq!(first_validator_weights, validator_weights);
}

#[ignore]
#[test]
fn should_release_founder_stake() {
    // ACCOUNT_1_BOND / 14 = 7_142
    const EXPECTED_WEEKLY_RELEASE: u64 = 7_142;

    const EXPECTED_REMAINDER: u64 = 12;

    const EXPECTED_LOCKED_AMOUNTS: [u64; 14] = [
        92858, 85716, 78574, 71432, 64290, 57148, 50006, 42864, 35722, 28580, 21438, 14296, 7154, 0,
    ];

    let expected_locked_amounts: Vec<U512> = EXPECTED_LOCKED_AMOUNTS
        .iter()
        .cloned()
        .map(U512::from)
        .collect();

    let expect_unbond_success = |builder: &mut InMemoryWasmTestBuilder, amount: u64| {
        let partial_unbond = ExecuteRequestBuilder::standard(
            *ACCOUNT_1_ADDR,
            CONTRACT_WITHDRAW_BID,
            runtime_args! {
                ARG_PUBLIC_KEY => ACCOUNT_1_PK.clone(),
                ARG_AMOUNT => U512::from(amount),
            },
        )
        .build();

        builder.exec(partial_unbond).commit().expect_success();
    };

    let expect_unbond_failure = |builder: &mut InMemoryWasmTestBuilder, amount: u64| {
        let full_unbond = ExecuteRequestBuilder::standard(
            *ACCOUNT_1_ADDR,
            CONTRACT_WITHDRAW_BID,
            runtime_args! {
                ARG_PUBLIC_KEY => ACCOUNT_1_PK.clone(),
                ARG_AMOUNT => U512::from(amount),
            },
        )
        .build();

        builder.exec(full_unbond).commit();

        let error = {
            let response = builder
                .get_last_exec_results()
                .expect("should have last exec result");
            let exec_response = response.last().expect("should have response");
            exec_response
                .as_error()
                .cloned()
                .expect("should have error")
        };
        assert_matches!(
            error,
            engine_state::Error::Exec(execution::Error::Revert(ApiError::AuctionError(15)))
        );
    };

    let accounts = {
        let mut tmp: Vec<GenesisAccount> = DEFAULT_ACCOUNTS.clone();
        let account_1 = GenesisAccount::account(
            ACCOUNT_1_PK.clone(),
            Motes::new(ACCOUNT_1_BALANCE.into()),
            Some(GenesisValidator::new(
                Motes::new(ACCOUNT_1_BOND.into()),
                DelegationRate::zero(),
            )),
        );
        tmp.push(account_1);
        tmp
    };

    let run_genesis_request = utils::create_run_genesis_request(accounts);

    let mut builder = InMemoryWasmTestBuilder::default();

    builder.run_genesis(&run_genesis_request);

    let fund_system_account = ExecuteRequestBuilder::standard(
        *DEFAULT_ACCOUNT_ADDR,
        CONTRACT_TRANSFER_TO_ACCOUNT,
        runtime_args! {
            ARG_TARGET => *SYSTEM_ADDR,
            ARG_AMOUNT => U512::from(DEFAULT_ACCOUNT_INITIAL_BALANCE / 10)
        },
    )
    .build();

    builder.exec(fund_system_account).commit().expect_success();

    // Check bid and its vesting schedule
    {
        let bids: Bids = builder.get_bids();
        assert_eq!(bids.len(), 1);

        let entry = bids.get(&ACCOUNT_1_PK).unwrap();
        let vesting_schedule = entry.vesting_schedule().unwrap();

        let initial_release = vesting_schedule.initial_release_timestamp_millis();
        assert_eq!(initial_release, EXPECTED_INITIAL_RELEASE_TIMESTAMP_MILLIS);

        let locked_amounts = vesting_schedule.locked_amounts().map(|arr| arr.to_vec());
        assert!(locked_amounts.is_none());
    }

    builder.run_auction(DEFAULT_GENESIS_TIMESTAMP_MILLIS, Vec::new());

    {
        // Attempt unbond of one mote
        expect_unbond_failure(&mut builder, u64::one());
    }

    builder.run_auction(WEEK_TIMESTAMPS[0], Vec::new());

    // Check bid and its vesting schedule
    {
        let bids: Bids = builder.get_bids();
        assert_eq!(bids.len(), 1);

        let entry = bids.get(&ACCOUNT_1_PK).unwrap();
        let vesting_schedule = entry.vesting_schedule().unwrap();

        let initial_release = vesting_schedule.initial_release_timestamp_millis();
        assert_eq!(initial_release, EXPECTED_INITIAL_RELEASE_TIMESTAMP_MILLIS);

        let locked_amounts = vesting_schedule.locked_amounts().map(|arr| arr.to_vec());
        assert_eq!(locked_amounts, Some(expected_locked_amounts));
    }

    let mut total_unbonded = 0;

    {
        // Attempt full unbond
        expect_unbond_failure(&mut builder, ACCOUNT_1_BOND);

        // Attempt unbond of released amount
        expect_unbond_success(&mut builder, EXPECTED_WEEKLY_RELEASE);

        total_unbonded += EXPECTED_WEEKLY_RELEASE;

        assert_eq!(ACCOUNT_1_BOND - total_unbonded, EXPECTED_LOCKED_AMOUNTS[0])
    }

    for i in 1..13 {
        // Run auction forward by almost a week
        builder.run_auction(WEEK_TIMESTAMPS[i] - 1, Vec::new());

        // Attempt unbond of 1 mote
        expect_unbond_failure(&mut builder, u64::one());

        // Run auction forward by one millisecond
        builder.run_auction(WEEK_TIMESTAMPS[i], Vec::new());

        // Attempt unbond of more than weekly release
        expect_unbond_failure(&mut builder, EXPECTED_WEEKLY_RELEASE + 1);

        // Attempt unbond of released amount
        expect_unbond_success(&mut builder, EXPECTED_WEEKLY_RELEASE);

        total_unbonded += EXPECTED_WEEKLY_RELEASE;

        assert_eq!(ACCOUNT_1_BOND - total_unbonded, EXPECTED_LOCKED_AMOUNTS[i])
    }

    {
        // Run auction forward by almost a week
        builder.run_auction(WEEK_TIMESTAMPS[13] - 1, Vec::new());

        // Attempt unbond of 1 mote
        expect_unbond_failure(&mut builder, u64::one());

        // Run auction forward by one millisecond
        builder.run_auction(WEEK_TIMESTAMPS[13], Vec::new());

        // Attempt unbond of released amount + remainder
        expect_unbond_success(&mut builder, EXPECTED_WEEKLY_RELEASE + EXPECTED_REMAINDER);

        total_unbonded += EXPECTED_WEEKLY_RELEASE + EXPECTED_REMAINDER;

        assert_eq!(ACCOUNT_1_BOND - total_unbonded, EXPECTED_LOCKED_AMOUNTS[13])
    }

    assert_eq!(ACCOUNT_1_BOND, total_unbonded);
}

#[ignore]
#[test]
fn should_fail_to_get_era_validators() {
    let accounts = {
        let mut tmp: Vec<GenesisAccount> = DEFAULT_ACCOUNTS.clone();
        let account_1 = GenesisAccount::account(
            ACCOUNT_1_PK.clone(),
            Motes::new(ACCOUNT_1_BALANCE.into()),
            Some(GenesisValidator::new(
                Motes::new(ACCOUNT_1_BOND.into()),
                DelegationRate::zero(),
            )),
        );
        tmp.push(account_1);
        tmp
    };

    let run_genesis_request = utils::create_run_genesis_request(accounts);

    let mut builder = InMemoryWasmTestBuilder::default();

    builder.run_genesis(&run_genesis_request);

    assert_eq!(
        builder.get_validator_weights(EraId::MAX),
        None,
        "should not have era validators for invalid era"
    );
}

#[ignore]
#[test]
fn should_use_era_validators_endpoint_for_first_era() {
    let extra_accounts = vec![GenesisAccount::account(
        ACCOUNT_1_PK.clone(),
        Motes::new(ACCOUNT_1_BALANCE.into()),
        Some(GenesisValidator::new(
            Motes::new(ACCOUNT_1_BOND.into()),
            DelegationRate::zero(),
        )),
    )];

    let accounts = {
        let mut tmp: Vec<GenesisAccount> = DEFAULT_ACCOUNTS.clone();
        tmp.extend(extra_accounts);
        tmp
    };

    let run_genesis_request = utils::create_run_genesis_request(accounts);

    let mut builder = InMemoryWasmTestBuilder::default();

    builder.run_genesis(&run_genesis_request);

    let validator_weights = builder
        .get_validator_weights(INITIAL_ERA_ID)
        .expect("should have validator weights for era 0");

    assert_eq!(validator_weights.len(), 1);
    assert_eq!(validator_weights[&ACCOUNT_1_PK], ACCOUNT_1_BOND.into());

    let era_validators: EraValidators = builder.get_era_validators();
    assert_eq!(era_validators[&EraId::from(0)], validator_weights);
}

#[ignore]
#[test]
fn should_calculate_era_validators_multiple_new_bids() {
    assert_ne!(*ACCOUNT_1_ADDR, *ACCOUNT_2_ADDR,);
    assert_ne!(*ACCOUNT_2_ADDR, *BID_ACCOUNT_1_ADDR,);
    assert_ne!(*ACCOUNT_2_ADDR, *DEFAULT_ACCOUNT_ADDR,);
    let accounts = {
        let mut tmp: Vec<GenesisAccount> = DEFAULT_ACCOUNTS.clone();
        let account_1 = GenesisAccount::account(
            ACCOUNT_1_PK.clone(),
            Motes::new(ACCOUNT_1_BALANCE.into()),
            Some(GenesisValidator::new(
                Motes::new(ACCOUNT_1_BOND.into()),
                DelegationRate::zero(),
            )),
        );
        let account_2 = GenesisAccount::account(
            ACCOUNT_2_PK.clone(),
            Motes::new(ACCOUNT_2_BALANCE.into()),
            Some(GenesisValidator::new(
                Motes::new(ACCOUNT_2_BOND.into()),
                DelegationRate::zero(),
            )),
        );
        let account_3 = GenesisAccount::account(
            BID_ACCOUNT_1_PK.clone(),
            Motes::new(BID_ACCOUNT_1_BALANCE.into()),
            None,
        );
        let account_4 = GenesisAccount::account(
            BID_ACCOUNT_2_PK.clone(),
            Motes::new(BID_ACCOUNT_2_BALANCE.into()),
            None,
        );
        tmp.push(account_1);
        tmp.push(account_2);
        tmp.push(account_3);
        tmp.push(account_4);
        tmp
    };

    let run_genesis_request = utils::create_run_genesis_request(accounts);

    let mut builder = InMemoryWasmTestBuilder::default();

    builder.run_genesis(&run_genesis_request);

    let genesis_validator_weights = builder
        .get_validator_weights(INITIAL_ERA_ID)
        .expect("should have genesis validators for initial era");

    // new_era is the first era in the future where new era validator weights will be calculated
    let new_era = INITIAL_ERA_ID + DEFAULT_AUCTION_DELAY + 1;
    assert!(builder.get_validator_weights(new_era).is_none());
    assert_eq!(
        builder.get_validator_weights(new_era - 1).unwrap(),
        builder.get_validator_weights(INITIAL_ERA_ID).unwrap()
    );

    assert_eq!(
        genesis_validator_weights
            .keys()
            .cloned()
            .collect::<BTreeSet<_>>(),
        BTreeSet::from_iter(vec![ACCOUNT_1_PK.clone(), ACCOUNT_2_PK.clone()])
    );

    // Fund additional accounts
    for target in &[
        *SYSTEM_ADDR,
        *NON_FOUNDER_VALIDATOR_1_ADDR,
        *NON_FOUNDER_VALIDATOR_2_ADDR,
    ] {
        let transfer_request_1 = ExecuteRequestBuilder::standard(
            *DEFAULT_ACCOUNT_ADDR,
            CONTRACT_TRANSFER_TO_ACCOUNT,
            runtime_args! {
                ARG_TARGET => *target,
                ARG_AMOUNT => U512::from(TRANSFER_AMOUNT)
            },
        )
        .build();
        builder.exec(transfer_request_1).commit().expect_success();
    }

    // non-founding validator request
    let add_bid_request_1 = ExecuteRequestBuilder::standard(
        *BID_ACCOUNT_1_ADDR,
        CONTRACT_ADD_BID,
        runtime_args! {
            ARG_PUBLIC_KEY => BID_ACCOUNT_1_PK.clone(),
            ARG_AMOUNT => U512::from(ADD_BID_AMOUNT_1),
            ARG_DELEGATION_RATE => ADD_BID_DELEGATION_RATE_1,
        },
    )
    .build();
    let add_bid_request_2 = ExecuteRequestBuilder::standard(
        *BID_ACCOUNT_2_ADDR,
        CONTRACT_ADD_BID,
        runtime_args! {
            ARG_PUBLIC_KEY => BID_ACCOUNT_2_PK.clone(),
            ARG_AMOUNT => U512::from(ADD_BID_AMOUNT_2),
            ARG_DELEGATION_RATE => ADD_BID_DELEGATION_RATE_2,
        },
    )
    .build();

    builder.exec(add_bid_request_1).commit().expect_success();
    builder.exec(add_bid_request_2).commit().expect_success();

    // run auction and compute validators for new era
    builder.run_auction(
        DEFAULT_GENESIS_TIMESTAMP_MILLIS + DEFAULT_LOCKED_FUNDS_PERIOD_MILLIS,
        Vec::new(),
    );
    // Verify first era validators
    let new_validator_weights: ValidatorWeights = builder
        .get_validator_weights(new_era)
        .expect("should have first era validator weights");

    // check that the new computed era has exactly the state we expect
    let lhs = new_validator_weights
        .keys()
        .cloned()
        .collect::<BTreeSet<_>>();

    let rhs = BTreeSet::from_iter(vec![
        ACCOUNT_1_PK.clone(),
        ACCOUNT_2_PK.clone(),
        BID_ACCOUNT_1_PK.clone(),
        BID_ACCOUNT_2_PK.clone(),
    ]);

    assert_eq!(lhs, rhs);

    // make sure that new validators are exactly those that were part of add_bid requests
    let new_validators: BTreeSet<_> = rhs
        .difference(&genesis_validator_weights.keys().cloned().collect())
        .cloned()
        .collect();
    assert_eq!(
        new_validators,
        BTreeSet::from_iter(vec![BID_ACCOUNT_1_PK.clone(), BID_ACCOUNT_2_PK.clone(),])
    );
}

#[ignore]
#[test]
fn undelegated_funds_should_be_released() {
    let system_fund_request = ExecuteRequestBuilder::standard(
        *DEFAULT_ACCOUNT_ADDR,
        CONTRACT_TRANSFER_TO_ACCOUNT,
        runtime_args! {
            ARG_TARGET => *SYSTEM_ADDR,
            ARG_AMOUNT => U512::from(SYSTEM_TRANSFER_AMOUNT)
        },
    )
    .build();

    let validator_1_fund_request = ExecuteRequestBuilder::standard(
        *DEFAULT_ACCOUNT_ADDR,
        CONTRACT_TRANSFER_TO_ACCOUNT,
        runtime_args! {
            ARG_TARGET => *NON_FOUNDER_VALIDATOR_1_ADDR,
            ARG_AMOUNT => U512::from(TRANSFER_AMOUNT)
        },
    )
    .build();

    let delegator_1_fund_request = ExecuteRequestBuilder::standard(
        *DEFAULT_ACCOUNT_ADDR,
        CONTRACT_TRANSFER_TO_ACCOUNT,
        runtime_args! {
            ARG_TARGET => *BID_ACCOUNT_1_ADDR,
            ARG_AMOUNT => U512::from(TRANSFER_AMOUNT)
        },
    )
    .build();

    let validator_1_add_bid_request = ExecuteRequestBuilder::standard(
        *NON_FOUNDER_VALIDATOR_1_ADDR,
        CONTRACT_ADD_BID,
        runtime_args! {
            ARG_PUBLIC_KEY => NON_FOUNDER_VALIDATOR_1_PK.clone(),
            ARG_AMOUNT => U512::from(ADD_BID_AMOUNT_1),
            ARG_DELEGATION_RATE => ADD_BID_DELEGATION_RATE_1,
        },
    )
    .build();

    let delegator_1_validator_1_delegate_request = ExecuteRequestBuilder::standard(
        *BID_ACCOUNT_1_ADDR,
        CONTRACT_DELEGATE,
        runtime_args! {
            ARG_AMOUNT => U512::from(DELEGATE_AMOUNT_1),
            ARG_VALIDATOR => NON_FOUNDER_VALIDATOR_1_PK.clone(),
            ARG_DELEGATOR => BID_ACCOUNT_1_PK.clone(),
        },
    )
    .build();

    let post_genesis_requests = vec![
        system_fund_request,
        delegator_1_fund_request,
        validator_1_fund_request,
        validator_1_add_bid_request,
        delegator_1_validator_1_delegate_request,
    ];

    let mut timestamp_millis =
        DEFAULT_GENESIS_TIMESTAMP_MILLIS + DEFAULT_LOCKED_FUNDS_PERIOD_MILLIS;

    let mut builder = InMemoryWasmTestBuilder::default();

    builder.run_genesis(&DEFAULT_RUN_GENESIS_REQUEST);

    for request in post_genesis_requests {
        builder.exec(request).commit().expect_success();
    }

    for _ in 0..5 {
        builder.run_auction(timestamp_millis, Vec::new());
        timestamp_millis += TIMESTAMP_MILLIS_INCREMENT;
    }

    let delegator_1_undelegate_purse = builder
        .get_account(*BID_ACCOUNT_1_ADDR)
        .expect("should have default account")
        .main_purse();

    let delegator_1_undelegate_request = ExecuteRequestBuilder::standard(
        *BID_ACCOUNT_1_ADDR,
        CONTRACT_UNDELEGATE,
        runtime_args! {
            ARG_AMOUNT => U512::from(UNDELEGATE_AMOUNT_1),
            ARG_VALIDATOR => NON_FOUNDER_VALIDATOR_1_PK.clone(),
            ARG_DELEGATOR => BID_ACCOUNT_1_PK.clone(),
        },
    )
    .build();

    builder
        .exec(delegator_1_undelegate_request)
        .commit()
        .expect_success();

    let delegator_1_purse_balance_before = builder.get_purse_balance(delegator_1_undelegate_purse);

    for _ in 0..=DEFAULT_UNBONDING_DELAY {
        let delegator_1_undelegate_purse_balance =
            builder.get_purse_balance(delegator_1_undelegate_purse);
        assert_eq!(
            delegator_1_purse_balance_before,
            delegator_1_undelegate_purse_balance
        );

        builder.run_auction(timestamp_millis, Vec::new());
        timestamp_millis += TIMESTAMP_MILLIS_INCREMENT;
    }

    let delegator_1_undelegate_purse_balance =
        builder.get_purse_balance(delegator_1_undelegate_purse);
    assert_eq!(
        delegator_1_undelegate_purse_balance,
        delegator_1_purse_balance_before + U512::from(UNDELEGATE_AMOUNT_1)
    )
}

#[ignore]
#[test]
fn fully_undelegated_funds_should_be_released() {
    const SYSTEM_TRANSFER_AMOUNT: u64 = MINIMUM_ACCOUNT_CREATION_BALANCE;

    let system_fund_request = ExecuteRequestBuilder::standard(
        *DEFAULT_ACCOUNT_ADDR,
        CONTRACT_TRANSFER_TO_ACCOUNT,
        runtime_args! {
            ARG_TARGET => *SYSTEM_ADDR,
            ARG_AMOUNT => U512::from(SYSTEM_TRANSFER_AMOUNT)
        },
    )
    .build();

    let validator_1_fund_request = ExecuteRequestBuilder::standard(
        *DEFAULT_ACCOUNT_ADDR,
        CONTRACT_TRANSFER_TO_ACCOUNT,
        runtime_args! {
            ARG_TARGET => *NON_FOUNDER_VALIDATOR_1_ADDR,
            ARG_AMOUNT => U512::from(TRANSFER_AMOUNT)
        },
    )
    .build();

    let delegator_1_fund_request = ExecuteRequestBuilder::standard(
        *DEFAULT_ACCOUNT_ADDR,
        CONTRACT_TRANSFER_TO_ACCOUNT,
        runtime_args! {
            ARG_TARGET => *BID_ACCOUNT_1_ADDR,
            ARG_AMOUNT => U512::from(TRANSFER_AMOUNT)
        },
    )
    .build();

    let validator_1_add_bid_request = ExecuteRequestBuilder::standard(
        *NON_FOUNDER_VALIDATOR_1_ADDR,
        CONTRACT_ADD_BID,
        runtime_args! {
            ARG_PUBLIC_KEY => NON_FOUNDER_VALIDATOR_1_PK.clone(),
            ARG_AMOUNT => U512::from(ADD_BID_AMOUNT_1),
            ARG_DELEGATION_RATE => ADD_BID_DELEGATION_RATE_1,
        },
    )
    .build();

    let delegator_1_validator_1_delegate_request = ExecuteRequestBuilder::standard(
        *BID_ACCOUNT_1_ADDR,
        CONTRACT_DELEGATE,
        runtime_args! {
            ARG_AMOUNT => U512::from(DELEGATE_AMOUNT_1),
            ARG_VALIDATOR => NON_FOUNDER_VALIDATOR_1_PK.clone(),
            ARG_DELEGATOR => BID_ACCOUNT_1_PK.clone(),
        },
    )
    .build();

    let post_genesis_requests = vec![
        system_fund_request,
        delegator_1_fund_request,
        validator_1_fund_request,
        validator_1_add_bid_request,
        delegator_1_validator_1_delegate_request,
    ];

    let mut timestamp_millis =
        DEFAULT_GENESIS_TIMESTAMP_MILLIS + DEFAULT_LOCKED_FUNDS_PERIOD_MILLIS;

    let mut builder = InMemoryWasmTestBuilder::default();

    builder.run_genesis(&DEFAULT_RUN_GENESIS_REQUEST);

    for request in post_genesis_requests {
        builder.exec(request).commit().expect_success();
    }

    for _ in 0..5 {
        builder.run_auction(timestamp_millis, Vec::new());
        timestamp_millis += TIMESTAMP_MILLIS_INCREMENT;
    }

    let delegator_1_undelegate_purse = builder
        .get_account(*BID_ACCOUNT_1_ADDR)
        .expect("should have default account")
        .main_purse();

    let delegator_1_undelegate_request = ExecuteRequestBuilder::standard(
        *BID_ACCOUNT_1_ADDR,
        CONTRACT_UNDELEGATE,
        runtime_args! {
            ARG_AMOUNT => U512::from(DELEGATE_AMOUNT_1),
            ARG_VALIDATOR => NON_FOUNDER_VALIDATOR_1_PK.clone(),
            ARG_DELEGATOR => BID_ACCOUNT_1_PK.clone(),
        },
    )
    .build();

    builder
        .exec(delegator_1_undelegate_request)
        .commit()
        .expect_success();

    let delegator_1_purse_balance_before = builder.get_purse_balance(delegator_1_undelegate_purse);

    for _ in 0..=DEFAULT_UNBONDING_DELAY {
        let delegator_1_undelegate_purse_balance =
            builder.get_purse_balance(delegator_1_undelegate_purse);
        assert_eq!(
            delegator_1_undelegate_purse_balance,
            delegator_1_purse_balance_before
        );
        builder.run_auction(timestamp_millis, Vec::new());
        timestamp_millis += TIMESTAMP_MILLIS_INCREMENT;
    }

    let delegator_1_undelegate_purse_after =
        builder.get_purse_balance(delegator_1_undelegate_purse);

    assert_eq!(
        delegator_1_undelegate_purse_after - delegator_1_purse_balance_before,
        U512::from(DELEGATE_AMOUNT_1)
    )
}

#[ignore]
#[test]
fn should_undelegate_delegators_when_validator_unbonds() {
    const VALIDATOR_1_REMAINING_BID: u64 = 1;
    const VALIDATOR_1_WITHDRAW_AMOUNT: u64 = VALIDATOR_1_STAKE - VALIDATOR_1_REMAINING_BID;

    let system_fund_request = ExecuteRequestBuilder::standard(
        *DEFAULT_ACCOUNT_ADDR,
        CONTRACT_TRANSFER_TO_ACCOUNT,
        runtime_args! {
            ARG_TARGET => *SYSTEM_ADDR,
            ARG_AMOUNT => U512::from(TRANSFER_AMOUNT)
        },
    )
    .build();

    let validator_1_fund_request = ExecuteRequestBuilder::standard(
        *DEFAULT_ACCOUNT_ADDR,
        CONTRACT_TRANSFER_TO_ACCOUNT,
        runtime_args! {
            ARG_TARGET => *VALIDATOR_1_ADDR,
            ARG_AMOUNT => U512::from(TRANSFER_AMOUNT)
        },
    )
    .build();

    let delegator_1_fund_request = ExecuteRequestBuilder::standard(
        *DEFAULT_ACCOUNT_ADDR,
        CONTRACT_TRANSFER_TO_ACCOUNT,
        runtime_args! {
            ARG_TARGET => *DELEGATOR_1_ADDR,
            ARG_AMOUNT => U512::from(TRANSFER_AMOUNT)
        },
    )
    .build();

    let delegator_2_fund_request = ExecuteRequestBuilder::standard(
        *DEFAULT_ACCOUNT_ADDR,
        CONTRACT_TRANSFER_TO_ACCOUNT,
        runtime_args! {
            ARG_TARGET => *DELEGATOR_2_ADDR,
            ARG_AMOUNT => U512::from(TRANSFER_AMOUNT)
        },
    )
    .build();

    let validator_1_add_bid_request = ExecuteRequestBuilder::standard(
        *VALIDATOR_1_ADDR,
        CONTRACT_ADD_BID,
        runtime_args! {
            ARG_AMOUNT => U512::from(VALIDATOR_1_STAKE),
            ARG_DELEGATION_RATE => VALIDATOR_1_DELEGATION_RATE,
            ARG_PUBLIC_KEY => VALIDATOR_1.clone(),
        },
    )
    .build();

    let delegator_1_delegate_request = ExecuteRequestBuilder::standard(
        *DELEGATOR_1_ADDR,
        CONTRACT_DELEGATE,
        runtime_args! {
            ARG_AMOUNT => U512::from(DELEGATOR_1_STAKE),
            ARG_VALIDATOR => VALIDATOR_1.clone(),
            ARG_DELEGATOR => DELEGATOR_1.clone(),
        },
    )
    .build();

    let delegator_2_delegate_request = ExecuteRequestBuilder::standard(
        *DELEGATOR_2_ADDR,
        CONTRACT_DELEGATE,
        runtime_args! {
            ARG_AMOUNT => U512::from(DELEGATOR_2_STAKE),
            ARG_VALIDATOR => VALIDATOR_1.clone(),
            ARG_DELEGATOR => DELEGATOR_2.clone(),
        },
    )
    .build();

    let validator_1_partial_withdraw_bid = ExecuteRequestBuilder::standard(
        *VALIDATOR_1_ADDR,
        CONTRACT_WITHDRAW_BID,
        runtime_args! {
            ARG_PUBLIC_KEY => VALIDATOR_1.clone(),
            ARG_AMOUNT => U512::from(VALIDATOR_1_WITHDRAW_AMOUNT),
        },
    )
    .build();

    let post_genesis_requests = vec![
        system_fund_request,
        validator_1_fund_request,
        delegator_1_fund_request,
        delegator_2_fund_request,
        validator_1_add_bid_request,
        delegator_1_delegate_request,
        delegator_2_delegate_request,
        validator_1_partial_withdraw_bid,
    ];

    let mut timestamp_millis =
        DEFAULT_GENESIS_TIMESTAMP_MILLIS + DEFAULT_LOCKED_FUNDS_PERIOD_MILLIS;

    let mut builder = InMemoryWasmTestBuilder::default();

    builder.run_genesis(&DEFAULT_RUN_GENESIS_REQUEST);

    for request in post_genesis_requests {
        builder.exec(request).commit().expect_success();
    }

    for _ in 0..5 {
        builder.run_auction(timestamp_millis, Vec::new());
        timestamp_millis += TIMESTAMP_MILLIS_INCREMENT;
    }

    let bids_before: Bids = builder.get_bids();
    let validator_1_bid = bids_before
        .get(&*VALIDATOR_1)
        .expect("should have validator 1 bid");
    assert_eq!(
        validator_1_bid
            .delegators()
            .keys()
            .cloned()
            .collect::<BTreeSet<_>>(),
        BTreeSet::from_iter(vec![DELEGATOR_1.clone(), DELEGATOR_2.clone()])
    );

    // Validator partially unbonds and only one entry is present
    let unbonding_purses_before: UnbondingPurses = builder.get_unbonds();
    assert_eq!(unbonding_purses_before[&*VALIDATOR_1_ADDR].len(), 1);
    assert_eq!(
        unbonding_purses_before[&*VALIDATOR_1_ADDR][0].unbonder_public_key(),
        &*VALIDATOR_1
    );

    let validator_1_withdraw_bid = ExecuteRequestBuilder::standard(
        *VALIDATOR_1_ADDR,
        CONTRACT_WITHDRAW_BID,
        runtime_args! {
            ARG_PUBLIC_KEY => VALIDATOR_1.clone(),
            ARG_AMOUNT => U512::from(VALIDATOR_1_REMAINING_BID),
        },
    )
    .build();

    builder
        .exec(validator_1_withdraw_bid)
        .commit()
        .expect_success();

    let bids_after: Bids = builder.get_bids();
    let validator_1_bid = bids_after.get(&VALIDATOR_1).unwrap();
    assert!(validator_1_bid.inactive());
    assert!(validator_1_bid.staked_amount().is_zero());

    let unbonding_purses_after: UnbondingPurses = builder.get_unbonds();
    assert_ne!(unbonding_purses_after, unbonding_purses_before);

    let validator_1_unbonding_purse = unbonding_purses_after
        .get(&VALIDATOR_1_ADDR)
        .expect("should have unbonding purse entry");
    assert_eq!(validator_1_unbonding_purse.len(), 4); // validator1, validator1, delegator1, delegator2

    let delegator_1_unbonding_purse = validator_1_unbonding_purse
        .iter()
        .find(|unbonding_purse| {
            (
                unbonding_purse.validator_public_key(),
                unbonding_purse.unbonder_public_key(),
            ) == (&*VALIDATOR_1, &*DELEGATOR_1)
        })
        .expect("should have delegator 1 entry");
    assert_eq!(
        delegator_1_unbonding_purse.amount(),
        &U512::from(DELEGATOR_1_STAKE)
    );

    let delegator_2_unbonding_purse = validator_1_unbonding_purse
        .iter()
        .find(|unbonding_purse| {
            (
                unbonding_purse.validator_public_key(),
                unbonding_purse.unbonder_public_key(),
            ) == (&*VALIDATOR_1, &*DELEGATOR_2)
        })
        .expect("should have delegator 2 entry");
    assert_eq!(
        delegator_2_unbonding_purse.amount(),
        &U512::from(DELEGATOR_2_STAKE)
    );

    let validator_1_unbonding_purse: Vec<_> = validator_1_unbonding_purse
        .iter()
        .filter(|unbonding_purse| {
            (
                unbonding_purse.validator_public_key(),
                unbonding_purse.unbonder_public_key(),
            ) == (&*VALIDATOR_1, &*VALIDATOR_1)
        })
        .collect();

    assert_eq!(
        validator_1_unbonding_purse[0].amount(),
        &U512::from(VALIDATOR_1_WITHDRAW_AMOUNT)
    );
    assert_eq!(
        validator_1_unbonding_purse[1].amount(),
        &U512::from(VALIDATOR_1_REMAINING_BID)
    );

    // Process unbonding requests to verify delegators recevied their stakes
    let validator_1 = builder
        .get_account(*VALIDATOR_1_ADDR)
        .expect("should have validator 1 account");
    let validator_1_balance_before = builder.get_purse_balance(validator_1.main_purse());

    let delegator_1 = builder
        .get_account(*DELEGATOR_1_ADDR)
        .expect("should have delegator 1 account");
    let delegator_1_balance_before = builder.get_purse_balance(delegator_1.main_purse());

    let delegator_2 = builder
        .get_account(*DELEGATOR_2_ADDR)
        .expect("should have delegator 1 account");
    let delegator_2_balance_before = builder.get_purse_balance(delegator_2.main_purse());

    for _ in 0..=DEFAULT_UNBONDING_DELAY {
        builder.run_auction(timestamp_millis, Vec::new());
        timestamp_millis += TIMESTAMP_MILLIS_INCREMENT;
    }

    let validator_1_balance_after = builder.get_purse_balance(validator_1.main_purse());
    let delegator_1_balance_after = builder.get_purse_balance(delegator_1.main_purse());
    let delegator_2_balance_after = builder.get_purse_balance(delegator_2.main_purse());

    assert_eq!(
        validator_1_balance_before + U512::from(VALIDATOR_1_STAKE),
        validator_1_balance_after
    );
    assert_eq!(
        delegator_1_balance_before + U512::from(DELEGATOR_1_STAKE),
        delegator_1_balance_after
    );
    assert_eq!(
        delegator_2_balance_before + U512::from(DELEGATOR_2_STAKE),
        delegator_2_balance_after
    );
}

#[ignore]
#[test]
fn should_undelegate_delegators_when_validator_fully_unbonds() {
    let system_fund_request = ExecuteRequestBuilder::standard(
        *DEFAULT_ACCOUNT_ADDR,
        CONTRACT_TRANSFER_TO_ACCOUNT,
        runtime_args! {
            ARG_TARGET => *SYSTEM_ADDR,
            ARG_AMOUNT => U512::from(TRANSFER_AMOUNT)
        },
    )
    .build();

    let validator_1_fund_request = ExecuteRequestBuilder::standard(
        *DEFAULT_ACCOUNT_ADDR,
        CONTRACT_TRANSFER_TO_ACCOUNT,
        runtime_args! {
            ARG_TARGET => *VALIDATOR_1_ADDR,
            ARG_AMOUNT => U512::from(TRANSFER_AMOUNT)
        },
    )
    .build();

    let delegator_1_fund_request = ExecuteRequestBuilder::standard(
        *DEFAULT_ACCOUNT_ADDR,
        CONTRACT_TRANSFER_TO_ACCOUNT,
        runtime_args! {
            ARG_TARGET => *DELEGATOR_1_ADDR,
            ARG_AMOUNT => U512::from(TRANSFER_AMOUNT)
        },
    )
    .build();

    let delegator_2_fund_request = ExecuteRequestBuilder::standard(
        *DEFAULT_ACCOUNT_ADDR,
        CONTRACT_TRANSFER_TO_ACCOUNT,
        runtime_args! {
            ARG_TARGET => *DELEGATOR_2_ADDR,
            ARG_AMOUNT => U512::from(TRANSFER_AMOUNT)
        },
    )
    .build();

    let validator_1_add_bid_request = ExecuteRequestBuilder::standard(
        *VALIDATOR_1_ADDR,
        CONTRACT_ADD_BID,
        runtime_args! {
            ARG_AMOUNT => U512::from(VALIDATOR_1_STAKE),
            ARG_DELEGATION_RATE => VALIDATOR_1_DELEGATION_RATE,
            ARG_PUBLIC_KEY => VALIDATOR_1.clone(),
        },
    )
    .build();

    let delegator_1_delegate_request = ExecuteRequestBuilder::standard(
        *DELEGATOR_1_ADDR,
        CONTRACT_DELEGATE,
        runtime_args! {
            ARG_AMOUNT => U512::from(DELEGATOR_1_STAKE),
            ARG_VALIDATOR => VALIDATOR_1.clone(),
            ARG_DELEGATOR => DELEGATOR_1.clone(),
        },
    )
    .build();

    let delegator_2_delegate_request = ExecuteRequestBuilder::standard(
        *DELEGATOR_2_ADDR,
        CONTRACT_DELEGATE,
        runtime_args! {
            ARG_AMOUNT => U512::from(DELEGATOR_2_STAKE),
            ARG_VALIDATOR => VALIDATOR_1.clone(),
            ARG_DELEGATOR => DELEGATOR_2.clone(),
        },
    )
    .build();

    let post_genesis_requests = vec![
        system_fund_request,
        validator_1_fund_request,
        delegator_1_fund_request,
        delegator_2_fund_request,
        validator_1_add_bid_request,
        delegator_1_delegate_request,
        delegator_2_delegate_request,
    ];

    let mut timestamp_millis =
        DEFAULT_GENESIS_TIMESTAMP_MILLIS + DEFAULT_LOCKED_FUNDS_PERIOD_MILLIS;

    let mut builder = InMemoryWasmTestBuilder::default();

    builder.run_genesis(&DEFAULT_RUN_GENESIS_REQUEST);

    for request in post_genesis_requests {
        builder.exec(request).commit().expect_success();
    }

    // Fully unbond
    let validator_1_withdraw_bid = ExecuteRequestBuilder::standard(
        *VALIDATOR_1_ADDR,
        CONTRACT_WITHDRAW_BID,
        runtime_args! {
            ARG_PUBLIC_KEY => VALIDATOR_1.clone(),
            ARG_AMOUNT => U512::from(VALIDATOR_1_STAKE),
        },
    )
    .build();

    builder
        .exec(validator_1_withdraw_bid)
        .commit()
        .expect_success();

    let bids_after: Bids = builder.get_bids();
    let validator_1_bid = bids_after.get(&VALIDATOR_1).unwrap();
    assert!(validator_1_bid.inactive());
    assert!(validator_1_bid.staked_amount().is_zero());

    let unbonding_purses_before: UnbondingPurses = builder.get_unbonds();

    let validator_1_unbonding_purse = unbonding_purses_before
        .get(&VALIDATOR_1_ADDR)
        .expect("should have unbonding purse entry");
    assert_eq!(validator_1_unbonding_purse.len(), 3); // validator1, delegator1, delegator2

    let delegator_1_unbonding_purse = validator_1_unbonding_purse
        .iter()
        .find(|unbonding_purse| {
            (
                unbonding_purse.validator_public_key(),
                unbonding_purse.unbonder_public_key(),
            ) == (&*VALIDATOR_1, &*DELEGATOR_1)
        })
        .expect("should have delegator 1 entry");
    assert_eq!(
        delegator_1_unbonding_purse.amount(),
        &U512::from(DELEGATOR_1_STAKE)
    );

    let delegator_2_unbonding_purse = validator_1_unbonding_purse
        .iter()
        .find(|unbonding_purse| {
            (
                unbonding_purse.validator_public_key(),
                unbonding_purse.unbonder_public_key(),
            ) == (&*VALIDATOR_1, &*DELEGATOR_2)
        })
        .expect("should have delegator 2 entry");
    assert_eq!(
        delegator_2_unbonding_purse.amount(),
        &U512::from(DELEGATOR_2_STAKE)
    );

    // Process unbonding requests to verify delegators received their stakes
    let validator_1 = builder
        .get_account(*VALIDATOR_1_ADDR)
        .expect("should have validator 1 account");
    let validator_1_balance_before = builder.get_purse_balance(validator_1.main_purse());

    let delegator_1 = builder
        .get_account(*DELEGATOR_1_ADDR)
        .expect("should have delegator 1 account");
    let delegator_1_balance_before = builder.get_purse_balance(delegator_1.main_purse());

    let delegator_2 = builder
        .get_account(*DELEGATOR_2_ADDR)
        .expect("should have delegator 1 account");
    let delegator_2_balance_before = builder.get_purse_balance(delegator_2.main_purse());

    for _ in 0..=DEFAULT_UNBONDING_DELAY {
        builder.run_auction(timestamp_millis, Vec::new());
        timestamp_millis += TIMESTAMP_MILLIS_INCREMENT;
    }

    let validator_1_balance_after = builder.get_purse_balance(validator_1.main_purse());
    let delegator_1_balance_after = builder.get_purse_balance(delegator_1.main_purse());
    let delegator_2_balance_after = builder.get_purse_balance(delegator_2.main_purse());

    assert_eq!(
        validator_1_balance_before + U512::from(VALIDATOR_1_STAKE),
        validator_1_balance_after
    );
    assert_eq!(
        delegator_1_balance_before + U512::from(DELEGATOR_1_STAKE),
        delegator_1_balance_after
    );
    assert_eq!(
        delegator_2_balance_before + U512::from(DELEGATOR_2_STAKE),
        delegator_2_balance_after
    );
}

#[ignore]
#[test]
fn should_handle_evictions() {
    let activate_bid = |builder: &mut InMemoryWasmTestBuilder, validator_public_key: PublicKey| {
        const ARG_VALIDATOR_PUBLIC_KEY: &str = "validator_public_key";
        let run_request = ExecuteRequestBuilder::standard(
            AccountHash::from(&validator_public_key),
            CONTRACT_ACTIVATE_BID,
            runtime_args! {
                ARG_VALIDATOR_PUBLIC_KEY => validator_public_key,
            },
        )
        .build();
        builder.exec(run_request).commit().expect_success();
    };

    let latest_validators = |builder: &mut InMemoryWasmTestBuilder| {
        let era_validators: EraValidators = builder.get_era_validators();
        let validators = era_validators
            .iter()
            .rev()
            .next()
            .map(|(_era_id, validators)| validators)
            .expect("should have validators");
        validators.keys().cloned().collect::<BTreeSet<PublicKey>>()
    };

    let accounts = {
        let mut tmp: Vec<GenesisAccount> = DEFAULT_ACCOUNTS.clone();
        let account_1 = GenesisAccount::account(
            ACCOUNT_1_PK.clone(),
            Motes::new(ACCOUNT_1_BALANCE.into()),
            Some(GenesisValidator::new(
                Motes::new(ACCOUNT_1_BOND.into()),
                DelegationRate::zero(),
            )),
        );
        let account_2 = GenesisAccount::account(
            ACCOUNT_2_PK.clone(),
            Motes::new(ACCOUNT_2_BALANCE.into()),
            Some(GenesisValidator::new(
                Motes::new(ACCOUNT_2_BOND.into()),
                DelegationRate::zero(),
            )),
        );
        let account_3 = GenesisAccount::account(
            BID_ACCOUNT_1_PK.clone(),
            Motes::new(BID_ACCOUNT_1_BALANCE.into()),
            Some(GenesisValidator::new(
                Motes::new(300_000.into()),
                DelegationRate::zero(),
            )),
        );
        let account_4 = GenesisAccount::account(
            BID_ACCOUNT_2_PK.clone(),
            Motes::new(BID_ACCOUNT_2_BALANCE.into()),
            Some(GenesisValidator::new(
                Motes::new(400_000.into()),
                DelegationRate::zero(),
            )),
        );
        tmp.push(account_1);
        tmp.push(account_2);
        tmp.push(account_3);
        tmp.push(account_4);
        tmp
    };

    let system_fund_request = ExecuteRequestBuilder::standard(
        *DEFAULT_ACCOUNT_ADDR,
        CONTRACT_TRANSFER_TO_ACCOUNT,
        runtime_args! {
            "target" => *SYSTEM_ADDR,
            ARG_AMOUNT => U512::from(SYSTEM_TRANSFER_AMOUNT)
        },
    )
    .build();

    let mut timestamp = DEFAULT_GENESIS_TIMESTAMP_MILLIS;

    let run_genesis_request = utils::create_run_genesis_request(accounts);

    let mut builder = InMemoryWasmTestBuilder::default();

    builder.run_genesis(&run_genesis_request);

    builder.exec(system_fund_request).commit().expect_success();

    // No evictions
    builder.run_auction(timestamp, Vec::new());
    timestamp += WEEK_MILLIS;

    assert_eq!(
        latest_validators(&mut builder),
        BTreeSet::from_iter(vec![
            ACCOUNT_1_PK.clone(),
            ACCOUNT_2_PK.clone(),
            BID_ACCOUNT_1_PK.clone(),
            BID_ACCOUNT_2_PK.clone()
        ])
    );

    // Evict BID_ACCOUNT_1_PK and BID_ACCOUNT_2_PK
    builder.run_auction(
        timestamp,
        vec![BID_ACCOUNT_1_PK.clone(), BID_ACCOUNT_2_PK.clone()],
    );
    timestamp += WEEK_MILLIS;

    assert_eq!(
        latest_validators(&mut builder),
        BTreeSet::from_iter(vec![ACCOUNT_1_PK.clone(), ACCOUNT_2_PK.clone(),])
    );

    // Activate BID_ACCOUNT_1_PK
    activate_bid(&mut builder, BID_ACCOUNT_1_PK.clone());
    builder.run_auction(timestamp, Vec::new());
    timestamp += WEEK_MILLIS;

    assert_eq!(
        latest_validators(&mut builder),
        BTreeSet::from_iter(vec![
            ACCOUNT_1_PK.clone(),
            ACCOUNT_2_PK.clone(),
            BID_ACCOUNT_1_PK.clone()
        ])
    );

    // Activate BID_ACCOUNT_2_PK
    activate_bid(&mut builder, BID_ACCOUNT_2_PK.clone());
    builder.run_auction(timestamp, Vec::new());
    timestamp += WEEK_MILLIS;

    assert_eq!(
        latest_validators(&mut builder),
        BTreeSet::from_iter(vec![
            ACCOUNT_1_PK.clone(),
            ACCOUNT_2_PK.clone(),
            BID_ACCOUNT_1_PK.clone(),
            BID_ACCOUNT_2_PK.clone()
        ])
    );

    // Evict all validators
    builder.run_auction(
        timestamp,
        vec![
            ACCOUNT_1_PK.clone(),
            ACCOUNT_2_PK.clone(),
            BID_ACCOUNT_1_PK.clone(),
            BID_ACCOUNT_2_PK.clone(),
        ],
    );
    timestamp += WEEK_MILLIS;

    assert_eq!(latest_validators(&mut builder), BTreeSet::new());

    // Activate all validators
    for validator in &[
        ACCOUNT_1_PK.clone(),
        ACCOUNT_2_PK.clone(),
        BID_ACCOUNT_1_PK.clone(),
        BID_ACCOUNT_2_PK.clone(),
    ] {
        activate_bid(&mut builder, validator.clone());
    }
    builder.run_auction(timestamp, Vec::new());

    assert_eq!(
        latest_validators(&mut builder),
        BTreeSet::from_iter(vec![
            ACCOUNT_1_PK.clone(),
            ACCOUNT_2_PK.clone(),
            BID_ACCOUNT_1_PK.clone(),
            BID_ACCOUNT_2_PK.clone()
        ])
    );
}

#[should_panic(expected = "OrphanedDelegator")]
#[ignore]
#[test]
fn should_validate_orphaned_genesis_delegators() {
    let missing_validator_secret_key = SecretKey::ed25519_from_bytes([123; 32]).unwrap();
    let missing_validator = PublicKey::from(&missing_validator_secret_key);

    let accounts = {
        let mut tmp: Vec<GenesisAccount> = DEFAULT_ACCOUNTS.clone();
        let account_1 = GenesisAccount::account(
            ACCOUNT_1_PK.clone(),
            Motes::new(ACCOUNT_1_BALANCE.into()),
            Some(GenesisValidator::new(
                Motes::new(ACCOUNT_1_BOND.into()),
                DelegationRate::zero(),
            )),
        );
        let account_2 = GenesisAccount::account(
            ACCOUNT_2_PK.clone(),
            Motes::new(ACCOUNT_2_BALANCE.into()),
            Some(GenesisValidator::new(
                Motes::new(ACCOUNT_2_BOND.into()),
                DelegationRate::zero(),
            )),
        );
        let delegator_1 = GenesisAccount::delegator(
            ACCOUNT_1_PK.clone(),
            DELEGATOR_1.clone(),
            Motes::new(DELEGATOR_1_BALANCE.into()),
            Motes::new(DELEGATOR_1_STAKE.into()),
        );
        let orphaned_delegator = GenesisAccount::delegator(
            missing_validator,
            DELEGATOR_1.clone(),
            Motes::new(DELEGATOR_1_BALANCE.into()),
            Motes::new(DELEGATOR_1_STAKE.into()),
        );
        tmp.push(account_1);
        tmp.push(account_2);
        tmp.push(delegator_1);
        tmp.push(orphaned_delegator);
        tmp
    };

    let run_genesis_request = utils::create_run_genesis_request(accounts);

    let mut builder = InMemoryWasmTestBuilder::default();

    builder.run_genesis(&run_genesis_request);
}

#[should_panic(expected = "DuplicatedDelegatorEntry")]
#[ignore]
#[test]
fn should_validate_duplicated_genesis_delegators() {
    let accounts = {
        let mut tmp: Vec<GenesisAccount> = DEFAULT_ACCOUNTS.clone();
        let account_1 = GenesisAccount::account(
            ACCOUNT_1_PK.clone(),
            Motes::new(ACCOUNT_1_BALANCE.into()),
            Some(GenesisValidator::new(
                Motes::new(ACCOUNT_1_BOND.into()),
                DelegationRate::zero(),
            )),
        );
        let account_2 = GenesisAccount::account(
            ACCOUNT_2_PK.clone(),
            Motes::new(ACCOUNT_2_BALANCE.into()),
            Some(GenesisValidator::new(
                Motes::new(ACCOUNT_2_BOND.into()),
                DelegationRate::zero(),
            )),
        );
        let delegator_1 = GenesisAccount::delegator(
            ACCOUNT_1_PK.clone(),
            DELEGATOR_1.clone(),
            Motes::new(DELEGATOR_1_BALANCE.into()),
            Motes::new(DELEGATOR_1_STAKE.into()),
        );
        let duplicated_delegator_1 = GenesisAccount::delegator(
            ACCOUNT_1_PK.clone(),
            DELEGATOR_1.clone(),
            Motes::new(DELEGATOR_1_BALANCE.into()),
            Motes::new(DELEGATOR_1_STAKE.into()),
        );
        let duplicated_delegator_2 = GenesisAccount::delegator(
            ACCOUNT_1_PK.clone(),
            DELEGATOR_2.clone(),
            Motes::new(DELEGATOR_2_BALANCE.into()),
            Motes::new(DELEGATOR_2_STAKE.into()),
        );
        tmp.push(account_1);
        tmp.push(account_2);
        tmp.push(delegator_1);
        tmp.push(duplicated_delegator_1);
        tmp.push(duplicated_delegator_2);
        tmp
    };

    let run_genesis_request = utils::create_run_genesis_request(accounts);

    let mut builder = InMemoryWasmTestBuilder::default();

    builder.run_genesis(&run_genesis_request);
}

#[should_panic(expected = "InvalidDelegationRate")]
#[ignore]
#[test]
fn should_validate_delegation_rate_of_genesis_validator() {
    let accounts = {
        let mut tmp: Vec<GenesisAccount> = DEFAULT_ACCOUNTS.clone();
        let account_1 = GenesisAccount::account(
            ACCOUNT_1_PK.clone(),
            Motes::new(ACCOUNT_1_BALANCE.into()),
            Some(GenesisValidator::new(
                Motes::new(ACCOUNT_1_BOND.into()),
                DelegationRate::max_value(),
            )),
        );
        tmp.push(account_1);
        tmp
    };

    let run_genesis_request = utils::create_run_genesis_request(accounts);

    let mut builder = InMemoryWasmTestBuilder::default();

    builder.run_genesis(&run_genesis_request);
}

#[should_panic(expected = "InvalidBondAmount")]
#[ignore]
#[test]
fn should_validate_bond_amount_of_genesis_validator() {
    let accounts = {
        let mut tmp: Vec<GenesisAccount> = DEFAULT_ACCOUNTS.clone();
        let account_1 = GenesisAccount::account(
            ACCOUNT_1_PK.clone(),
            Motes::new(ACCOUNT_1_BALANCE.into()),
            Some(GenesisValidator::new(Motes::zero(), DelegationRate::zero())),
        );
        tmp.push(account_1);
        tmp
    };

    let run_genesis_request = utils::create_run_genesis_request(accounts);

    let mut builder = InMemoryWasmTestBuilder::default();

    builder.run_genesis(&run_genesis_request);
}

#[ignore]
#[test]
fn should_setup_genesis_delegators() {
    let accounts = {
        let mut tmp: Vec<GenesisAccount> = DEFAULT_ACCOUNTS.clone();
        let account_1 = GenesisAccount::account(
            ACCOUNT_1_PK.clone(),
            Motes::new(ACCOUNT_1_BALANCE.into()),
            Some(GenesisValidator::new(Motes::new(ACCOUNT_1_BOND.into()), 80)),
        );
        let account_2 = GenesisAccount::account(
            ACCOUNT_2_PK.clone(),
            Motes::new(ACCOUNT_2_BALANCE.into()),
            Some(GenesisValidator::new(
                Motes::new(ACCOUNT_2_BOND.into()),
                DelegationRate::zero(),
            )),
        );
        let delegator_1 = GenesisAccount::delegator(
            ACCOUNT_1_PK.clone(),
            DELEGATOR_1.clone(),
            Motes::new(DELEGATOR_1_BALANCE.into()),
            Motes::new(DELEGATOR_1_STAKE.into()),
        );
        tmp.push(account_1);
        tmp.push(account_2);
        tmp.push(delegator_1);
        tmp
    };

    let run_genesis_request = utils::create_run_genesis_request(accounts);

    let mut builder = InMemoryWasmTestBuilder::default();

    builder.run_genesis(&run_genesis_request);

    let _account_1 = builder
        .get_account(*ACCOUNT_1_ADDR)
        .expect("should install account 1");
    let _account_2 = builder
        .get_account(*ACCOUNT_2_ADDR)
        .expect("should install account 2");

    let delegator_1 = builder
        .get_account(*DELEGATOR_1_ADDR)
        .expect("should install delegator 1");
    assert_eq!(
        builder.get_purse_balance(delegator_1.main_purse()),
        U512::from(DELEGATOR_1_BALANCE)
    );

    let bids: Bids = builder.get_bids();
    assert_eq!(
        bids.keys().cloned().collect::<BTreeSet<_>>(),
        BTreeSet::from_iter(vec![ACCOUNT_1_PK.clone(), ACCOUNT_2_PK.clone(),])
    );

    let account_1_bid_entry = bids.get(&*ACCOUNT_1_PK).expect("should have account 1 bid");
    assert_eq!(*account_1_bid_entry.delegation_rate(), 80);
    assert_eq!(account_1_bid_entry.delegators().len(), 1);

    let account_1_delegator_1_entry = account_1_bid_entry
        .delegators()
        .get(&*DELEGATOR_1)
        .expect("account 1 should have delegator 1");
    assert_eq!(
        *account_1_delegator_1_entry.staked_amount(),
        U512::from(DELEGATOR_1_STAKE)
    );
}

#[ignore]
#[test]
fn should_not_partially_undelegate_uninitialized_vesting_schedule() {
    let accounts = {
        let mut tmp: Vec<GenesisAccount> = DEFAULT_ACCOUNTS.clone();
        let validator_1 = GenesisAccount::account(
            VALIDATOR_1.clone(),
            Motes::new(VALIDATOR_1_STAKE.into()),
            Some(GenesisValidator::new(
                Motes::new(VALIDATOR_1_STAKE.into()),
                DelegationRate::zero(),
            )),
        );
        let delegator_1 = GenesisAccount::delegator(
            VALIDATOR_1.clone(),
            DELEGATOR_1.clone(),
            Motes::new(DEFAULT_ACCOUNT_INITIAL_BALANCE.into()),
            Motes::new(DELEGATOR_1_STAKE.into()),
        );
        tmp.push(validator_1);
        tmp.push(delegator_1);
        tmp
    };

    let run_genesis_request = utils::create_run_genesis_request(accounts);

    let mut builder = InMemoryWasmTestBuilder::default();

    builder.run_genesis(&run_genesis_request);

    let fund_delegator_account = ExecuteRequestBuilder::standard(
        *DEFAULT_ACCOUNT_ADDR,
        CONTRACT_TRANSFER_TO_ACCOUNT,
        runtime_args! {
            ARG_TARGET => *DELEGATOR_1_ADDR,
            ARG_AMOUNT => U512::from(MINIMUM_ACCOUNT_CREATION_BALANCE)
        },
    )
    .build();
    builder
        .exec(fund_delegator_account)
        .commit()
        .expect_success();

    let partial_undelegate = ExecuteRequestBuilder::standard(
        *DELEGATOR_1_ADDR,
        CONTRACT_UNDELEGATE,
        runtime_args! {
            auction::ARG_VALIDATOR => VALIDATOR_1.clone(),
            auction::ARG_DELEGATOR => DELEGATOR_1.clone(),
            ARG_AMOUNT => U512::from(DELEGATOR_1_STAKE - 1),
        },
    )
    .build();

    builder.exec(partial_undelegate).commit();
    let error = {
        let response = builder
            .get_last_exec_results()
            .expect("should have last exec result");
        let exec_response = response.last().expect("should have response");
        exec_response
            .as_error()
            .cloned()
            .expect("should have error")
    };

    assert!(matches!(
        error,
        engine_state::Error::Exec(execution::Error::Revert(ApiError::AuctionError(auction_error)))
        if auction_error == system::auction::Error::DelegatorFundsLocked as u8
    ));
}

#[ignore]
#[test]
fn should_not_fully_undelegate_uninitialized_vesting_schedule() {
    let accounts = {
        let mut tmp: Vec<GenesisAccount> = DEFAULT_ACCOUNTS.clone();
        let validator_1 = GenesisAccount::account(
            VALIDATOR_1.clone(),
            Motes::new(VALIDATOR_1_STAKE.into()),
            Some(GenesisValidator::new(
                Motes::new(VALIDATOR_1_STAKE.into()),
                DelegationRate::zero(),
            )),
        );
        let delegator_1 = GenesisAccount::delegator(
            VALIDATOR_1.clone(),
            DELEGATOR_1.clone(),
            Motes::new(DEFAULT_ACCOUNT_INITIAL_BALANCE.into()),
            Motes::new(DELEGATOR_1_STAKE.into()),
        );
        tmp.push(validator_1);
        tmp.push(delegator_1);
        tmp
    };

    let run_genesis_request = utils::create_run_genesis_request(accounts);

    let mut builder = InMemoryWasmTestBuilder::default();

    builder.run_genesis(&run_genesis_request);

    let fund_delegator_account = ExecuteRequestBuilder::standard(
        *DEFAULT_ACCOUNT_ADDR,
        CONTRACT_TRANSFER_TO_ACCOUNT,
        runtime_args! {
            ARG_TARGET => *DELEGATOR_1_ADDR,
            ARG_AMOUNT => U512::from(MINIMUM_ACCOUNT_CREATION_BALANCE)
        },
    )
    .build();
    builder
        .exec(fund_delegator_account)
        .commit()
        .expect_success();

    let full_undelegate = ExecuteRequestBuilder::standard(
        *DELEGATOR_1_ADDR,
        CONTRACT_UNDELEGATE,
        runtime_args! {
            auction::ARG_VALIDATOR => VALIDATOR_1.clone(),
            auction::ARG_DELEGATOR => DELEGATOR_1.clone(),
            ARG_AMOUNT => U512::from(DELEGATOR_1_STAKE),
        },
    )
    .build();

    builder.exec(full_undelegate).commit();
    let error = {
        let response = builder
            .get_last_exec_results()
            .expect("should have last exec result");
        let exec_response = response.last().expect("should have response");
        exec_response
            .as_error()
            .cloned()
            .expect("should have error")
    };

    assert!(matches!(
        error,
        engine_state::Error::Exec(execution::Error::Revert(ApiError::AuctionError(auction_error)))
        if auction_error == system::auction::Error::DelegatorFundsLocked as u8
    ));
}

#[ignore]
#[test]
fn should_not_undelegate_vfta_holder_stake() {
    let accounts = {
        let mut tmp: Vec<GenesisAccount> = DEFAULT_ACCOUNTS.clone();
        let validator_1 = GenesisAccount::account(
            VALIDATOR_1.clone(),
            Motes::new(VALIDATOR_1_STAKE.into()),
            Some(GenesisValidator::new(
                Motes::new(VALIDATOR_1_STAKE.into()),
                DelegationRate::zero(),
            )),
        );
        let delegator_1 = GenesisAccount::delegator(
            VALIDATOR_1.clone(),
            DELEGATOR_1.clone(),
            Motes::new(DEFAULT_ACCOUNT_INITIAL_BALANCE.into()),
            Motes::new(DELEGATOR_1_STAKE.into()),
        );
        tmp.push(validator_1);
        tmp.push(delegator_1);
        tmp
    };

    let run_genesis_request = utils::create_run_genesis_request(accounts);

    let mut builder = InMemoryWasmTestBuilder::default();

    builder.run_genesis(&run_genesis_request);

    let post_genesis_requests = {
        let fund_delegator_account = ExecuteRequestBuilder::standard(
            *DEFAULT_ACCOUNT_ADDR,
            CONTRACT_TRANSFER_TO_ACCOUNT,
            runtime_args! {
                ARG_TARGET => *DELEGATOR_1_ADDR,
                ARG_AMOUNT => U512::from(MINIMUM_ACCOUNT_CREATION_BALANCE)
            },
        )
        .build();

        let fund_system_account = ExecuteRequestBuilder::standard(
            *DEFAULT_ACCOUNT_ADDR,
            CONTRACT_TRANSFER_TO_ACCOUNT,
            runtime_args! {
                ARG_TARGET => *SYSTEM_ADDR,
                ARG_AMOUNT => U512::from(MINIMUM_ACCOUNT_CREATION_BALANCE)
            },
        )
        .build();

        vec![fund_system_account, fund_delegator_account]
    };

    for post_genesis_request in post_genesis_requests {
        builder.exec(post_genesis_request).commit().expect_success();
    }

    {
        let bids: Bids = builder.get_bids();
        let delegator = bids
            .get(&*VALIDATOR_1)
            .expect("should have validator")
            .delegators()
            .get(&*DELEGATOR_1)
            .expect("should have delegator");
        let vesting_schedule = delegator
            .vesting_schedule()
            .expect("should have vesting schedule");
        assert_eq!(vesting_schedule.locked_amounts(), None);
    }

    builder.run_auction(WEEK_TIMESTAMPS[0], Vec::new());

    let partial_unbond = ExecuteRequestBuilder::standard(
        *DELEGATOR_1_ADDR,
        CONTRACT_UNDELEGATE,
        runtime_args! {
            auction::ARG_VALIDATOR => VALIDATOR_1.clone(),
            auction::ARG_DELEGATOR => DELEGATOR_1.clone(),
            ARG_AMOUNT => U512::from(DELEGATOR_1_STAKE - 1),
        },
    )
    .build();

    {
        let bids: Bids = builder.get_bids();
        let delegator = bids
            .get(&*VALIDATOR_1)
            .expect("should have validator")
            .delegators()
            .get(&*DELEGATOR_1)
            .expect("should have delegator");
        let vesting_schedule = delegator
            .vesting_schedule()
            .expect("should have vesting schedule");
        assert!(matches!(vesting_schedule.locked_amounts(), Some(_)));
    }

    builder.exec(partial_unbond).commit();
    let error = {
        let response = builder
            .get_last_exec_results()
            .expect("should have last exec result");
        let exec_response = response.last().expect("should have response");
        exec_response
            .as_error()
            .cloned()
            .expect("should have error")
    };

    assert!(matches!(
        error,
        engine_state::Error::Exec(execution::Error::Revert(ApiError::AuctionError(auction_error)))
        if auction_error == system::auction::Error::DelegatorFundsLocked as u8
    ));
}

#[ignore]
#[test]
fn should_release_vfta_holder_stake() {
    const EXPECTED_WEEKLY_RELEASE: u64 =
        (DELEGATOR_1_STAKE - DEFAULT_MINIMUM_DELEGATION_AMOUNT) / 14;
    const DELEGATOR_VFTA_STAKE: u64 = DELEGATOR_1_STAKE - DEFAULT_MINIMUM_DELEGATION_AMOUNT;
    const EXPECTED_REMAINDER: u64 = 12;
    const NEW_MINIMUM_DELEGATION_AMOUNT: u64 = 0;
    const EXPECTED_LOCKED_AMOUNTS: [u64; 14] = [
        1392858, 1285716, 1178574, 1071432, 964290, 857148, 750006, 642864, 535722, 428580, 321438,
        214296, 107154, 0,
    ];

    let expected_locked_amounts: Vec<U512> = EXPECTED_LOCKED_AMOUNTS
        .iter()
        .cloned()
        .map(U512::from)
        .collect();

    let expect_undelegate_success = |builder: &mut InMemoryWasmTestBuilder, amount: u64| {
        let partial_unbond = ExecuteRequestBuilder::standard(
            *DELEGATOR_1_ADDR,
            CONTRACT_UNDELEGATE,
            runtime_args! {
                auction::ARG_VALIDATOR => ACCOUNT_1_PK.clone(),
                auction::ARG_DELEGATOR => DELEGATOR_1.clone(),
                ARG_AMOUNT => U512::from(amount),
            },
        )
        .build();

        builder.exec(partial_unbond).commit().expect_success();
    };

    let expect_undelegate_failure = |builder: &mut InMemoryWasmTestBuilder, amount: u64| {
        let full_undelegate = ExecuteRequestBuilder::standard(
            *DELEGATOR_1_ADDR,
            CONTRACT_UNDELEGATE,
            runtime_args! {
                auction::ARG_VALIDATOR => ACCOUNT_1_PK.clone(),
                auction::ARG_DELEGATOR => DELEGATOR_1.clone(),
                ARG_AMOUNT => U512::from(amount),
            },
        )
        .build();

        builder.exec(full_undelegate).commit();

        let error = {
            let response = builder
                .get_last_exec_results()
                .expect("should have last exec result");
            let exec_response = response.last().expect("should have response");
            exec_response
                .as_error()
                .cloned()
                .expect("should have error")
        };

        assert!(
            matches!(
                error,
                engine_state::Error::Exec(execution::Error::Revert(ApiError::AuctionError(auction_error)))
                if auction_error == system::auction::Error::DelegatorFundsLocked as u8
            ),
            "{:?}",
            error
        );
    };

    let accounts = {
        let mut tmp: Vec<GenesisAccount> = DEFAULT_ACCOUNTS.clone();
        let account_1 = GenesisAccount::account(
            ACCOUNT_1_PK.clone(),
            Motes::new(ACCOUNT_1_BALANCE.into()),
            Some(GenesisValidator::new(
                Motes::new(ACCOUNT_1_BOND.into()),
                DelegationRate::zero(),
            )),
        );
        let delegator_1 = GenesisAccount::delegator(
            ACCOUNT_1_PK.clone(),
            DELEGATOR_1.clone(),
            Motes::new(DELEGATOR_1_BALANCE.into()),
            Motes::new(DELEGATOR_VFTA_STAKE.into()),
        );
        tmp.push(account_1);
        tmp.push(delegator_1);
        tmp
    };

    let run_genesis_request = utils::create_run_genesis_request(accounts);

    let custom_engine_config = EngineConfig::new(
        DEFAULT_MAX_QUERY_DEPTH,
        DEFAULT_MAX_ASSOCIATED_KEYS,
        DEFAULT_MAX_RUNTIME_CALL_STACK_HEIGHT,
        DEFAULT_MAX_STORED_VALUE_SIZE,
        DEFAULT_MAX_DELEGATOR_SIZE_LIMIT,
        NEW_MINIMUM_DELEGATION_AMOUNT,
        WasmConfig::default(),
        SystemConfig::default(),
    );

    let global_state = InMemoryGlobalState::empty().expect("should create global state");

    let mut builder = InMemoryWasmTestBuilder::new(global_state, custom_engine_config, None);

    builder.run_genesis(&run_genesis_request);

    let fund_delegator_account = ExecuteRequestBuilder::standard(
        *DEFAULT_ACCOUNT_ADDR,
        CONTRACT_TRANSFER_TO_ACCOUNT,
        runtime_args! {
            ARG_TARGET => *DELEGATOR_1_ADDR,
            ARG_AMOUNT => U512::from(MINIMUM_ACCOUNT_CREATION_BALANCE)
        },
    )
    .build();
    builder
        .exec(fund_delegator_account)
        .commit()
        .expect_success();

    let fund_system_account = ExecuteRequestBuilder::standard(
        *DEFAULT_ACCOUNT_ADDR,
        CONTRACT_TRANSFER_TO_ACCOUNT,
        runtime_args! {
            ARG_TARGET => *SYSTEM_ADDR,
            ARG_AMOUNT => U512::from(MINIMUM_ACCOUNT_CREATION_BALANCE)
        },
    )
    .build();

    builder.exec(fund_system_account).commit().expect_success();

    // Check bid and its vesting schedule
    {
        let bids: Bids = builder.get_bids();
        assert_eq!(bids.len(), 1);

        let bid_entry = bids.get(&ACCOUNT_1_PK).unwrap();
        let entry = bid_entry.delegators().get(&*DELEGATOR_1).unwrap();

        let vesting_schedule = entry.vesting_schedule().unwrap();

        let initial_release = vesting_schedule.initial_release_timestamp_millis();
        assert_eq!(initial_release, EXPECTED_INITIAL_RELEASE_TIMESTAMP_MILLIS);

        let locked_amounts = vesting_schedule.locked_amounts().map(|arr| arr.to_vec());
        assert!(locked_amounts.is_none());
    }

    builder.run_auction(DEFAULT_GENESIS_TIMESTAMP_MILLIS, Vec::new());

    {
        // Attempt unbond of one mote
        expect_undelegate_failure(&mut builder, u64::one());
    }

    builder.run_auction(WEEK_TIMESTAMPS[0], Vec::new());

    // Check bid and its vesting schedule
    {
        let bids: Bids = builder.get_bids();
        assert_eq!(bids.len(), 1);

        let bid_entry = bids.get(&ACCOUNT_1_PK).unwrap();
        let entry = bid_entry.delegators().get(&*DELEGATOR_1).unwrap();

        let vesting_schedule = entry.vesting_schedule().unwrap();

        let initial_release = vesting_schedule.initial_release_timestamp_millis();
        assert_eq!(initial_release, EXPECTED_INITIAL_RELEASE_TIMESTAMP_MILLIS);

        let locked_amounts = vesting_schedule.locked_amounts().map(|arr| arr.to_vec());
        assert_eq!(locked_amounts, Some(expected_locked_amounts));
    }

    let mut total_unbonded = 0;

    {
        // Attempt full unbond
        expect_undelegate_failure(&mut builder, DELEGATOR_VFTA_STAKE);

        // Attempt unbond of released amount
        expect_undelegate_success(&mut builder, EXPECTED_WEEKLY_RELEASE);

        total_unbonded += EXPECTED_WEEKLY_RELEASE;

        assert_eq!(
            DELEGATOR_VFTA_STAKE - total_unbonded,
            EXPECTED_LOCKED_AMOUNTS[0]
        )
    }

    for i in 1..13 {
        // Run auction forward by almost a week
        builder.run_auction(WEEK_TIMESTAMPS[i] - 1, Vec::new());

        // Attempt unbond of 1 mote
        expect_undelegate_failure(&mut builder, u64::one());

        // Run auction forward by one millisecond
        builder.run_auction(WEEK_TIMESTAMPS[i], Vec::new());

        // Attempt unbond of more than weekly release
        expect_undelegate_failure(&mut builder, EXPECTED_WEEKLY_RELEASE + 1);

        // Attempt unbond of released amount
        expect_undelegate_success(&mut builder, EXPECTED_WEEKLY_RELEASE);

        total_unbonded += EXPECTED_WEEKLY_RELEASE;

        assert_eq!(
            DELEGATOR_VFTA_STAKE - total_unbonded,
            EXPECTED_LOCKED_AMOUNTS[i]
        )
    }

    {
        // Run auction forward by almost a week
        builder.run_auction(WEEK_TIMESTAMPS[13] - 1, Vec::new());

        // Attempt unbond of 1 mote
        expect_undelegate_failure(&mut builder, u64::one());

        // Run auction forward by one millisecond
        builder.run_auction(WEEK_TIMESTAMPS[13], Vec::new());

        // Attempt unbond of released amount + remainder
        expect_undelegate_success(&mut builder, EXPECTED_WEEKLY_RELEASE + EXPECTED_REMAINDER);

        total_unbonded += EXPECTED_WEEKLY_RELEASE + EXPECTED_REMAINDER;

        assert_eq!(
            DELEGATOR_VFTA_STAKE - total_unbonded,
            EXPECTED_LOCKED_AMOUNTS[13]
        )
    }

    assert_eq!(DELEGATOR_VFTA_STAKE, total_unbonded);
}

#[ignore]
#[test]
fn should_reset_delegators_stake_after_slashing() {
    let system_fund_request = ExecuteRequestBuilder::standard(
        *DEFAULT_ACCOUNT_ADDR,
        CONTRACT_TRANSFER_TO_ACCOUNT,
        runtime_args! {
            ARG_TARGET => *SYSTEM_ADDR,
            ARG_AMOUNT => U512::from(SYSTEM_TRANSFER_AMOUNT)
        },
    )
    .build();

    let validator_1_fund_request = ExecuteRequestBuilder::standard(
        *DEFAULT_ACCOUNT_ADDR,
        CONTRACT_TRANSFER_TO_ACCOUNT,
        runtime_args! {
            ARG_TARGET => *NON_FOUNDER_VALIDATOR_1_ADDR,
            ARG_AMOUNT => U512::from(TRANSFER_AMOUNT)
        },
    )
    .build();

    let validator_2_fund_request = ExecuteRequestBuilder::standard(
        *DEFAULT_ACCOUNT_ADDR,
        CONTRACT_TRANSFER_TO_ACCOUNT,
        runtime_args! {
            ARG_TARGET => *NON_FOUNDER_VALIDATOR_2_ADDR,
            ARG_AMOUNT => U512::from(TRANSFER_AMOUNT)
        },
    )
    .build();

    let delegator_1_fund_request = ExecuteRequestBuilder::standard(
        *DEFAULT_ACCOUNT_ADDR,
        CONTRACT_TRANSFER_TO_ACCOUNT,
        runtime_args! {
            ARG_TARGET => *BID_ACCOUNT_1_ADDR,
            ARG_AMOUNT => U512::from(TRANSFER_AMOUNT)
        },
    )
    .build();

    let delegator_2_fund_request = ExecuteRequestBuilder::standard(
        *DEFAULT_ACCOUNT_ADDR,
        CONTRACT_TRANSFER_TO_ACCOUNT,
        runtime_args! {
            ARG_TARGET => *BID_ACCOUNT_2_ADDR,
            ARG_AMOUNT => U512::from(TRANSFER_AMOUNT)
        },
    )
    .build();

    let validator_1_add_bid_request = ExecuteRequestBuilder::standard(
        *NON_FOUNDER_VALIDATOR_1_ADDR,
        CONTRACT_ADD_BID,
        runtime_args! {
            ARG_PUBLIC_KEY => NON_FOUNDER_VALIDATOR_1_PK.clone(),
            ARG_AMOUNT => U512::from(ADD_BID_AMOUNT_1),
            ARG_DELEGATION_RATE => ADD_BID_DELEGATION_RATE_1,
        },
    )
    .build();

    let validator_2_add_bid_request = ExecuteRequestBuilder::standard(
        *NON_FOUNDER_VALIDATOR_2_ADDR,
        CONTRACT_ADD_BID,
        runtime_args! {
            ARG_PUBLIC_KEY => NON_FOUNDER_VALIDATOR_2_PK.clone(),
            ARG_AMOUNT => U512::from(ADD_BID_AMOUNT_2),
            ARG_DELEGATION_RATE => ADD_BID_DELEGATION_RATE_2,
        },
    )
    .build();

    let delegator_1_validator_1_delegate_request = ExecuteRequestBuilder::standard(
        *BID_ACCOUNT_1_ADDR,
        CONTRACT_DELEGATE,
        runtime_args! {
            ARG_AMOUNT => U512::from(DELEGATE_AMOUNT_1),
            ARG_VALIDATOR => NON_FOUNDER_VALIDATOR_1_PK.clone(),
            ARG_DELEGATOR => BID_ACCOUNT_1_PK.clone(),
        },
    )
    .build();

    let delegator_1_validator_2_delegate_request = ExecuteRequestBuilder::standard(
        *BID_ACCOUNT_1_ADDR,
        CONTRACT_DELEGATE,
        runtime_args! {
            ARG_AMOUNT => U512::from(DELEGATE_AMOUNT_1),
            ARG_VALIDATOR => NON_FOUNDER_VALIDATOR_2_PK.clone(),
            ARG_DELEGATOR => BID_ACCOUNT_1_PK.clone(),
        },
    )
    .build();

    let delegator_2_validator_1_delegate_request = ExecuteRequestBuilder::standard(
        *BID_ACCOUNT_2_ADDR,
        CONTRACT_DELEGATE,
        runtime_args! {
            ARG_AMOUNT => U512::from(DELEGATE_AMOUNT_2),
            ARG_VALIDATOR => NON_FOUNDER_VALIDATOR_1_PK.clone(),
            ARG_DELEGATOR => BID_ACCOUNT_2_PK.clone(),
        },
    )
    .build();

    let delegator_2_validator_2_delegate_request = ExecuteRequestBuilder::standard(
        *BID_ACCOUNT_2_ADDR,
        CONTRACT_DELEGATE,
        runtime_args! {
            ARG_AMOUNT => U512::from(DELEGATE_AMOUNT_2),
            ARG_VALIDATOR => NON_FOUNDER_VALIDATOR_2_PK.clone(),
            ARG_DELEGATOR => BID_ACCOUNT_2_PK.clone(),
        },
    )
    .build();

    let post_genesis_requests = vec![
        system_fund_request,
        delegator_1_fund_request,
        delegator_2_fund_request,
        validator_1_fund_request,
        validator_2_fund_request,
        validator_1_add_bid_request,
        validator_2_add_bid_request,
        delegator_1_validator_1_delegate_request,
        delegator_1_validator_2_delegate_request,
        delegator_2_validator_1_delegate_request,
        delegator_2_validator_2_delegate_request,
    ];

    let mut builder = InMemoryWasmTestBuilder::default();

    builder.run_genesis(&DEFAULT_RUN_GENESIS_REQUEST);

    for request in post_genesis_requests {
        builder.exec(request).expect_success().commit();
    }

    let auction_hash = builder.get_auction_contract_hash();

    // Check bids before slashing

    let bids_1: Bids = builder.get_bids();

    let validator_1_delegator_stakes_1: U512 = bids_1
        .get(&NON_FOUNDER_VALIDATOR_1_PK)
        .expect("should have bids")
        .delegators()
        .iter()
        .map(|(_, delegator)| *delegator.staked_amount())
        .sum();
    assert!(validator_1_delegator_stakes_1 > U512::zero());

    let validator_2_delegator_stakes_1: U512 = bids_1
        .get(&NON_FOUNDER_VALIDATOR_2_PK)
        .expect("should have bids")
        .delegators()
        .iter()
        .map(|(_, delegator)| *delegator.staked_amount())
        .sum();
    assert!(validator_2_delegator_stakes_1 > U512::zero());

    let slash_request_1 = ExecuteRequestBuilder::contract_call_by_hash(
        *SYSTEM_ADDR,
        auction_hash,
        auction::METHOD_SLASH,
        runtime_args! {
            auction::ARG_VALIDATOR_PUBLIC_KEYS => vec![
               NON_FOUNDER_VALIDATOR_2_PK.clone(),
            ]
        },
    )
    .build();

    builder.exec(slash_request_1).expect_success().commit();

    // Compare bids after slashing validator 2
    let bids_2: Bids = builder.get_bids();
    assert_ne!(bids_1, bids_2);

    let validator_1_bid_2 = bids_2
        .get(&NON_FOUNDER_VALIDATOR_1_PK)
        .expect("should have bids");
    let validator_1_delegator_stakes_2: U512 = validator_1_bid_2
        .delegators()
        .iter()
        .map(|(_, delegator)| *delegator.staked_amount())
        .sum();
    assert!(validator_1_delegator_stakes_2 > U512::zero());

    let validator_2_bid_2 = bids_2
        .get(&NON_FOUNDER_VALIDATOR_2_PK)
        .expect("should have bids");
    assert!(validator_2_bid_2.inactive());

    let validator_2_delegator_stakes_2: U512 = validator_2_bid_2
        .delegators()
        .iter()
        .map(|(_, delegator)| *delegator.staked_amount())
        .sum();
    assert!(validator_2_delegator_stakes_2 < validator_2_delegator_stakes_1);
    assert_eq!(validator_2_delegator_stakes_2, U512::zero());

    // Validator 1 total delegated stake did not change
    assert_eq!(
        validator_1_delegator_stakes_2,
        validator_1_delegator_stakes_1
    );

    let slash_request_2 = ExecuteRequestBuilder::contract_call_by_hash(
        *SYSTEM_ADDR,
        auction_hash,
        auction::METHOD_SLASH,
        runtime_args! {
            auction::ARG_VALIDATOR_PUBLIC_KEYS => vec![
                NON_FOUNDER_VALIDATOR_1_PK.clone(),
            ]
        },
    )
    .build();

    builder.exec(slash_request_2).expect_success().commit();

    // Compare bids after slashing validator 2
    let bids_3: Bids = builder.get_bids();
    assert_ne!(bids_3, bids_2);
    assert_ne!(bids_3, bids_1);

    let validator_1 = bids_3
        .get(&NON_FOUNDER_VALIDATOR_1_PK)
        .expect("should have bids");
    let validator_1_delegator_stakes_3: U512 = validator_1
        .delegators()
        .iter()
        .map(|(_, delegator)| *delegator.staked_amount())
        .sum();

    assert_ne!(
        validator_1_delegator_stakes_3,
        validator_1_delegator_stakes_1
    );
    assert_ne!(
        validator_1_delegator_stakes_3,
        validator_1_delegator_stakes_2
    );

    // Validator 1 total delegated stake is set to 0
    assert_eq!(validator_1_delegator_stakes_3, U512::zero());
}

#[should_panic(expected = "InvalidDelegatedAmount")]
#[ignore]
#[test]
fn should_validate_genesis_delegators_bond_amount() {
    let accounts = {
        let mut tmp: Vec<GenesisAccount> = DEFAULT_ACCOUNTS.clone();
        let account_1 = GenesisAccount::account(
            ACCOUNT_1_PK.clone(),
            Motes::new(ACCOUNT_1_BALANCE.into()),
            Some(GenesisValidator::new(Motes::new(ACCOUNT_1_BOND.into()), 80)),
        );
        let account_2 = GenesisAccount::account(
            ACCOUNT_2_PK.clone(),
            Motes::new(ACCOUNT_2_BALANCE.into()),
            Some(GenesisValidator::new(
                Motes::new(ACCOUNT_2_BOND.into()),
                DelegationRate::zero(),
            )),
        );
        let delegator_1 = GenesisAccount::delegator(
            ACCOUNT_1_PK.clone(),
            DELEGATOR_1.clone(),
            Motes::new(DELEGATOR_1_BALANCE.into()),
            Motes::new(U512::zero()),
        );
        tmp.push(account_1);
        tmp.push(account_2);
        tmp.push(delegator_1);
        tmp
    };

    let run_genesis_request = utils::create_run_genesis_request(accounts);

    let mut builder = InMemoryWasmTestBuilder::default();

    builder.run_genesis(&run_genesis_request);
}

fn check_validator_slots_for_accounts(accounts: usize) {
    let accounts = {
        let range = 1..=accounts;

        let mut tmp: Vec<GenesisAccount> = Vec::with_capacity(accounts);

        for count in range.map(U256::from) {
            let secret_key = {
                let mut secret_key_bytes = [0; 32];
                count.to_big_endian(&mut secret_key_bytes);
                SecretKey::ed25519_from_bytes(&secret_key_bytes).expect("should create ed25519 key")
            };

            let public_key = PublicKey::from(&secret_key);

            let account = GenesisAccount::account(
                public_key,
                Motes::new(DEFAULT_ACCOUNT_INITIAL_BALANCE.into()),
                Some(GenesisValidator::new(Motes::new(ACCOUNT_1_BOND.into()), 80)),
            );

            tmp.push(account)
        }

        tmp
    };

    let run_genesis_request = utils::create_run_genesis_request(accounts);

    let mut builder = InMemoryWasmTestBuilder::default();

    builder.run_genesis(&run_genesis_request);
}

#[should_panic(expected = "InvalidValidatorSlots")]
#[ignore]
#[test]
fn should_fail_with_more_accounts_than_slots() {
    check_validator_slots_for_accounts(DEFAULT_EXEC_CONFIG.validator_slots() as usize + 1);
}

#[ignore]
#[test]
fn should_run_genesis_with_exact_validator_slots() {
    check_validator_slots_for_accounts(DEFAULT_EXEC_CONFIG.validator_slots() as usize);
}

#[ignore]
#[test]
<<<<<<< HEAD
fn should_delegate_and_redelegate() {
    let system_fund_request = ExecuteRequestBuilder::standard(
        *DEFAULT_ACCOUNT_ADDR,
        CONTRACT_TRANSFER_TO_ACCOUNT,
        runtime_args! {
            ARG_TARGET => *SYSTEM_ADDR,
            ARG_AMOUNT => U512::from(SYSTEM_TRANSFER_AMOUNT)
=======
fn should_not_allow_delegations_past_limit() {
    const NEW_MAX_DELEGATOR_SIZE_LIMIT: u32 = 2;
    let mut builder = InMemoryWasmTestBuilder::default();

    let old_protocol_version = *DEFAULT_PROTOCOL_VERSION;
    let new_protocol_version = ProtocolVersion::from_parts(
        old_protocol_version.value().major,
        old_protocol_version.value().minor,
        old_protocol_version.value().patch + 1,
    );

    builder.run_genesis(&*DEFAULT_RUN_GENESIS_REQUEST);

    let custom_engine_config = EngineConfig::new(
        DEFAULT_MAX_QUERY_DEPTH,
        DEFAULT_MAX_ASSOCIATED_KEYS,
        DEFAULT_MAX_RUNTIME_CALL_STACK_HEIGHT,
        DEFAULT_MAX_STORED_VALUE_SIZE,
        NEW_MAX_DELEGATOR_SIZE_LIMIT,
        DEFAULT_MINIMUM_DELEGATION_AMOUNT,
        WasmConfig::default(),
        SystemConfig::default(),
    );

    let mut upgrade_request = {
        UpgradeRequestBuilder::new()
            .with_current_protocol_version(*DEFAULT_PROTOCOL_VERSION)
            .with_new_protocol_version(new_protocol_version)
            .with_activation_point(EraId::new(1))
            .build()
    };

    // Upgrade to change the max delegator limit from its default to simply 2 for testing.
    builder.upgrade_with_upgrade_request(custom_engine_config, &mut upgrade_request);

    let transfer_to_validator = ExecuteRequestBuilder::standard(
        *DEFAULT_ACCOUNT_ADDR,
        CONTRACT_TRANSFER_TO_ACCOUNT,
        runtime_args! {
            ARG_TARGET => *NON_FOUNDER_VALIDATOR_1_ADDR,
            ARG_AMOUNT => U512::from(TRANSFER_AMOUNT)
>>>>>>> a7f6a648
        },
    )
    .build();

<<<<<<< HEAD
    let validator_1_fund_request = ExecuteRequestBuilder::standard(
        *DEFAULT_ACCOUNT_ADDR,
        CONTRACT_TRANSFER_TO_ACCOUNT,
        runtime_args! {
            ARG_TARGET => *NON_FOUNDER_VALIDATOR_1_ADDR,
            ARG_AMOUNT => U512::from(TRANSFER_AMOUNT)
=======
    let transfer_to_delegator_1 = ExecuteRequestBuilder::standard(
        *DEFAULT_ACCOUNT_ADDR,
        CONTRACT_TRANSFER_TO_ACCOUNT,
        runtime_args! {
            ARG_TARGET => *BID_ACCOUNT_1_ADDR,
            ARG_AMOUNT => U512::from(BID_ACCOUNT_1_BALANCE)
>>>>>>> a7f6a648
        },
    )
    .build();

<<<<<<< HEAD
    let validator_2_fund_request = ExecuteRequestBuilder::standard(
        *DEFAULT_ACCOUNT_ADDR,
        CONTRACT_TRANSFER_TO_ACCOUNT,
        runtime_args! {
            ARG_TARGET => *NON_FOUNDER_VALIDATOR_2_ADDR,
            ARG_AMOUNT => U512::from(TRANSFER_AMOUNT)
=======
    let transfer_to_delegator_2 = ExecuteRequestBuilder::standard(
        *DEFAULT_ACCOUNT_ADDR,
        CONTRACT_TRANSFER_TO_ACCOUNT,
        runtime_args! {
            ARG_TARGET => *BID_ACCOUNT_2_ADDR,
            ARG_AMOUNT => U512::from(BID_ACCOUNT_2_BALANCE)
>>>>>>> a7f6a648
        },
    )
    .build();

<<<<<<< HEAD
    let delegator_1_fund_request = ExecuteRequestBuilder::standard(
        *DEFAULT_ACCOUNT_ADDR,
        CONTRACT_TRANSFER_TO_ACCOUNT,
        runtime_args! {
            ARG_TARGET => *BID_ACCOUNT_1_ADDR,
=======
    let transfer_to_delegator_3 = ExecuteRequestBuilder::standard(
        *DEFAULT_ACCOUNT_ADDR,
        CONTRACT_TRANSFER_TO_ACCOUNT,
        runtime_args! {
            ARG_TARGET => *NON_FOUNDER_VALIDATOR_2_ADDR,
>>>>>>> a7f6a648
            ARG_AMOUNT => U512::from(TRANSFER_AMOUNT)
        },
    )
    .build();

<<<<<<< HEAD
    let validator_1_add_bid_request = ExecuteRequestBuilder::standard(
=======
    let post_genesis_request = vec![
        transfer_to_validator,
        transfer_to_delegator_1,
        transfer_to_delegator_2,
        transfer_to_delegator_3,
    ];

    for request in post_genesis_request {
        builder.exec(request).expect_success().commit();
    }

    let add_bid_request_1 = ExecuteRequestBuilder::standard(
>>>>>>> a7f6a648
        *NON_FOUNDER_VALIDATOR_1_ADDR,
        CONTRACT_ADD_BID,
        runtime_args! {
            ARG_PUBLIC_KEY => NON_FOUNDER_VALIDATOR_1_PK.clone(),
            ARG_AMOUNT => U512::from(ADD_BID_AMOUNT_1),
            ARG_DELEGATION_RATE => ADD_BID_DELEGATION_RATE_1,
        },
    )
    .build();

<<<<<<< HEAD
    let validator_2_add_bid_request = ExecuteRequestBuilder::standard(
        *NON_FOUNDER_VALIDATOR_2_ADDR,
        CONTRACT_ADD_BID,
        runtime_args! {
            ARG_PUBLIC_KEY => NON_FOUNDER_VALIDATOR_2_PK.clone(),
            ARG_AMOUNT => U512::from(ADD_BID_AMOUNT_2),
            ARG_DELEGATION_RATE => ADD_BID_DELEGATION_RATE_1,
=======
    builder.exec(add_bid_request_1).expect_success().commit();

    let delegation_request_1 = ExecuteRequestBuilder::standard(
        *BID_ACCOUNT_1_ADDR,
        CONTRACT_DELEGATE,
        runtime_args! {
            ARG_AMOUNT => U512::from(DELEGATE_AMOUNT_1),
            ARG_VALIDATOR => NON_FOUNDER_VALIDATOR_1_PK.clone(),
            ARG_DELEGATOR => BID_ACCOUNT_1_PK.clone(),
>>>>>>> a7f6a648
        },
    )
    .build();

<<<<<<< HEAD
    let delegator_1_validator_1_delegate_request = ExecuteRequestBuilder::standard(
        *BID_ACCOUNT_1_ADDR,
=======
    let delegation_request_2 = ExecuteRequestBuilder::standard(
        *BID_ACCOUNT_2_ADDR,
>>>>>>> a7f6a648
        CONTRACT_DELEGATE,
        runtime_args! {
            ARG_AMOUNT => U512::from(DELEGATE_AMOUNT_1),
            ARG_VALIDATOR => NON_FOUNDER_VALIDATOR_1_PK.clone(),
<<<<<<< HEAD
            ARG_DELEGATOR => BID_ACCOUNT_1_PK.clone(),
=======
            ARG_DELEGATOR => BID_ACCOUNT_2_PK.clone(),
>>>>>>> a7f6a648
        },
    )
    .build();

<<<<<<< HEAD
    let post_genesis_requests = vec![
        system_fund_request,
        delegator_1_fund_request,
        validator_1_fund_request,
        validator_2_fund_request,
        validator_1_add_bid_request,
        validator_2_add_bid_request,
        delegator_1_validator_1_delegate_request,
    ];

    let mut builder = InMemoryWasmTestBuilder::default();

    builder.run_genesis(&DEFAULT_RUN_GENESIS_REQUEST);

    for request in post_genesis_requests {
        builder.exec(request).commit().expect_success();
    }

    for _ in 0..=DEFAULT_AUCTION_DELAY {
        let step_request = StepRequestBuilder::new()
            .with_parent_state_hash(builder.get_post_state_hash())
            .with_protocol_version(ProtocolVersion::V1_0_0)
            .with_next_era_id(builder.get_era().successor())
            .build();

        builder
            .step(step_request)
            .expect("must execute third step request post upgrade");
    }

    let delegator_1_undelegate_purse = builder
        .get_account(*BID_ACCOUNT_1_ADDR)
        .expect("should have default account")
        .main_purse();

    let delegator_1_redelegate_request = ExecuteRequestBuilder::standard(
        *BID_ACCOUNT_1_ADDR,
        CONTRACT_REDELEGATE,
        runtime_args! {
            ARG_AMOUNT => U512::from(UNDELEGATE_AMOUNT_1),
            ARG_VALIDATOR => NON_FOUNDER_VALIDATOR_1_PK.clone(),
            ARG_DELEGATOR => BID_ACCOUNT_1_PK.clone(),
            ARG_NEW_VALIDATOR => NON_FOUNDER_VALIDATOR_2_PK.clone()
=======
    builder.exec(delegation_request_1).expect_success().commit();
    builder.exec(delegation_request_2).expect_success().commit();

    let bids: Bids = builder.get_bids();
    assert_eq!(bids.len(), 1);
    let delegators = bids[&NON_FOUNDER_VALIDATOR_1_PK].delegators();
    assert_eq!(delegators.len(), 2);

    let delegation_request_3 = ExecuteRequestBuilder::standard(
        *NON_FOUNDER_VALIDATOR_2_ADDR,
        CONTRACT_DELEGATE,
        runtime_args! {
            ARG_AMOUNT => U512::from(DELEGATE_AMOUNT_1),
            ARG_VALIDATOR => NON_FOUNDER_VALIDATOR_1_PK.clone(),
            ARG_DELEGATOR => NON_FOUNDER_VALIDATOR_2_PK.clone(),
        },
    )
    .build();

    builder.exec(delegation_request_3).expect_failure();
}

#[ignore]
#[test]
fn should_continue_running_auction_despite_execeeded_delegator_limit() {
    const NEW_MAX_DELEGATOR_SIZE_LIMIT: u32 = 2;
    let mut builder = InMemoryWasmTestBuilder::default();

    builder.run_genesis(&*DEFAULT_RUN_GENESIS_REQUEST);

    let transfer_to_validator = ExecuteRequestBuilder::standard(
        *DEFAULT_ACCOUNT_ADDR,
        CONTRACT_TRANSFER_TO_ACCOUNT,
        runtime_args! {
            ARG_TARGET => *NON_FOUNDER_VALIDATOR_1_ADDR,
            ARG_AMOUNT => U512::from(TRANSFER_AMOUNT)
        },
    )
    .build();

    let transfer_to_delegator_1 = ExecuteRequestBuilder::standard(
        *DEFAULT_ACCOUNT_ADDR,
        CONTRACT_TRANSFER_TO_ACCOUNT,
        runtime_args! {
            ARG_TARGET => *BID_ACCOUNT_1_ADDR,
            ARG_AMOUNT => U512::from(BID_ACCOUNT_1_BALANCE)
>>>>>>> a7f6a648
        },
    )
    .build();

<<<<<<< HEAD
    builder
        .exec(delegator_1_redelegate_request)
        .commit()
        .expect_success();

    let after_redelegation = builder
        .get_unbonds()
        .get(&NON_FOUNDER_VALIDATOR_1_ADDR)
        .expect("must have purses")
        .len();

    assert_eq!(1, after_redelegation);

    let delegator_1_purse_balance_before = builder.get_purse_balance(delegator_1_undelegate_purse);

    for _ in 0..=DEFAULT_UNBONDING_DELAY {
        let delegator_1_redelegate_purse_balance =
            builder.get_purse_balance(delegator_1_undelegate_purse);
        assert_eq!(
            delegator_1_purse_balance_before,
            delegator_1_redelegate_purse_balance
        );

=======
    let transfer_to_delegator_2 = ExecuteRequestBuilder::standard(
        *DEFAULT_ACCOUNT_ADDR,
        CONTRACT_TRANSFER_TO_ACCOUNT,
        runtime_args! {
            ARG_TARGET => *BID_ACCOUNT_2_ADDR,
            ARG_AMOUNT => U512::from(BID_ACCOUNT_2_BALANCE)
        },
    )
    .build();

    let transfer_to_delegator_3 = ExecuteRequestBuilder::standard(
        *DEFAULT_ACCOUNT_ADDR,
        CONTRACT_TRANSFER_TO_ACCOUNT,
        runtime_args! {
            ARG_TARGET => *NON_FOUNDER_VALIDATOR_2_ADDR,
            ARG_AMOUNT => U512::from(TRANSFER_AMOUNT)
        },
    )
    .build();

    let post_genesis_request = vec![
        transfer_to_validator,
        transfer_to_delegator_1,
        transfer_to_delegator_2,
        transfer_to_delegator_3,
    ];

    for request in post_genesis_request {
        builder.exec(request).expect_success().commit();
    }

    let add_bid_request_1 = ExecuteRequestBuilder::standard(
        *NON_FOUNDER_VALIDATOR_1_ADDR,
        CONTRACT_ADD_BID,
        runtime_args! {
            ARG_PUBLIC_KEY => NON_FOUNDER_VALIDATOR_1_PK.clone(),
            ARG_AMOUNT => U512::from(ADD_BID_AMOUNT_1),
            ARG_DELEGATION_RATE => ADD_BID_DELEGATION_RATE_1,
        },
    )
    .build();

    builder.exec(add_bid_request_1).expect_success().commit();

    for _ in 0..=DEFAULT_AUCTION_DELAY {
>>>>>>> a7f6a648
        let step_request = StepRequestBuilder::new()
            .with_parent_state_hash(builder.get_post_state_hash())
            .with_protocol_version(ProtocolVersion::V1_0_0)
            .with_next_era_id(builder.get_era().successor())
<<<<<<< HEAD
            .with_reward_item(RewardItem::new(NON_FOUNDER_VALIDATOR_1_PK.clone(), 1))
            .with_reward_item(RewardItem::new(NON_FOUNDER_VALIDATOR_2_PK.clone(), 1))
=======
            .with_run_auction(true)
>>>>>>> a7f6a648
            .build();

        builder
            .step(step_request)
            .expect("must execute step request");
    }

<<<<<<< HEAD
    // Since a redelegation has been processed no funds should have transferred back to the purse.
    let delegator_1_purse_balance_after = builder.get_purse_balance(delegator_1_undelegate_purse);
    assert_eq!(
        delegator_1_purse_balance_before,
        delegator_1_purse_balance_after
    );

    let bids: Bids = builder.get_bids();
    assert_eq!(bids.len(), 2);

    let delegators = bids[&NON_FOUNDER_VALIDATOR_1_PK].delegators();
    assert_eq!(delegators.len(), 1);
    let delegated_amount_1 = *delegators[&BID_ACCOUNT_1_PK].staked_amount();
    assert_eq!(
        delegated_amount_1,
        U512::from(DELEGATE_AMOUNT_1 - UNDELEGATE_AMOUNT_1)
    );

    let delegators = bids[&NON_FOUNDER_VALIDATOR_2_PK].delegators();
    assert_eq!(delegators.len(), 1);
    let redelegated_amount_1 = *delegators[&BID_ACCOUNT_1_PK].staked_amount();
    assert_eq!(redelegated_amount_1, U512::from(UNDELEGATE_AMOUNT_1));
}

#[ignore]
#[test]
fn should_upgrade_unbonding_purses_from_rel_1_4_2() {
    // The `lmdb_fixture::RELEASE_1_4_2` has a single withdraw key
    // present in the unbonding queue at the upgrade point
    let (mut builder, lmdb_fixture_state, _temp_dir) =
        lmdb_fixture::builder_from_global_state_fixture(lmdb_fixture::RELEASE_1_4_2);

    let previous_protocol_version = lmdb_fixture_state.genesis_protocol_version();

    let new_protocol_version = ProtocolVersion::from_parts(
        previous_protocol_version.value().major,
        previous_protocol_version.value().minor + 1,
        0,
=======
    let delegation_request_1 = ExecuteRequestBuilder::standard(
        *BID_ACCOUNT_1_ADDR,
        CONTRACT_DELEGATE,
        runtime_args! {
            ARG_AMOUNT => U512::from(DELEGATE_AMOUNT_1),
            ARG_VALIDATOR => NON_FOUNDER_VALIDATOR_1_PK.clone(),
            ARG_DELEGATOR => BID_ACCOUNT_1_PK.clone(),
        },
    )
    .build();

    let delegation_request_2 = ExecuteRequestBuilder::standard(
        *BID_ACCOUNT_2_ADDR,
        CONTRACT_DELEGATE,
        runtime_args! {
            ARG_AMOUNT => U512::from(DELEGATE_AMOUNT_1),
            ARG_VALIDATOR => NON_FOUNDER_VALIDATOR_1_PK.clone(),
            ARG_DELEGATOR => BID_ACCOUNT_2_PK.clone(),
        },
    )
    .build();

    let delegation_request_3 = ExecuteRequestBuilder::standard(
        *NON_FOUNDER_VALIDATOR_2_ADDR,
        CONTRACT_DELEGATE,
        runtime_args! {
            ARG_AMOUNT => U512::from(DELEGATE_AMOUNT_1),
            ARG_VALIDATOR => NON_FOUNDER_VALIDATOR_1_PK.clone(),
            ARG_DELEGATOR => NON_FOUNDER_VALIDATOR_2_PK.clone(),
        },
    )
    .build();

    let delegation_requests = vec![
        delegation_request_1,
        delegation_request_2,
        delegation_request_3,
    ];

    for request in delegation_requests {
        builder.exec(request).expect_success().commit();
    }

    let old_protocol_version = *DEFAULT_PROTOCOL_VERSION;
    let new_protocol_version = ProtocolVersion::from_parts(
        old_protocol_version.value().major,
        old_protocol_version.value().minor,
        old_protocol_version.value().patch + 1,
    );

    let custom_engine_config = EngineConfig::new(
        DEFAULT_MAX_QUERY_DEPTH,
        DEFAULT_MAX_ASSOCIATED_KEYS,
        DEFAULT_MAX_RUNTIME_CALL_STACK_HEIGHT,
        DEFAULT_MAX_STORED_VALUE_SIZE,
        NEW_MAX_DELEGATOR_SIZE_LIMIT,
        DEFAULT_MINIMUM_DELEGATION_AMOUNT,
        WasmConfig::default(),
        SystemConfig::default(),
>>>>>>> a7f6a648
    );

    let mut upgrade_request = {
        UpgradeRequestBuilder::new()
<<<<<<< HEAD
            .with_current_protocol_version(previous_protocol_version)
            .with_new_protocol_version(new_protocol_version)
            .with_activation_point(EraId::new(1u64))
            .build()
    };

    builder
        .upgrade_with_upgrade_request(*builder.get_engine_state().config(), &mut upgrade_request)
        .expect_upgrade_success();

    let unbonding_purses: UnbondingPurses = builder.get_unbonds();
    assert_eq!(unbonding_purses.len(), 1);

    let unbond_list = unbonding_purses
        .get(&NON_FOUNDER_VALIDATOR_1_ADDR)
        .expect("should have unbonding purse for non founding validator");
    assert_eq!(unbond_list.len(), 1);
    assert_eq!(
        unbond_list[0].validator_public_key(),
        &*NON_FOUNDER_VALIDATOR_1_PK
    );
    assert!(unbond_list[0].new_validator().is_none())
=======
            .with_current_protocol_version(*DEFAULT_PROTOCOL_VERSION)
            .with_new_protocol_version(new_protocol_version)
            .with_activation_point(EraId::new(1))
            .build()
    };

    // Upgrade to change the max delegator limit from its default to simply 2 for testing.
    builder.upgrade_with_upgrade_request(custom_engine_config, &mut upgrade_request);

    let transfer_to_delegator_4 = ExecuteRequestBuilder::standard(
        *DEFAULT_ACCOUNT_ADDR,
        CONTRACT_TRANSFER_TO_ACCOUNT,
        runtime_args! {
            ARG_TARGET => *ACCOUNT_1_ADDR,
            ARG_AMOUNT => U512::from(BID_ACCOUNT_1_BALANCE)
        },
    )
    .build();

    builder
        .exec(transfer_to_delegator_4)
        .expect_success()
        .commit();

    let delegation_request_4 = ExecuteRequestBuilder::standard(
        *ACCOUNT_1_ADDR,
        CONTRACT_DELEGATE,
        runtime_args! {
            ARG_AMOUNT => U512::from(DELEGATE_AMOUNT_1),
            ARG_VALIDATOR => NON_FOUNDER_VALIDATOR_1_PK.clone(),
            ARG_DELEGATOR => ACCOUNT_1_PK.clone(),
        },
    )
    .build();

    // As part of the upgrade we should disallow any more delegations.
    builder.exec(delegation_request_4).expect_failure();

    // We disallow any additional delegations, however the auction state
    // should continue to procceed.
    let step_request = StepRequestBuilder::new()
        .with_parent_state_hash(builder.get_post_state_hash())
        .with_protocol_version(ProtocolVersion::V1_0_0)
        .with_next_era_id(builder.get_era().successor())
        .with_reward_item(RewardItem::new(NON_FOUNDER_VALIDATOR_1_PK.clone(), 1))
        .with_run_auction(true)
        .build();

    builder
        .step(step_request)
        .expect("must execute step request");

    let bids: Bids = builder.get_bids();
    assert_eq!(bids.len(), 1);
    let delegators = bids[&NON_FOUNDER_VALIDATOR_1_PK].delegators();
    // Assert that there are three delegators despite a delegator limit of 2.
    assert_eq!(delegators.len(), 3);
>>>>>>> a7f6a648
}

#[ignore]
#[test]
<<<<<<< HEAD
fn should_handle_redelegation_to_inactive_validator() {
    let validator_1_fund_request = ExecuteRequestBuilder::standard(
=======
fn should_enforce_and_check_global_delegator_capacity() {
    const NEW_MAX_DELEGATOR_SIZE_LIMIT: u32 = 2;
    let mut builder = InMemoryWasmTestBuilder::default();

    builder.run_genesis(&*DEFAULT_RUN_GENESIS_REQUEST);

    let transfer_to_validator_1 = ExecuteRequestBuilder::standard(
>>>>>>> a7f6a648
        *DEFAULT_ACCOUNT_ADDR,
        CONTRACT_TRANSFER_TO_ACCOUNT,
        runtime_args! {
            ARG_TARGET => *NON_FOUNDER_VALIDATOR_1_ADDR,
            ARG_AMOUNT => U512::from(TRANSFER_AMOUNT)
        },
    )
    .build();

<<<<<<< HEAD
    let validator_2_fund_request = ExecuteRequestBuilder::standard(
=======
    let transfer_to_validator_2 = ExecuteRequestBuilder::standard(
>>>>>>> a7f6a648
        *DEFAULT_ACCOUNT_ADDR,
        CONTRACT_TRANSFER_TO_ACCOUNT,
        runtime_args! {
            ARG_TARGET => *NON_FOUNDER_VALIDATOR_2_ADDR,
            ARG_AMOUNT => U512::from(TRANSFER_AMOUNT)
        },
    )
    .build();

<<<<<<< HEAD
    let delegator_1_fund_request = ExecuteRequestBuilder::standard(
        *DEFAULT_ACCOUNT_ADDR,
        CONTRACT_TRANSFER_TO_ACCOUNT,
        runtime_args! {
            ARG_TARGET => *DELEGATOR_1_ADDR,
            ARG_AMOUNT => U512::from(TRANSFER_AMOUNT)
=======
    let transfer_to_delegator_1 = ExecuteRequestBuilder::standard(
        *DEFAULT_ACCOUNT_ADDR,
        CONTRACT_TRANSFER_TO_ACCOUNT,
        runtime_args! {
            ARG_TARGET => *BID_ACCOUNT_1_ADDR,
            ARG_AMOUNT => U512::from(BID_ACCOUNT_1_BALANCE)
>>>>>>> a7f6a648
        },
    )
    .build();

<<<<<<< HEAD
    let delegator_2_fund_request = ExecuteRequestBuilder::standard(
        *DEFAULT_ACCOUNT_ADDR,
        CONTRACT_TRANSFER_TO_ACCOUNT,
        runtime_args! {
            ARG_TARGET => *DELEGATOR_2_ADDR,
            ARG_AMOUNT => U512::from(TRANSFER_AMOUNT)
=======
    let transfer_to_delegator_2 = ExecuteRequestBuilder::standard(
        *DEFAULT_ACCOUNT_ADDR,
        CONTRACT_TRANSFER_TO_ACCOUNT,
        runtime_args! {
            ARG_TARGET => *BID_ACCOUNT_2_ADDR,
            ARG_AMOUNT => U512::from(BID_ACCOUNT_2_BALANCE)
>>>>>>> a7f6a648
        },
    )
    .build();

<<<<<<< HEAD
    let validator_1_add_bid_request = ExecuteRequestBuilder::standard(
        *NON_FOUNDER_VALIDATOR_1_ADDR,
        CONTRACT_ADD_BID,
        runtime_args! {
            ARG_PUBLIC_KEY => NON_FOUNDER_VALIDATOR_1_PK.clone(),
            ARG_AMOUNT => U512::from(ADD_BID_AMOUNT_1),
            ARG_DELEGATION_RATE => ADD_BID_DELEGATION_RATE_1,
=======
    let transfer_to_delegator_3 = ExecuteRequestBuilder::standard(
        *DEFAULT_ACCOUNT_ADDR,
        CONTRACT_TRANSFER_TO_ACCOUNT,
        runtime_args! {
            ARG_TARGET => *ACCOUNT_1_ADDR,
            ARG_AMOUNT => U512::from(BID_ACCOUNT_1_BALANCE)
>>>>>>> a7f6a648
        },
    )
    .build();

<<<<<<< HEAD
    let validator_2_add_bid_request = ExecuteRequestBuilder::standard(
        *NON_FOUNDER_VALIDATOR_2_ADDR,
        CONTRACT_ADD_BID,
        runtime_args! {
            ARG_PUBLIC_KEY => NON_FOUNDER_VALIDATOR_2_PK.clone(),
            ARG_AMOUNT => U512::from(ADD_BID_AMOUNT_2),
            ARG_DELEGATION_RATE => ADD_BID_DELEGATION_RATE_1,
=======
    let transfer_to_delegator_4 = ExecuteRequestBuilder::standard(
        *DEFAULT_ACCOUNT_ADDR,
        CONTRACT_TRANSFER_TO_ACCOUNT,
        runtime_args! {
            ARG_TARGET => *ACCOUNT_2_ADDR,
            ARG_AMOUNT => U512::from(BID_ACCOUNT_1_BALANCE)
>>>>>>> a7f6a648
        },
    )
    .build();

<<<<<<< HEAD
    let delegator_1_validator_1_delegate_request = ExecuteRequestBuilder::standard(
        *DELEGATOR_1_ADDR,
        CONTRACT_DELEGATE,
        runtime_args! {
            ARG_AMOUNT => U512::from(DELEGATE_AMOUNT_1),
            ARG_VALIDATOR => NON_FOUNDER_VALIDATOR_1_PK.clone(),
            ARG_DELEGATOR => DELEGATOR_1.clone(),
=======
    let post_genesis_request = vec![
        transfer_to_validator_1,
        transfer_to_validator_2,
        transfer_to_delegator_1,
        transfer_to_delegator_2,
        transfer_to_delegator_3,
        transfer_to_delegator_4,
    ];

    for request in post_genesis_request {
        builder.exec(request).expect_success().commit();
    }

    let add_bid_request_1 = ExecuteRequestBuilder::standard(
        *NON_FOUNDER_VALIDATOR_1_ADDR,
        CONTRACT_ADD_BID,
        runtime_args! {
            ARG_PUBLIC_KEY => NON_FOUNDER_VALIDATOR_1_PK.clone(),
            ARG_AMOUNT => U512::from(ADD_BID_AMOUNT_1),
            ARG_DELEGATION_RATE => ADD_BID_DELEGATION_RATE_1,
>>>>>>> a7f6a648
        },
    )
    .build();

<<<<<<< HEAD
    let delegator_2_validator_1_delegate_request = ExecuteRequestBuilder::standard(
        *DELEGATOR_2_ADDR,
        CONTRACT_DELEGATE,
        runtime_args! {
            ARG_AMOUNT => U512::from(DELEGATE_AMOUNT_1),
            ARG_VALIDATOR => NON_FOUNDER_VALIDATOR_1_PK.clone(),
            ARG_DELEGATOR => DELEGATOR_2.clone(),
=======
    builder.exec(add_bid_request_1).expect_success().commit();

    let add_bid_request_2 = ExecuteRequestBuilder::standard(
        *NON_FOUNDER_VALIDATOR_2_ADDR,
        CONTRACT_ADD_BID,
        runtime_args! {
            ARG_PUBLIC_KEY => NON_FOUNDER_VALIDATOR_2_PK.clone(),
            ARG_AMOUNT => U512::from(ADD_BID_AMOUNT_1),
            ARG_DELEGATION_RATE => ADD_BID_DELEGATION_RATE_1,
>>>>>>> a7f6a648
        },
    )
    .build();

<<<<<<< HEAD
    let post_genesis_requests = vec![
        validator_1_fund_request,
        validator_2_fund_request,
        delegator_1_fund_request,
        delegator_2_fund_request,
        validator_1_add_bid_request,
        validator_2_add_bid_request,
        delegator_1_validator_1_delegate_request,
        delegator_2_validator_1_delegate_request,
    ];

    let mut builder = InMemoryWasmTestBuilder::default();

    builder.run_genesis(&DEFAULT_RUN_GENESIS_REQUEST);

    for request in post_genesis_requests {
        builder.exec(request).commit().expect_success();
    }
=======
    builder.exec(add_bid_request_2).expect_success().commit();
>>>>>>> a7f6a648

    for _ in 0..=DEFAULT_AUCTION_DELAY {
        let step_request = StepRequestBuilder::new()
            .with_parent_state_hash(builder.get_post_state_hash())
            .with_protocol_version(ProtocolVersion::V1_0_0)
            .with_next_era_id(builder.get_era().successor())
<<<<<<< HEAD
=======
            .with_run_auction(true)
>>>>>>> a7f6a648
            .build();

        builder
            .step(step_request)
            .expect("must execute step request");
    }

<<<<<<< HEAD
    let delegator_1_main_purse = builder
        .get_account(*DELEGATOR_1_ADDR)
        .expect("should have default account")
        .main_purse();

    let delegator_2_main_purse = builder
        .get_account(*DELEGATOR_2_ADDR)
        .expect("should have default account")
        .main_purse();

    let invalid_redelegate_request = ExecuteRequestBuilder::standard(
        *DELEGATOR_1_ADDR,
        CONTRACT_REDELEGATE,
        runtime_args! {
            ARG_AMOUNT => U512::from(UNDELEGATE_AMOUNT_1),
            ARG_VALIDATOR => NON_FOUNDER_VALIDATOR_1_PK.clone(),
            ARG_DELEGATOR => DELEGATOR_1.clone(),
            ARG_NEW_VALIDATOR => BID_ACCOUNT_1_PK.clone()
=======
    let delegation_request_1 = ExecuteRequestBuilder::standard(
        *BID_ACCOUNT_1_ADDR,
        CONTRACT_DELEGATE,
        runtime_args! {
            ARG_AMOUNT => U512::from(DELEGATE_AMOUNT_1),
            ARG_VALIDATOR => NON_FOUNDER_VALIDATOR_1_PK.clone(),
            ARG_DELEGATOR => BID_ACCOUNT_1_PK.clone(),
>>>>>>> a7f6a648
        },
    )
    .build();

<<<<<<< HEAD
    builder
        .exec(invalid_redelegate_request)
        .expect_success()
        .commit();

    let step_request = StepRequestBuilder::new()
        .with_parent_state_hash(builder.get_post_state_hash())
        .with_protocol_version(ProtocolVersion::V1_0_0)
        .with_next_era_id(builder.get_era().successor())
        .with_reward_item(RewardItem::new(NON_FOUNDER_VALIDATOR_1_PK.clone(), 1))
        .with_reward_item(RewardItem::new(NON_FOUNDER_VALIDATOR_2_PK.clone(), 1))
        .build();

    builder
        .step(step_request)
        .expect("must execute step request");

    let valid_redelegate_request = ExecuteRequestBuilder::standard(
        *DELEGATOR_2_ADDR,
        CONTRACT_REDELEGATE,
        runtime_args! {
            ARG_AMOUNT => U512::from(UNDELEGATE_AMOUNT_1),
            ARG_VALIDATOR => NON_FOUNDER_VALIDATOR_1_PK.clone(),
            ARG_DELEGATOR => DELEGATOR_2.clone(),
            ARG_NEW_VALIDATOR => NON_FOUNDER_VALIDATOR_2_PK.clone()
=======
    let delegation_request_2 = ExecuteRequestBuilder::standard(
        *BID_ACCOUNT_2_ADDR,
        CONTRACT_DELEGATE,
        runtime_args! {
            ARG_AMOUNT => U512::from(DELEGATE_AMOUNT_1),
            ARG_VALIDATOR => NON_FOUNDER_VALIDATOR_1_PK.clone(),
            ARG_DELEGATOR => BID_ACCOUNT_2_PK.clone(),
>>>>>>> a7f6a648
        },
    )
    .build();

<<<<<<< HEAD
    builder
        .exec(valid_redelegate_request)
        .expect_success()
        .commit();

    let delegator_1_purse_balance_before = builder.get_purse_balance(delegator_1_main_purse);
    let delegator_2_purse_balance_before = builder.get_purse_balance(delegator_2_main_purse);

    for _ in 0..=DEFAULT_UNBONDING_DELAY {
        let delegator_2_purse_balance = builder.get_purse_balance(delegator_2_main_purse);
        assert_eq!(delegator_2_purse_balance, delegator_2_purse_balance_before);

        let step_request = StepRequestBuilder::new()
            .with_parent_state_hash(builder.get_post_state_hash())
            .with_protocol_version(ProtocolVersion::V1_0_0)
            .with_next_era_id(builder.get_era().successor())
            .with_reward_item(RewardItem::new(NON_FOUNDER_VALIDATOR_1_PK.clone(), 1))
            .with_reward_item(RewardItem::new(NON_FOUNDER_VALIDATOR_2_PK.clone(), 1))
            .build();

        builder
            .step(step_request)
            .expect("must execute step request");
    }

    // The invalid redelegation will force an unbond which will transfer funds to
    // back to the main purse.
    let delegator_1_purse_balance_after = builder.get_purse_balance(delegator_1_main_purse);
    assert_eq!(
        delegator_1_purse_balance_before + U512::from(UNDELEGATE_AMOUNT_1),
        delegator_1_purse_balance_after
    );

    // The valid redelegation will not transfer funds back to the main purse.
    let delegator_2_purse_balance_after = builder.get_purse_balance(delegator_2_main_purse);
    assert_eq!(
        delegator_2_purse_balance_before,
        delegator_2_purse_balance_after
    );
}

#[ignore]
#[test]
fn should_continue_auction_state_from_release_1_4_x() {
    // The `lmdb_fixture::RELEASE_1_4_3` has three withdraw keys
    // in the unbonding queue which will each be processed
    // in the three eras after the upgrade.
    let (mut builder, lmdb_fixture_state, _temp_dir) =
        lmdb_fixture::builder_from_global_state_fixture(lmdb_fixture::RELEASE_1_4_3);

    let withdraw_purses: WithdrawPurses = builder.get_withdraws();

    assert_eq!(withdraw_purses.len(), 1);

    let previous_protocol_version = lmdb_fixture_state.genesis_protocol_version();

    let new_protocol_version = ProtocolVersion::from_parts(
        previous_protocol_version.value().major,
        previous_protocol_version.value().minor + 1,
        0,
    );

    let mut upgrade_request = {
        UpgradeRequestBuilder::new()
            .with_current_protocol_version(previous_protocol_version)
            .with_new_protocol_version(new_protocol_version)
            .with_activation_point(EraId::new(20u64))
            .build()
    };

    builder
        .upgrade_with_upgrade_request(*builder.get_engine_state().config(), &mut upgrade_request)
        .expect_upgrade_success();

    let unbonding_purses: UnbondingPurses = builder.get_unbonds();
    assert_eq!(unbonding_purses.len(), 1);

    let unbond_list = unbonding_purses
        .get(&NON_FOUNDER_VALIDATOR_1_ADDR)
        .expect("should have unbonding purse for non founding validator");
    assert_eq!(unbond_list.len(), 3);
    assert_eq!(
        unbond_list[0].validator_public_key(),
        &*NON_FOUNDER_VALIDATOR_1_PK
    );
    assert!(unbond_list[0].new_validator().is_none());
    assert!(unbond_list[1].new_validator().is_none());
    assert!(unbond_list[2].new_validator().is_none());

    let delegator_1_undelegate_purse = builder
        .get_account(*BID_ACCOUNT_1_ADDR)
        .expect("should have account")
        .main_purse();

    let delegator_1_purse_balance_pre_step =
        builder.get_purse_balance(delegator_1_undelegate_purse);

    let step_request = StepRequestBuilder::new()
        .with_parent_state_hash(builder.get_post_state_hash())
        .with_protocol_version(ProtocolVersion::V1_0_0)
        .with_next_era_id(builder.get_era().successor())
        .with_reward_item(RewardItem::new(NON_FOUNDER_VALIDATOR_1_PK.clone(), 1))
        .with_reward_item(RewardItem::new(
            GENESIS_VALIDATOR_ACCOUNT_1_PUBLIC_KEY.clone(),
            0,
        ))
        .with_reward_item(RewardItem::new(
            GENESIS_VALIDATOR_ACCOUNT_2_PUBLIC_KEY.clone(),
            0,
        ))
        .build();

    builder
        .step(step_request)
        .expect("must execute first step request post upgrade");

    let delegator_1_purse_balance_post_step =
        builder.get_purse_balance(delegator_1_undelegate_purse);

    assert_eq!(
        delegator_1_purse_balance_post_step,
        delegator_1_purse_balance_pre_step + U512::from(UNDELEGATE_AMOUNT_1)
    );

    let delegator_2_undelegate_purse = builder
        .get_account(*BID_ACCOUNT_2_ADDR)
        .expect("should have account")
        .main_purse();

    let delegator_2_purse_balance_pre_step =
        builder.get_purse_balance(delegator_2_undelegate_purse);

    let step_request = StepRequestBuilder::new()
        .with_parent_state_hash(builder.get_post_state_hash())
        .with_protocol_version(ProtocolVersion::V1_0_0)
        .with_next_era_id(builder.get_era().successor())
        .with_reward_item(RewardItem::new(NON_FOUNDER_VALIDATOR_1_PK.clone(), 1))
        .with_reward_item(RewardItem::new(
            GENESIS_VALIDATOR_ACCOUNT_1_PUBLIC_KEY.clone(),
            0,
        ))
        .with_reward_item(RewardItem::new(
            GENESIS_VALIDATOR_ACCOUNT_2_PUBLIC_KEY.clone(),
            0,
        ))
        .build();

    builder
        .step(step_request)
        .expect("must execute second step request post upgrade");

    let delegator_2_purse_balance_post_step =
        builder.get_purse_balance(delegator_2_undelegate_purse);

    assert_eq!(
        delegator_2_purse_balance_post_step,
        delegator_2_purse_balance_pre_step + U512::from(UNDELEGATE_AMOUNT_1)
    );

    let delegator_3_undelegate_purse = builder
        .get_account(*DELEGATOR_1_ADDR)
        .expect("should have account")
        .main_purse();

    let delegator_3_purse_balance_pre_step =
        builder.get_purse_balance(delegator_3_undelegate_purse);

    let step_request = StepRequestBuilder::new()
        .with_parent_state_hash(builder.get_post_state_hash())
        .with_protocol_version(ProtocolVersion::V1_0_0)
        .with_next_era_id(builder.get_era().successor())
        .with_reward_item(RewardItem::new(NON_FOUNDER_VALIDATOR_1_PK.clone(), 1))
        .with_reward_item(RewardItem::new(
            GENESIS_VALIDATOR_ACCOUNT_1_PUBLIC_KEY.clone(),
            0,
        ))
        .with_reward_item(RewardItem::new(
            GENESIS_VALIDATOR_ACCOUNT_2_PUBLIC_KEY.clone(),
            0,
        ))
        .build();

    builder
        .step(step_request)
        .expect("must execute third step request post upgrade");

    let delegator_3_purse_balance_post_step =
        builder.get_purse_balance(delegator_3_undelegate_purse);

    assert_eq!(
        delegator_3_purse_balance_post_step,
        delegator_3_purse_balance_pre_step + U512::from(UNDELEGATE_AMOUNT_1)
    );

    let delegator_4_fund_request = ExecuteRequestBuilder::standard(
        *DEFAULT_ACCOUNT_ADDR,
        CONTRACT_TRANSFER_TO_ACCOUNT,
        runtime_args! {
            ARG_TARGET => *DELEGATOR_2_ADDR,
=======
    let delegation_request_3 = ExecuteRequestBuilder::standard(
        *ACCOUNT_1_ADDR,
        CONTRACT_DELEGATE,
        runtime_args! {
            ARG_AMOUNT => U512::from(DELEGATE_AMOUNT_1),
            ARG_VALIDATOR => NON_FOUNDER_VALIDATOR_1_PK.clone(),
            ARG_DELEGATOR => ACCOUNT_1_PK.clone(),
        },
    )
    .build();

    let delegation_request_4 = ExecuteRequestBuilder::standard(
        *ACCOUNT_2_ADDR,
        CONTRACT_DELEGATE,
        runtime_args! {
            ARG_AMOUNT => U512::from(DELEGATE_AMOUNT_1),
            ARG_VALIDATOR => NON_FOUNDER_VALIDATOR_2_PK.clone(),
            ARG_DELEGATOR => ACCOUNT_2_PK.clone(),
        },
    )
    .build();

    let delegation_requests = vec![
        delegation_request_1,
        delegation_request_2,
        delegation_request_3,
        delegation_request_4,
    ];

    for request in delegation_requests {
        builder.exec(request).expect_success().commit();
    }

    let old_protocol_version = *DEFAULT_PROTOCOL_VERSION;
    let new_protocol_version = ProtocolVersion::from_parts(
        old_protocol_version.value().major,
        old_protocol_version.value().minor,
        old_protocol_version.value().patch + 1,
    );

    let custom_engine_config = EngineConfig::new(
        DEFAULT_MAX_QUERY_DEPTH,
        DEFAULT_MAX_ASSOCIATED_KEYS,
        DEFAULT_MAX_RUNTIME_CALL_STACK_HEIGHT,
        DEFAULT_MAX_STORED_VALUE_SIZE,
        NEW_MAX_DELEGATOR_SIZE_LIMIT,
        DEFAULT_MINIMUM_DELEGATION_AMOUNT,
        WasmConfig::default(),
        SystemConfig::default(),
    );

    // Reduce the validator slots from the default to only 2.
    let mut upgrade_request = {
        UpgradeRequestBuilder::new()
            .with_current_protocol_version(*DEFAULT_PROTOCOL_VERSION)
            .with_new_protocol_version(new_protocol_version)
            .with_new_validator_slots(2u32)
            .with_activation_point(EraId::new(1))
            .build()
    };

    // Upgrade to change the max delegator limit from its default to simply 2 for testing.
    builder.upgrade_with_upgrade_request(custom_engine_config, &mut upgrade_request);

    let delegator_5_public_key = {
        let secret_key = SecretKey::ed25519_from_bytes([78; 32]).unwrap();
        PublicKey::from(&secret_key)
    };

    let transfer_to_delegator_5 = ExecuteRequestBuilder::standard(
        *DEFAULT_ACCOUNT_ADDR,
        CONTRACT_TRANSFER_TO_ACCOUNT,
        runtime_args! {
            ARG_TARGET => delegator_5_public_key.to_account_hash(),
            ARG_AMOUNT => U512::from(BID_ACCOUNT_1_BALANCE)
        },
    )
    .build();

    builder
        .exec(transfer_to_delegator_5)
        .expect_success()
        .commit();

    // We have set the max delegator limit to 2 per validator
    // However we have constrained the validator slots to only 2 validators
    // Therefore we have implicitly set the global delegator capacity to
    // 4 (validator_slots * max_delegator_per_validator) delegators
    let bids: Bids = builder.get_bids();
    assert_eq!(bids.len(), 2);
    let delegators_for_validator_1 = bids[&NON_FOUNDER_VALIDATOR_1_PK].delegators();
    // Assert that there are three delegators despite a delegator limit of 2.
    assert_eq!(delegators_for_validator_1.len(), 3);
    let delegators_for_validator_2 = bids[&NON_FOUNDER_VALIDATOR_2_PK].delegators();
    assert_eq!(delegators_for_validator_2.len(), 1);

    // Any further delegations to a validator 2 must be disallowed as they will
    // blow past the global limit despite being under the limit **per** validator.
    let delegation_to_validator_2_request = ExecuteRequestBuilder::standard(
        delegator_5_public_key.to_account_hash(),
        CONTRACT_DELEGATE,
        runtime_args! {
            ARG_AMOUNT => U512::from(DELEGATE_AMOUNT_1),
            ARG_VALIDATOR => NON_FOUNDER_VALIDATOR_2_PK.clone(),
            ARG_DELEGATOR => delegator_5_public_key,
        },
    )
    .build();
    builder
        .exec(delegation_to_validator_2_request)
        .expect_failure();

    let error = builder.get_error().expect("must get error");

    assert!(matches!(
        error,
        Error::Exec(execution::Error::Revert(ApiError::AuctionError(auction_error)))
        if auction_error == AuctionError::GlobalDelegatorCapacityReached as u8));
}

#[ignore]
#[test]
fn should_enforce_minimum_delegation_amount() {
    let mut builder = InMemoryWasmTestBuilder::default();

    builder.run_genesis(&*DEFAULT_RUN_GENESIS_REQUEST);

    let transfer_to_validator_1 = ExecuteRequestBuilder::standard(
        *DEFAULT_ACCOUNT_ADDR,
        CONTRACT_TRANSFER_TO_ACCOUNT,
        runtime_args! {
            ARG_TARGET => *NON_FOUNDER_VALIDATOR_1_ADDR,
>>>>>>> a7f6a648
            ARG_AMOUNT => U512::from(TRANSFER_AMOUNT)
        },
    )
    .build();

<<<<<<< HEAD
    builder
        .exec(delegator_4_fund_request)
        .expect_success()
        .commit();

    let delegator_4_validator_1_delegate_request = ExecuteRequestBuilder::standard(
        *DELEGATOR_2_ADDR,
        CONTRACT_DELEGATE,
        runtime_args! {
            ARG_AMOUNT => U512::from(DELEGATE_AMOUNT_1),
            ARG_VALIDATOR => NON_FOUNDER_VALIDATOR_1_PK.clone(),
            ARG_DELEGATOR => DELEGATOR_2.clone(),
=======
    let transfer_to_delegator_1 = ExecuteRequestBuilder::standard(
        *DEFAULT_ACCOUNT_ADDR,
        CONTRACT_TRANSFER_TO_ACCOUNT,
        runtime_args! {
            ARG_TARGET => *BID_ACCOUNT_1_ADDR,
            ARG_AMOUNT => U512::from(BID_ACCOUNT_1_BALANCE)
>>>>>>> a7f6a648
        },
    )
    .build();

<<<<<<< HEAD
    builder
        .exec(delegator_4_validator_1_delegate_request)
        .expect_success()
        .commit();

    let delegator_4_redelegate_request = ExecuteRequestBuilder::standard(
        *DELEGATOR_2_ADDR,
        CONTRACT_REDELEGATE,
        runtime_args! {
            ARG_AMOUNT => U512::from(UNDELEGATE_AMOUNT_1),
            ARG_VALIDATOR => NON_FOUNDER_VALIDATOR_1_PK.clone(),
            ARG_DELEGATOR => DELEGATOR_2.clone(),
            ARG_NEW_VALIDATOR => GENESIS_VALIDATOR_ACCOUNT_1_PUBLIC_KEY.clone()
=======
    let post_genesis_request = vec![transfer_to_validator_1, transfer_to_delegator_1];

    for request in post_genesis_request {
        builder.exec(request).expect_success().commit();
    }

    let add_bid_request_1 = ExecuteRequestBuilder::standard(
        *NON_FOUNDER_VALIDATOR_1_ADDR,
        CONTRACT_ADD_BID,
        runtime_args! {
            ARG_PUBLIC_KEY => NON_FOUNDER_VALIDATOR_1_PK.clone(),
            ARG_AMOUNT => U512::from(ADD_BID_AMOUNT_1),
            ARG_DELEGATION_RATE => ADD_BID_DELEGATION_RATE_1,
>>>>>>> a7f6a648
        },
    )
    .build();

<<<<<<< HEAD
    builder
        .exec(delegator_4_redelegate_request)
        .expect_success()
        .commit();

    let delegator_4_purse = builder
        .get_account(*DELEGATOR_2_ADDR)
        .expect("must have account")
        .main_purse();

    let delegator_4_purse_balance_before = builder.get_purse_balance(delegator_4_purse);

    for _ in 0..=DEFAULT_UNBONDING_DELAY {
        let delegator_4_redelegate_purse_balance = builder.get_purse_balance(delegator_4_purse);
        assert_eq!(
            delegator_4_redelegate_purse_balance,
            delegator_4_purse_balance_before
        );

=======
    builder.exec(add_bid_request_1).expect_success().commit();

    for _ in 0..=DEFAULT_AUCTION_DELAY {
>>>>>>> a7f6a648
        let step_request = StepRequestBuilder::new()
            .with_parent_state_hash(builder.get_post_state_hash())
            .with_protocol_version(ProtocolVersion::V1_0_0)
            .with_next_era_id(builder.get_era().successor())
<<<<<<< HEAD
            .with_reward_item(RewardItem::new(NON_FOUNDER_VALIDATOR_1_PK.clone(), 1))
            .with_reward_item(RewardItem::new(
                GENESIS_VALIDATOR_ACCOUNT_1_PUBLIC_KEY.clone(),
                0,
            ))
            .with_reward_item(RewardItem::new(
                GENESIS_VALIDATOR_ACCOUNT_2_PUBLIC_KEY.clone(),
                0,
            ))
=======
            .with_run_auction(true)
>>>>>>> a7f6a648
            .build();

        builder
            .step(step_request)
<<<<<<< HEAD
            .expect("must execute step successfully");
    }

    let delegator_4_purse_balance_after = builder.get_purse_balance(delegator_4_purse);

    // redelegation will not transfer funds back to the user
    // therefore the balance must remain the same
    assert_eq!(
        delegator_4_purse_balance_before,
        delegator_4_purse_balance_after
    );

    let bids: Bids = builder.get_bids();
    assert_eq!(bids.len(), 3);

    let delegators = bids[&NON_FOUNDER_VALIDATOR_1_PK].delegators();
    assert_eq!(delegators.len(), 4);
    let delegated_amount_1 = *delegators[&DELEGATOR_2].staked_amount();
    assert_eq!(
        delegated_amount_1,
        U512::from(DELEGATE_AMOUNT_1 - UNDELEGATE_AMOUNT_1)
    );

    let delegators = bids[&GENESIS_VALIDATOR_ACCOUNT_1_PUBLIC_KEY].delegators();
    assert_eq!(delegators.len(), 1);
    let redelegated_amount_1 = *delegators[&DELEGATOR_2].staked_amount();
    assert_eq!(redelegated_amount_1, U512::from(UNDELEGATE_AMOUNT_1));
=======
            .expect("must execute step request");
    }

    let delegation_request_1 = ExecuteRequestBuilder::standard(
        *BID_ACCOUNT_1_ADDR,
        CONTRACT_DELEGATE,
        runtime_args! {
            ARG_AMOUNT => U512::from(100u64),
            ARG_VALIDATOR => NON_FOUNDER_VALIDATOR_1_PK.clone(),
            ARG_DELEGATOR => BID_ACCOUNT_1_PK.clone(),
        },
    )
    .build();

    // The delegation amount is below the default value of 500 CSPR,
    // therefore the delegation should not succeed.
    builder.exec(delegation_request_1).expect_failure();

    let error = builder.get_error().expect("must get error");
    assert!(matches!(
        error,
        Error::Exec(execution::Error::Revert(ApiError::AuctionError(auction_error)))
        if auction_error == AuctionError::DelegationAmountTooSmall as u8));
>>>>>>> a7f6a648
}

#[ignore]
#[test]
<<<<<<< HEAD
fn should_transfer_to_main_purse_when_validator_is_no_longer_active() {
    let (mut builder, lmdb_fixture_state, _temp_dir) =
        lmdb_fixture::builder_from_global_state_fixture(lmdb_fixture::RELEASE_1_4_3);

    let withdraw_purses: WithdrawPurses = builder.get_withdraws();

    assert_eq!(withdraw_purses.len(), 1);

    let previous_protocol_version = lmdb_fixture_state.genesis_protocol_version();

    let new_protocol_version = ProtocolVersion::from_parts(
        previous_protocol_version.value().major,
        previous_protocol_version.value().minor + 1,
        0,
    );

    let mut upgrade_request = {
        UpgradeRequestBuilder::new()
            .with_current_protocol_version(previous_protocol_version)
            .with_new_protocol_version(new_protocol_version)
            .with_activation_point(EraId::new(20u64))
            .build()
    };

    builder
        .upgrade_with_upgrade_request(*builder.get_engine_state().config(), &mut upgrade_request)
        .expect_upgrade_success();

    let unbonding_purses: UnbondingPurses = builder.get_unbonds();
    assert_eq!(unbonding_purses.len(), 1);

    let unbond_list = unbonding_purses
        .get(&NON_FOUNDER_VALIDATOR_1_ADDR)
        .expect("should have unbonding purses for non founding validator");
    assert_eq!(unbond_list.len(), 3);
    assert_eq!(
        unbond_list[0].validator_public_key(),
        &*NON_FOUNDER_VALIDATOR_1_PK
    );
    assert!(unbond_list[0].new_validator().is_none());
    assert!(unbond_list[1].new_validator().is_none());
    assert!(unbond_list[2].new_validator().is_none());

    let delegator_1_undelegate_purse = builder
        .get_account(*BID_ACCOUNT_1_ADDR)
        .expect("should have account")
        .main_purse();

    let delegator_1_purse_balance_pre_step =
        builder.get_purse_balance(delegator_1_undelegate_purse);

    let step_request = StepRequestBuilder::new()
        .with_parent_state_hash(builder.get_post_state_hash())
        .with_protocol_version(ProtocolVersion::V1_0_0)
        .with_next_era_id(builder.get_era().successor())
        .with_reward_item(RewardItem::new(NON_FOUNDER_VALIDATOR_1_PK.clone(), 1))
        .with_reward_item(RewardItem::new(
            GENESIS_VALIDATOR_ACCOUNT_1_PUBLIC_KEY.clone(),
            0,
        ))
        .with_reward_item(RewardItem::new(
            GENESIS_VALIDATOR_ACCOUNT_2_PUBLIC_KEY.clone(),
            0,
        ))
        .build();

    builder
        .step(step_request)
        .expect("must execute first step request post upgrade");

    let delegator_1_purse_balance_post_step =
        builder.get_purse_balance(delegator_1_undelegate_purse);

    assert_eq!(
        delegator_1_purse_balance_post_step,
        delegator_1_purse_balance_pre_step + U512::from(UNDELEGATE_AMOUNT_1)
    );

    let delegator_2_undelegate_purse = builder
        .get_account(*BID_ACCOUNT_2_ADDR)
        .expect("should have account")
        .main_purse();

    let delegator_2_purse_balance_pre_step =
        builder.get_purse_balance(delegator_2_undelegate_purse);

    let step_request = StepRequestBuilder::new()
        .with_parent_state_hash(builder.get_post_state_hash())
        .with_protocol_version(ProtocolVersion::V1_0_0)
        .with_next_era_id(builder.get_era().successor())
        .with_reward_item(RewardItem::new(NON_FOUNDER_VALIDATOR_1_PK.clone(), 1))
        .with_reward_item(RewardItem::new(
            GENESIS_VALIDATOR_ACCOUNT_1_PUBLIC_KEY.clone(),
            0,
        ))
        .with_reward_item(RewardItem::new(
            GENESIS_VALIDATOR_ACCOUNT_2_PUBLIC_KEY.clone(),
            0,
        ))
        .build();

    builder
        .step(step_request)
        .expect("must execute second step request post upgrade");

    let delegator_2_purse_balance_post_step =
        builder.get_purse_balance(delegator_2_undelegate_purse);

    assert_eq!(
        delegator_2_purse_balance_post_step,
        delegator_2_purse_balance_pre_step + U512::from(UNDELEGATE_AMOUNT_1)
    );

    let delegator_3_undelegate_purse = builder
        .get_account(*DELEGATOR_1_ADDR)
        .expect("should have account")
        .main_purse();

    let delegator_3_purse_balance_pre_step =
        builder.get_purse_balance(delegator_3_undelegate_purse);

    let step_request = StepRequestBuilder::new()
        .with_parent_state_hash(builder.get_post_state_hash())
        .with_protocol_version(ProtocolVersion::V1_0_0)
        .with_next_era_id(builder.get_era().successor())
        .with_reward_item(RewardItem::new(NON_FOUNDER_VALIDATOR_1_PK.clone(), 1))
        .with_reward_item(RewardItem::new(
            GENESIS_VALIDATOR_ACCOUNT_1_PUBLIC_KEY.clone(),
            0,
        ))
        .with_reward_item(RewardItem::new(
            GENESIS_VALIDATOR_ACCOUNT_2_PUBLIC_KEY.clone(),
            0,
        ))
        .build();

    builder
        .step(step_request)
        .expect("must execute third step request post upgrade");

    let delegator_3_purse_balance_post_step =
        builder.get_purse_balance(delegator_3_undelegate_purse);

    assert_eq!(
        delegator_3_purse_balance_post_step,
        delegator_3_purse_balance_pre_step + U512::from(UNDELEGATE_AMOUNT_1)
    );

    let delegator_4_fund_request = ExecuteRequestBuilder::standard(
        *DEFAULT_ACCOUNT_ADDR,
        CONTRACT_TRANSFER_TO_ACCOUNT,
        runtime_args! {
            ARG_TARGET => *DELEGATOR_2_ADDR,
=======
fn should_allow_delegations_with_minimal_floor_amount() {
    let mut builder = InMemoryWasmTestBuilder::default();

    builder.run_genesis(&*DEFAULT_RUN_GENESIS_REQUEST);

    let transfer_to_validator_1 = ExecuteRequestBuilder::standard(
        *DEFAULT_ACCOUNT_ADDR,
        CONTRACT_TRANSFER_TO_ACCOUNT,
        runtime_args! {
            ARG_TARGET => *NON_FOUNDER_VALIDATOR_1_ADDR,
>>>>>>> a7f6a648
            ARG_AMOUNT => U512::from(TRANSFER_AMOUNT)
        },
    )
    .build();

<<<<<<< HEAD
    builder
        .exec(delegator_4_fund_request)
        .expect_success()
        .commit();

    let delegator_4_validator_1_delegate_request = ExecuteRequestBuilder::standard(
        *DELEGATOR_2_ADDR,
        CONTRACT_DELEGATE,
        runtime_args! {
            ARG_AMOUNT => U512::from(DELEGATE_AMOUNT_1),
            ARG_VALIDATOR => GENESIS_VALIDATOR_ACCOUNT_1_PUBLIC_KEY.clone(),
            ARG_DELEGATOR => DELEGATOR_2.clone(),
=======
    let transfer_to_delegator_1 = ExecuteRequestBuilder::standard(
        *DEFAULT_ACCOUNT_ADDR,
        CONTRACT_TRANSFER_TO_ACCOUNT,
        runtime_args! {
            ARG_TARGET => *BID_ACCOUNT_1_ADDR,
            ARG_AMOUNT => U512::from(BID_ACCOUNT_1_BALANCE)
>>>>>>> a7f6a648
        },
    )
    .build();

<<<<<<< HEAD
    builder
        .exec(delegator_4_validator_1_delegate_request)
        .expect_success()
        .commit();

    let delegator_4_redelegate_request = ExecuteRequestBuilder::standard(
        *DELEGATOR_2_ADDR,
        CONTRACT_REDELEGATE,
        runtime_args! {
            ARG_AMOUNT => U512::from(UNDELEGATE_AMOUNT_1),
            ARG_VALIDATOR => GENESIS_VALIDATOR_ACCOUNT_1_PUBLIC_KEY.clone(),
            ARG_DELEGATOR => DELEGATOR_2.clone(),
            ARG_NEW_VALIDATOR => NON_FOUNDER_VALIDATOR_1_PK.clone()
=======
    let transfer_to_delegator_2 = ExecuteRequestBuilder::standard(
        *DEFAULT_ACCOUNT_ADDR,
        CONTRACT_TRANSFER_TO_ACCOUNT,
        runtime_args! {
            ARG_TARGET => *BID_ACCOUNT_2_ADDR,
            ARG_AMOUNT => U512::from(BID_ACCOUNT_1_BALANCE)
>>>>>>> a7f6a648
        },
    )
    .build();

<<<<<<< HEAD
    builder
        .exec(delegator_4_redelegate_request)
        .expect_success()
        .commit();

    let withdraw_request = ExecuteRequestBuilder::standard(
        *NON_FOUNDER_VALIDATOR_1_ADDR,
        CONTRACT_WITHDRAW_BID,
        runtime_args! {
            ARG_PUBLIC_KEY => NON_FOUNDER_VALIDATOR_1_PK.clone(),
            ARG_AMOUNT => U512::from(ADD_BID_AMOUNT_1),
=======
    let post_genesis_request = vec![
        transfer_to_validator_1,
        transfer_to_delegator_1,
        transfer_to_delegator_2,
    ];

    for request in post_genesis_request {
        builder.exec(request).expect_success().commit();
    }

    let add_bid_request_1 = ExecuteRequestBuilder::standard(
        *NON_FOUNDER_VALIDATOR_1_ADDR,
        CONTRACT_ADD_BID,
        runtime_args! {
            ARG_PUBLIC_KEY => NON_FOUNDER_VALIDATOR_1_PK.clone(),
            ARG_AMOUNT => U512::from(ADD_BID_AMOUNT_1),
            ARG_DELEGATION_RATE => ADD_BID_DELEGATION_RATE_1,
>>>>>>> a7f6a648
        },
    )
    .build();

<<<<<<< HEAD
    builder.exec(withdraw_request).expect_success().commit();
=======
    builder.exec(add_bid_request_1).expect_success().commit();
>>>>>>> a7f6a648

    for _ in 0..=DEFAULT_AUCTION_DELAY {
        let step_request = StepRequestBuilder::new()
            .with_parent_state_hash(builder.get_post_state_hash())
            .with_protocol_version(ProtocolVersion::V1_0_0)
            .with_next_era_id(builder.get_era().successor())
<<<<<<< HEAD
            .with_reward_item(RewardItem::new(NON_FOUNDER_VALIDATOR_1_PK.clone(), 1))
            .with_reward_item(RewardItem::new(
                GENESIS_VALIDATOR_ACCOUNT_1_PUBLIC_KEY.clone(),
                0,
            ))
            .with_reward_item(RewardItem::new(
                GENESIS_VALIDATOR_ACCOUNT_2_PUBLIC_KEY.clone(),
                0,
            ))
=======
            .with_run_auction(true)
>>>>>>> a7f6a648
            .build();

        builder
            .step(step_request)
<<<<<<< HEAD
            .expect("must execute step successfully");
    }

    let delegator_4_purse = builder
        .get_account(*DELEGATOR_2_ADDR)
        .expect("must have account")
        .main_purse();

    let delegator_4_purse_balance_before = builder.get_purse_balance(delegator_4_purse);

    for _ in 0..(DEFAULT_UNBONDING_DELAY - DEFAULT_AUCTION_DELAY) {
        let delegator_4_redelegate_purse_balance = builder.get_purse_balance(delegator_4_purse);
        assert_eq!(
            delegator_4_redelegate_purse_balance,
            delegator_4_purse_balance_before
        );

        let step_request = StepRequestBuilder::new()
            .with_parent_state_hash(builder.get_post_state_hash())
            .with_protocol_version(ProtocolVersion::V1_0_0)
            .with_next_era_id(builder.get_era().successor())
            .with_reward_item(RewardItem::new(
                GENESIS_VALIDATOR_ACCOUNT_1_PUBLIC_KEY.clone(),
                0,
            ))
            .with_reward_item(RewardItem::new(
                GENESIS_VALIDATOR_ACCOUNT_2_PUBLIC_KEY.clone(),
                0,
            ))
            .build();

        builder
            .step(step_request)
            .expect("must execute step successfully");
    }

    let delegator_4_purse_balance_after = builder.get_purse_balance(delegator_4_purse);

    let bids: Bids = builder.get_bids();

    assert!(bids[&NON_FOUNDER_VALIDATOR_1_PK].inactive());

    // Since we have re-delegated to an inactive validator,
    // the funds should cycle back to the delegator.
    assert_eq!(
        delegator_4_purse_balance_before + UNDELEGATE_AMOUNT_1,
        delegator_4_purse_balance_after
    );

    let delegators = bids[&GENESIS_VALIDATOR_ACCOUNT_1_PUBLIC_KEY].delegators();
    assert_eq!(delegators.len(), 1);
    let delegated_amount_1 = *delegators[&DELEGATOR_2].staked_amount();
    assert_eq!(
        delegated_amount_1,
        U512::from(DELEGATE_AMOUNT_1 - UNDELEGATE_AMOUNT_1)
    );
=======
            .expect("must execute step request");
    }

    let delegation_request_1 = ExecuteRequestBuilder::standard(
        *BID_ACCOUNT_1_ADDR,
        CONTRACT_DELEGATE,
        runtime_args! {
            ARG_AMOUNT => U512::from(DEFAULT_MINIMUM_DELEGATION_AMOUNT - 1),
            ARG_VALIDATOR => NON_FOUNDER_VALIDATOR_1_PK.clone(),
            ARG_DELEGATOR => BID_ACCOUNT_1_PK.clone(),
        },
    )
    .build();

    // The delegation amount is below the default value of 500 CSPR,
    // therefore the delegation should not succeed.
    builder.exec(delegation_request_1).expect_failure();

    let error = builder.get_error().expect("must get error");

    assert!(matches!(
        error,
        Error::Exec(execution::Error::Revert(ApiError::AuctionError(auction_error)))
        if auction_error == AuctionError::DelegationAmountTooSmall as u8));

    let delegation_request_2 = ExecuteRequestBuilder::standard(
        *BID_ACCOUNT_2_ADDR,
        CONTRACT_DELEGATE,
        runtime_args! {
            ARG_AMOUNT => U512::from(DEFAULT_MINIMUM_DELEGATION_AMOUNT),
            ARG_VALIDATOR => NON_FOUNDER_VALIDATOR_1_PK.clone(),
            ARG_DELEGATOR => BID_ACCOUNT_2_PK.clone(),
        },
    )
    .build();

    builder.exec(delegation_request_2).expect_success().commit();
>>>>>>> a7f6a648
}<|MERGE_RESOLUTION|>--- conflicted
+++ resolved
@@ -8,16 +8,6 @@
     utils, ExecuteRequestBuilder, InMemoryWasmTestBuilder, StepRequestBuilder,
     UpgradeRequestBuilder, DEFAULT_ACCOUNTS, DEFAULT_ACCOUNT_ADDR, DEFAULT_ACCOUNT_INITIAL_BALANCE,
     DEFAULT_AUCTION_DELAY, DEFAULT_EXEC_CONFIG, DEFAULT_GENESIS_TIMESTAMP_MILLIS,
-<<<<<<< HEAD
-    DEFAULT_LOCKED_FUNDS_PERIOD_MILLIS, DEFAULT_RUN_GENESIS_REQUEST, DEFAULT_UNBONDING_DELAY,
-    MINIMUM_ACCOUNT_CREATION_BALANCE, SYSTEM_ADDR, TIMESTAMP_MILLIS_INCREMENT,
-};
-use casper_execution_engine::core::{
-    engine_state::{
-        self,
-        genesis::{GenesisAccount, GenesisValidator},
-        RewardItem,
-=======
     DEFAULT_LOCKED_FUNDS_PERIOD_MILLIS, DEFAULT_PROTOCOL_VERSION, DEFAULT_RUN_GENESIS_REQUEST,
     DEFAULT_UNBONDING_DELAY, MINIMUM_ACCOUNT_CREATION_BALANCE, SYSTEM_ADDR,
     TIMESTAMP_MILLIS_INCREMENT,
@@ -35,7 +25,6 @@
             EngineConfig, Error, RewardItem,
         },
         execution,
->>>>>>> a7f6a648
     },
     shared::{system_config::SystemConfig, wasm_config::WasmConfig},
     storage::global_state::in_memory::InMemoryGlobalState,
@@ -48,15 +37,9 @@
     system::{
         self,
         auction::{
-<<<<<<< HEAD
-            self, Bids, DelegationRate, EraValidators, UnbondingPurses, ValidatorWeights,
-            WithdrawPurses, ARG_AMOUNT, ARG_DELEGATION_RATE, ARG_DELEGATOR, ARG_NEW_VALIDATOR,
-            ARG_PUBLIC_KEY, ARG_VALIDATOR, ERA_ID_KEY, INITIAL_ERA_ID,
-=======
             self, Bids, DelegationRate, EraValidators, Error as AuctionError, UnbondingPurses,
             ValidatorWeights, ARG_AMOUNT, ARG_DELEGATION_RATE, ARG_DELEGATOR, ARG_PUBLIC_KEY,
             ARG_VALIDATOR, ERA_ID_KEY, INITIAL_ERA_ID,
->>>>>>> a7f6a648
         },
     },
     EraId, Motes, ProtocolVersion, PublicKey, RuntimeArgs, SecretKey, U256, U512,
@@ -3126,7 +3109,6 @@
 
 #[ignore]
 #[test]
-<<<<<<< HEAD
 fn should_delegate_and_redelegate() {
     let system_fund_request = ExecuteRequestBuilder::standard(
         *DEFAULT_ACCOUNT_ADDR,
@@ -3134,125 +3116,41 @@
         runtime_args! {
             ARG_TARGET => *SYSTEM_ADDR,
             ARG_AMOUNT => U512::from(SYSTEM_TRANSFER_AMOUNT)
-=======
-fn should_not_allow_delegations_past_limit() {
-    const NEW_MAX_DELEGATOR_SIZE_LIMIT: u32 = 2;
-    let mut builder = InMemoryWasmTestBuilder::default();
-
-    let old_protocol_version = *DEFAULT_PROTOCOL_VERSION;
-    let new_protocol_version = ProtocolVersion::from_parts(
-        old_protocol_version.value().major,
-        old_protocol_version.value().minor,
-        old_protocol_version.value().patch + 1,
-    );
-
-    builder.run_genesis(&*DEFAULT_RUN_GENESIS_REQUEST);
-
-    let custom_engine_config = EngineConfig::new(
-        DEFAULT_MAX_QUERY_DEPTH,
-        DEFAULT_MAX_ASSOCIATED_KEYS,
-        DEFAULT_MAX_RUNTIME_CALL_STACK_HEIGHT,
-        DEFAULT_MAX_STORED_VALUE_SIZE,
-        NEW_MAX_DELEGATOR_SIZE_LIMIT,
-        DEFAULT_MINIMUM_DELEGATION_AMOUNT,
-        WasmConfig::default(),
-        SystemConfig::default(),
-    );
-
-    let mut upgrade_request = {
-        UpgradeRequestBuilder::new()
-            .with_current_protocol_version(*DEFAULT_PROTOCOL_VERSION)
-            .with_new_protocol_version(new_protocol_version)
-            .with_activation_point(EraId::new(1))
-            .build()
-    };
-
-    // Upgrade to change the max delegator limit from its default to simply 2 for testing.
-    builder.upgrade_with_upgrade_request(custom_engine_config, &mut upgrade_request);
-
-    let transfer_to_validator = ExecuteRequestBuilder::standard(
+        },
+    )
+    .build();
+
+    let validator_1_fund_request = ExecuteRequestBuilder::standard(
         *DEFAULT_ACCOUNT_ADDR,
         CONTRACT_TRANSFER_TO_ACCOUNT,
         runtime_args! {
             ARG_TARGET => *NON_FOUNDER_VALIDATOR_1_ADDR,
             ARG_AMOUNT => U512::from(TRANSFER_AMOUNT)
->>>>>>> a7f6a648
-        },
-    )
-    .build();
-
-<<<<<<< HEAD
-    let validator_1_fund_request = ExecuteRequestBuilder::standard(
-        *DEFAULT_ACCOUNT_ADDR,
-        CONTRACT_TRANSFER_TO_ACCOUNT,
-        runtime_args! {
-            ARG_TARGET => *NON_FOUNDER_VALIDATOR_1_ADDR,
-            ARG_AMOUNT => U512::from(TRANSFER_AMOUNT)
-=======
-    let transfer_to_delegator_1 = ExecuteRequestBuilder::standard(
-        *DEFAULT_ACCOUNT_ADDR,
-        CONTRACT_TRANSFER_TO_ACCOUNT,
-        runtime_args! {
-            ARG_TARGET => *BID_ACCOUNT_1_ADDR,
-            ARG_AMOUNT => U512::from(BID_ACCOUNT_1_BALANCE)
->>>>>>> a7f6a648
-        },
-    )
-    .build();
-
-<<<<<<< HEAD
+        },
+    )
+    .build();
+
     let validator_2_fund_request = ExecuteRequestBuilder::standard(
         *DEFAULT_ACCOUNT_ADDR,
         CONTRACT_TRANSFER_TO_ACCOUNT,
         runtime_args! {
             ARG_TARGET => *NON_FOUNDER_VALIDATOR_2_ADDR,
             ARG_AMOUNT => U512::from(TRANSFER_AMOUNT)
-=======
-    let transfer_to_delegator_2 = ExecuteRequestBuilder::standard(
-        *DEFAULT_ACCOUNT_ADDR,
-        CONTRACT_TRANSFER_TO_ACCOUNT,
-        runtime_args! {
-            ARG_TARGET => *BID_ACCOUNT_2_ADDR,
-            ARG_AMOUNT => U512::from(BID_ACCOUNT_2_BALANCE)
->>>>>>> a7f6a648
-        },
-    )
-    .build();
-
-<<<<<<< HEAD
+        },
+    )
+    .build();
+
     let delegator_1_fund_request = ExecuteRequestBuilder::standard(
         *DEFAULT_ACCOUNT_ADDR,
         CONTRACT_TRANSFER_TO_ACCOUNT,
         runtime_args! {
             ARG_TARGET => *BID_ACCOUNT_1_ADDR,
-=======
-    let transfer_to_delegator_3 = ExecuteRequestBuilder::standard(
-        *DEFAULT_ACCOUNT_ADDR,
-        CONTRACT_TRANSFER_TO_ACCOUNT,
-        runtime_args! {
-            ARG_TARGET => *NON_FOUNDER_VALIDATOR_2_ADDR,
->>>>>>> a7f6a648
             ARG_AMOUNT => U512::from(TRANSFER_AMOUNT)
         },
     )
     .build();
 
-<<<<<<< HEAD
     let validator_1_add_bid_request = ExecuteRequestBuilder::standard(
-=======
-    let post_genesis_request = vec![
-        transfer_to_validator,
-        transfer_to_delegator_1,
-        transfer_to_delegator_2,
-        transfer_to_delegator_3,
-    ];
-
-    for request in post_genesis_request {
-        builder.exec(request).expect_success().commit();
-    }
-
-    let add_bid_request_1 = ExecuteRequestBuilder::standard(
->>>>>>> a7f6a648
         *NON_FOUNDER_VALIDATOR_1_ADDR,
         CONTRACT_ADD_BID,
         runtime_args! {
@@ -3263,7 +3161,6 @@
     )
     .build();
 
-<<<<<<< HEAD
     let validator_2_add_bid_request = ExecuteRequestBuilder::standard(
         *NON_FOUNDER_VALIDATOR_2_ADDR,
         CONTRACT_ADD_BID,
@@ -3271,42 +3168,21 @@
             ARG_PUBLIC_KEY => NON_FOUNDER_VALIDATOR_2_PK.clone(),
             ARG_AMOUNT => U512::from(ADD_BID_AMOUNT_2),
             ARG_DELEGATION_RATE => ADD_BID_DELEGATION_RATE_1,
-=======
-    builder.exec(add_bid_request_1).expect_success().commit();
-
-    let delegation_request_1 = ExecuteRequestBuilder::standard(
+        },
+    )
+    .build();
+
+    let delegator_1_validator_1_delegate_request = ExecuteRequestBuilder::standard(
         *BID_ACCOUNT_1_ADDR,
         CONTRACT_DELEGATE,
         runtime_args! {
             ARG_AMOUNT => U512::from(DELEGATE_AMOUNT_1),
             ARG_VALIDATOR => NON_FOUNDER_VALIDATOR_1_PK.clone(),
             ARG_DELEGATOR => BID_ACCOUNT_1_PK.clone(),
->>>>>>> a7f6a648
-        },
-    )
-    .build();
-
-<<<<<<< HEAD
-    let delegator_1_validator_1_delegate_request = ExecuteRequestBuilder::standard(
-        *BID_ACCOUNT_1_ADDR,
-=======
-    let delegation_request_2 = ExecuteRequestBuilder::standard(
-        *BID_ACCOUNT_2_ADDR,
->>>>>>> a7f6a648
-        CONTRACT_DELEGATE,
-        runtime_args! {
-            ARG_AMOUNT => U512::from(DELEGATE_AMOUNT_1),
-            ARG_VALIDATOR => NON_FOUNDER_VALIDATOR_1_PK.clone(),
-<<<<<<< HEAD
-            ARG_DELEGATOR => BID_ACCOUNT_1_PK.clone(),
-=======
-            ARG_DELEGATOR => BID_ACCOUNT_2_PK.clone(),
->>>>>>> a7f6a648
-        },
-    )
-    .build();
-
-<<<<<<< HEAD
+        },
+    )
+    .build();
+
     let post_genesis_requests = vec![
         system_fund_request,
         delegator_1_fund_request,
@@ -3350,59 +3226,10 @@
             ARG_VALIDATOR => NON_FOUNDER_VALIDATOR_1_PK.clone(),
             ARG_DELEGATOR => BID_ACCOUNT_1_PK.clone(),
             ARG_NEW_VALIDATOR => NON_FOUNDER_VALIDATOR_2_PK.clone()
-=======
-    builder.exec(delegation_request_1).expect_success().commit();
-    builder.exec(delegation_request_2).expect_success().commit();
-
-    let bids: Bids = builder.get_bids();
-    assert_eq!(bids.len(), 1);
-    let delegators = bids[&NON_FOUNDER_VALIDATOR_1_PK].delegators();
-    assert_eq!(delegators.len(), 2);
-
-    let delegation_request_3 = ExecuteRequestBuilder::standard(
-        *NON_FOUNDER_VALIDATOR_2_ADDR,
-        CONTRACT_DELEGATE,
-        runtime_args! {
-            ARG_AMOUNT => U512::from(DELEGATE_AMOUNT_1),
-            ARG_VALIDATOR => NON_FOUNDER_VALIDATOR_1_PK.clone(),
-            ARG_DELEGATOR => NON_FOUNDER_VALIDATOR_2_PK.clone(),
-        },
-    )
-    .build();
-
-    builder.exec(delegation_request_3).expect_failure();
-}
-
-#[ignore]
-#[test]
-fn should_continue_running_auction_despite_execeeded_delegator_limit() {
-    const NEW_MAX_DELEGATOR_SIZE_LIMIT: u32 = 2;
-    let mut builder = InMemoryWasmTestBuilder::default();
-
-    builder.run_genesis(&*DEFAULT_RUN_GENESIS_REQUEST);
-
-    let transfer_to_validator = ExecuteRequestBuilder::standard(
-        *DEFAULT_ACCOUNT_ADDR,
-        CONTRACT_TRANSFER_TO_ACCOUNT,
-        runtime_args! {
-            ARG_TARGET => *NON_FOUNDER_VALIDATOR_1_ADDR,
-            ARG_AMOUNT => U512::from(TRANSFER_AMOUNT)
-        },
-    )
-    .build();
-
-    let transfer_to_delegator_1 = ExecuteRequestBuilder::standard(
-        *DEFAULT_ACCOUNT_ADDR,
-        CONTRACT_TRANSFER_TO_ACCOUNT,
-        runtime_args! {
-            ARG_TARGET => *BID_ACCOUNT_1_ADDR,
-            ARG_AMOUNT => U512::from(BID_ACCOUNT_1_BALANCE)
->>>>>>> a7f6a648
-        },
-    )
-    .build();
-
-<<<<<<< HEAD
+        },
+    )
+    .build();
+
     builder
         .exec(delegator_1_redelegate_request)
         .commit()
@@ -3426,63 +3253,12 @@
             delegator_1_redelegate_purse_balance
         );
 
-=======
-    let transfer_to_delegator_2 = ExecuteRequestBuilder::standard(
-        *DEFAULT_ACCOUNT_ADDR,
-        CONTRACT_TRANSFER_TO_ACCOUNT,
-        runtime_args! {
-            ARG_TARGET => *BID_ACCOUNT_2_ADDR,
-            ARG_AMOUNT => U512::from(BID_ACCOUNT_2_BALANCE)
-        },
-    )
-    .build();
-
-    let transfer_to_delegator_3 = ExecuteRequestBuilder::standard(
-        *DEFAULT_ACCOUNT_ADDR,
-        CONTRACT_TRANSFER_TO_ACCOUNT,
-        runtime_args! {
-            ARG_TARGET => *NON_FOUNDER_VALIDATOR_2_ADDR,
-            ARG_AMOUNT => U512::from(TRANSFER_AMOUNT)
-        },
-    )
-    .build();
-
-    let post_genesis_request = vec![
-        transfer_to_validator,
-        transfer_to_delegator_1,
-        transfer_to_delegator_2,
-        transfer_to_delegator_3,
-    ];
-
-    for request in post_genesis_request {
-        builder.exec(request).expect_success().commit();
-    }
-
-    let add_bid_request_1 = ExecuteRequestBuilder::standard(
-        *NON_FOUNDER_VALIDATOR_1_ADDR,
-        CONTRACT_ADD_BID,
-        runtime_args! {
-            ARG_PUBLIC_KEY => NON_FOUNDER_VALIDATOR_1_PK.clone(),
-            ARG_AMOUNT => U512::from(ADD_BID_AMOUNT_1),
-            ARG_DELEGATION_RATE => ADD_BID_DELEGATION_RATE_1,
-        },
-    )
-    .build();
-
-    builder.exec(add_bid_request_1).expect_success().commit();
-
-    for _ in 0..=DEFAULT_AUCTION_DELAY {
->>>>>>> a7f6a648
         let step_request = StepRequestBuilder::new()
             .with_parent_state_hash(builder.get_post_state_hash())
             .with_protocol_version(ProtocolVersion::V1_0_0)
             .with_next_era_id(builder.get_era().successor())
-<<<<<<< HEAD
             .with_reward_item(RewardItem::new(NON_FOUNDER_VALIDATOR_1_PK.clone(), 1))
             .with_reward_item(RewardItem::new(NON_FOUNDER_VALIDATOR_2_PK.clone(), 1))
-=======
-            .with_run_auction(true)
->>>>>>> a7f6a648
             .build();
 
         builder
@@ -3490,7 +3266,6 @@
             .expect("must execute step request");
     }
 
-<<<<<<< HEAD
     // Since a redelegation has been processed no funds should have transferred back to the purse.
     let delegator_1_purse_balance_after = builder.get_purse_balance(delegator_1_undelegate_purse);
     assert_eq!(
@@ -3529,72 +3304,10 @@
         previous_protocol_version.value().major,
         previous_protocol_version.value().minor + 1,
         0,
-=======
-    let delegation_request_1 = ExecuteRequestBuilder::standard(
-        *BID_ACCOUNT_1_ADDR,
-        CONTRACT_DELEGATE,
-        runtime_args! {
-            ARG_AMOUNT => U512::from(DELEGATE_AMOUNT_1),
-            ARG_VALIDATOR => NON_FOUNDER_VALIDATOR_1_PK.clone(),
-            ARG_DELEGATOR => BID_ACCOUNT_1_PK.clone(),
-        },
-    )
-    .build();
-
-    let delegation_request_2 = ExecuteRequestBuilder::standard(
-        *BID_ACCOUNT_2_ADDR,
-        CONTRACT_DELEGATE,
-        runtime_args! {
-            ARG_AMOUNT => U512::from(DELEGATE_AMOUNT_1),
-            ARG_VALIDATOR => NON_FOUNDER_VALIDATOR_1_PK.clone(),
-            ARG_DELEGATOR => BID_ACCOUNT_2_PK.clone(),
-        },
-    )
-    .build();
-
-    let delegation_request_3 = ExecuteRequestBuilder::standard(
-        *NON_FOUNDER_VALIDATOR_2_ADDR,
-        CONTRACT_DELEGATE,
-        runtime_args! {
-            ARG_AMOUNT => U512::from(DELEGATE_AMOUNT_1),
-            ARG_VALIDATOR => NON_FOUNDER_VALIDATOR_1_PK.clone(),
-            ARG_DELEGATOR => NON_FOUNDER_VALIDATOR_2_PK.clone(),
-        },
-    )
-    .build();
-
-    let delegation_requests = vec![
-        delegation_request_1,
-        delegation_request_2,
-        delegation_request_3,
-    ];
-
-    for request in delegation_requests {
-        builder.exec(request).expect_success().commit();
-    }
-
-    let old_protocol_version = *DEFAULT_PROTOCOL_VERSION;
-    let new_protocol_version = ProtocolVersion::from_parts(
-        old_protocol_version.value().major,
-        old_protocol_version.value().minor,
-        old_protocol_version.value().patch + 1,
-    );
-
-    let custom_engine_config = EngineConfig::new(
-        DEFAULT_MAX_QUERY_DEPTH,
-        DEFAULT_MAX_ASSOCIATED_KEYS,
-        DEFAULT_MAX_RUNTIME_CALL_STACK_HEIGHT,
-        DEFAULT_MAX_STORED_VALUE_SIZE,
-        NEW_MAX_DELEGATOR_SIZE_LIMIT,
-        DEFAULT_MINIMUM_DELEGATION_AMOUNT,
-        WasmConfig::default(),
-        SystemConfig::default(),
->>>>>>> a7f6a648
     );
 
     let mut upgrade_request = {
         UpgradeRequestBuilder::new()
-<<<<<<< HEAD
             .with_current_protocol_version(previous_protocol_version)
             .with_new_protocol_version(new_protocol_version)
             .with_activation_point(EraId::new(1u64))
@@ -3617,81 +3330,12 @@
         &*NON_FOUNDER_VALIDATOR_1_PK
     );
     assert!(unbond_list[0].new_validator().is_none())
-=======
-            .with_current_protocol_version(*DEFAULT_PROTOCOL_VERSION)
-            .with_new_protocol_version(new_protocol_version)
-            .with_activation_point(EraId::new(1))
-            .build()
-    };
-
-    // Upgrade to change the max delegator limit from its default to simply 2 for testing.
-    builder.upgrade_with_upgrade_request(custom_engine_config, &mut upgrade_request);
-
-    let transfer_to_delegator_4 = ExecuteRequestBuilder::standard(
-        *DEFAULT_ACCOUNT_ADDR,
-        CONTRACT_TRANSFER_TO_ACCOUNT,
-        runtime_args! {
-            ARG_TARGET => *ACCOUNT_1_ADDR,
-            ARG_AMOUNT => U512::from(BID_ACCOUNT_1_BALANCE)
-        },
-    )
-    .build();
-
-    builder
-        .exec(transfer_to_delegator_4)
-        .expect_success()
-        .commit();
-
-    let delegation_request_4 = ExecuteRequestBuilder::standard(
-        *ACCOUNT_1_ADDR,
-        CONTRACT_DELEGATE,
-        runtime_args! {
-            ARG_AMOUNT => U512::from(DELEGATE_AMOUNT_1),
-            ARG_VALIDATOR => NON_FOUNDER_VALIDATOR_1_PK.clone(),
-            ARG_DELEGATOR => ACCOUNT_1_PK.clone(),
-        },
-    )
-    .build();
-
-    // As part of the upgrade we should disallow any more delegations.
-    builder.exec(delegation_request_4).expect_failure();
-
-    // We disallow any additional delegations, however the auction state
-    // should continue to procceed.
-    let step_request = StepRequestBuilder::new()
-        .with_parent_state_hash(builder.get_post_state_hash())
-        .with_protocol_version(ProtocolVersion::V1_0_0)
-        .with_next_era_id(builder.get_era().successor())
-        .with_reward_item(RewardItem::new(NON_FOUNDER_VALIDATOR_1_PK.clone(), 1))
-        .with_run_auction(true)
-        .build();
-
-    builder
-        .step(step_request)
-        .expect("must execute step request");
-
-    let bids: Bids = builder.get_bids();
-    assert_eq!(bids.len(), 1);
-    let delegators = bids[&NON_FOUNDER_VALIDATOR_1_PK].delegators();
-    // Assert that there are three delegators despite a delegator limit of 2.
-    assert_eq!(delegators.len(), 3);
->>>>>>> a7f6a648
 }
 
 #[ignore]
 #[test]
-<<<<<<< HEAD
 fn should_handle_redelegation_to_inactive_validator() {
     let validator_1_fund_request = ExecuteRequestBuilder::standard(
-=======
-fn should_enforce_and_check_global_delegator_capacity() {
-    const NEW_MAX_DELEGATOR_SIZE_LIMIT: u32 = 2;
-    let mut builder = InMemoryWasmTestBuilder::default();
-
-    builder.run_genesis(&*DEFAULT_RUN_GENESIS_REQUEST);
-
-    let transfer_to_validator_1 = ExecuteRequestBuilder::standard(
->>>>>>> a7f6a648
         *DEFAULT_ACCOUNT_ADDR,
         CONTRACT_TRANSFER_TO_ACCOUNT,
         runtime_args! {
@@ -3701,11 +3345,7 @@
     )
     .build();
 
-<<<<<<< HEAD
     let validator_2_fund_request = ExecuteRequestBuilder::standard(
-=======
-    let transfer_to_validator_2 = ExecuteRequestBuilder::standard(
->>>>>>> a7f6a648
         *DEFAULT_ACCOUNT_ADDR,
         CONTRACT_TRANSFER_TO_ACCOUNT,
         runtime_args! {
@@ -3715,45 +3355,26 @@
     )
     .build();
 
-<<<<<<< HEAD
     let delegator_1_fund_request = ExecuteRequestBuilder::standard(
         *DEFAULT_ACCOUNT_ADDR,
         CONTRACT_TRANSFER_TO_ACCOUNT,
         runtime_args! {
             ARG_TARGET => *DELEGATOR_1_ADDR,
             ARG_AMOUNT => U512::from(TRANSFER_AMOUNT)
-=======
-    let transfer_to_delegator_1 = ExecuteRequestBuilder::standard(
-        *DEFAULT_ACCOUNT_ADDR,
-        CONTRACT_TRANSFER_TO_ACCOUNT,
-        runtime_args! {
-            ARG_TARGET => *BID_ACCOUNT_1_ADDR,
-            ARG_AMOUNT => U512::from(BID_ACCOUNT_1_BALANCE)
->>>>>>> a7f6a648
-        },
-    )
-    .build();
-
-<<<<<<< HEAD
+        },
+    )
+    .build();
+
     let delegator_2_fund_request = ExecuteRequestBuilder::standard(
         *DEFAULT_ACCOUNT_ADDR,
         CONTRACT_TRANSFER_TO_ACCOUNT,
         runtime_args! {
             ARG_TARGET => *DELEGATOR_2_ADDR,
             ARG_AMOUNT => U512::from(TRANSFER_AMOUNT)
-=======
-    let transfer_to_delegator_2 = ExecuteRequestBuilder::standard(
-        *DEFAULT_ACCOUNT_ADDR,
-        CONTRACT_TRANSFER_TO_ACCOUNT,
-        runtime_args! {
-            ARG_TARGET => *BID_ACCOUNT_2_ADDR,
-            ARG_AMOUNT => U512::from(BID_ACCOUNT_2_BALANCE)
->>>>>>> a7f6a648
-        },
-    )
-    .build();
-
-<<<<<<< HEAD
+        },
+    )
+    .build();
+
     let validator_1_add_bid_request = ExecuteRequestBuilder::standard(
         *NON_FOUNDER_VALIDATOR_1_ADDR,
         CONTRACT_ADD_BID,
@@ -3761,19 +3382,10 @@
             ARG_PUBLIC_KEY => NON_FOUNDER_VALIDATOR_1_PK.clone(),
             ARG_AMOUNT => U512::from(ADD_BID_AMOUNT_1),
             ARG_DELEGATION_RATE => ADD_BID_DELEGATION_RATE_1,
-=======
-    let transfer_to_delegator_3 = ExecuteRequestBuilder::standard(
-        *DEFAULT_ACCOUNT_ADDR,
-        CONTRACT_TRANSFER_TO_ACCOUNT,
-        runtime_args! {
-            ARG_TARGET => *ACCOUNT_1_ADDR,
-            ARG_AMOUNT => U512::from(BID_ACCOUNT_1_BALANCE)
->>>>>>> a7f6a648
-        },
-    )
-    .build();
-
-<<<<<<< HEAD
+        },
+    )
+    .build();
+
     let validator_2_add_bid_request = ExecuteRequestBuilder::standard(
         *NON_FOUNDER_VALIDATOR_2_ADDR,
         CONTRACT_ADD_BID,
@@ -3781,19 +3393,10 @@
             ARG_PUBLIC_KEY => NON_FOUNDER_VALIDATOR_2_PK.clone(),
             ARG_AMOUNT => U512::from(ADD_BID_AMOUNT_2),
             ARG_DELEGATION_RATE => ADD_BID_DELEGATION_RATE_1,
-=======
-    let transfer_to_delegator_4 = ExecuteRequestBuilder::standard(
-        *DEFAULT_ACCOUNT_ADDR,
-        CONTRACT_TRANSFER_TO_ACCOUNT,
-        runtime_args! {
-            ARG_TARGET => *ACCOUNT_2_ADDR,
-            ARG_AMOUNT => U512::from(BID_ACCOUNT_1_BALANCE)
->>>>>>> a7f6a648
-        },
-    )
-    .build();
-
-<<<<<<< HEAD
+        },
+    )
+    .build();
+
     let delegator_1_validator_1_delegate_request = ExecuteRequestBuilder::standard(
         *DELEGATOR_1_ADDR,
         CONTRACT_DELEGATE,
@@ -3801,33 +3404,10 @@
             ARG_AMOUNT => U512::from(DELEGATE_AMOUNT_1),
             ARG_VALIDATOR => NON_FOUNDER_VALIDATOR_1_PK.clone(),
             ARG_DELEGATOR => DELEGATOR_1.clone(),
-=======
-    let post_genesis_request = vec![
-        transfer_to_validator_1,
-        transfer_to_validator_2,
-        transfer_to_delegator_1,
-        transfer_to_delegator_2,
-        transfer_to_delegator_3,
-        transfer_to_delegator_4,
-    ];
-
-    for request in post_genesis_request {
-        builder.exec(request).expect_success().commit();
-    }
-
-    let add_bid_request_1 = ExecuteRequestBuilder::standard(
-        *NON_FOUNDER_VALIDATOR_1_ADDR,
-        CONTRACT_ADD_BID,
-        runtime_args! {
-            ARG_PUBLIC_KEY => NON_FOUNDER_VALIDATOR_1_PK.clone(),
-            ARG_AMOUNT => U512::from(ADD_BID_AMOUNT_1),
-            ARG_DELEGATION_RATE => ADD_BID_DELEGATION_RATE_1,
->>>>>>> a7f6a648
-        },
-    )
-    .build();
-
-<<<<<<< HEAD
+        },
+    )
+    .build();
+
     let delegator_2_validator_1_delegate_request = ExecuteRequestBuilder::standard(
         *DELEGATOR_2_ADDR,
         CONTRACT_DELEGATE,
@@ -3835,22 +3415,10 @@
             ARG_AMOUNT => U512::from(DELEGATE_AMOUNT_1),
             ARG_VALIDATOR => NON_FOUNDER_VALIDATOR_1_PK.clone(),
             ARG_DELEGATOR => DELEGATOR_2.clone(),
-=======
-    builder.exec(add_bid_request_1).expect_success().commit();
-
-    let add_bid_request_2 = ExecuteRequestBuilder::standard(
-        *NON_FOUNDER_VALIDATOR_2_ADDR,
-        CONTRACT_ADD_BID,
-        runtime_args! {
-            ARG_PUBLIC_KEY => NON_FOUNDER_VALIDATOR_2_PK.clone(),
-            ARG_AMOUNT => U512::from(ADD_BID_AMOUNT_1),
-            ARG_DELEGATION_RATE => ADD_BID_DELEGATION_RATE_1,
->>>>>>> a7f6a648
-        },
-    )
-    .build();
-
-<<<<<<< HEAD
+        },
+    )
+    .build();
+
     let post_genesis_requests = vec![
         validator_1_fund_request,
         validator_2_fund_request,
@@ -3869,19 +3437,12 @@
     for request in post_genesis_requests {
         builder.exec(request).commit().expect_success();
     }
-=======
-    builder.exec(add_bid_request_2).expect_success().commit();
->>>>>>> a7f6a648
 
     for _ in 0..=DEFAULT_AUCTION_DELAY {
         let step_request = StepRequestBuilder::new()
             .with_parent_state_hash(builder.get_post_state_hash())
             .with_protocol_version(ProtocolVersion::V1_0_0)
             .with_next_era_id(builder.get_era().successor())
-<<<<<<< HEAD
-=======
-            .with_run_auction(true)
->>>>>>> a7f6a648
             .build();
 
         builder
@@ -3889,7 +3450,6 @@
             .expect("must execute step request");
     }
 
-<<<<<<< HEAD
     let delegator_1_main_purse = builder
         .get_account(*DELEGATOR_1_ADDR)
         .expect("should have default account")
@@ -3908,20 +3468,10 @@
             ARG_VALIDATOR => NON_FOUNDER_VALIDATOR_1_PK.clone(),
             ARG_DELEGATOR => DELEGATOR_1.clone(),
             ARG_NEW_VALIDATOR => BID_ACCOUNT_1_PK.clone()
-=======
-    let delegation_request_1 = ExecuteRequestBuilder::standard(
-        *BID_ACCOUNT_1_ADDR,
-        CONTRACT_DELEGATE,
-        runtime_args! {
-            ARG_AMOUNT => U512::from(DELEGATE_AMOUNT_1),
-            ARG_VALIDATOR => NON_FOUNDER_VALIDATOR_1_PK.clone(),
-            ARG_DELEGATOR => BID_ACCOUNT_1_PK.clone(),
->>>>>>> a7f6a648
-        },
-    )
-    .build();
-
-<<<<<<< HEAD
+        },
+    )
+    .build();
+
     builder
         .exec(invalid_redelegate_request)
         .expect_success()
@@ -3947,20 +3497,10 @@
             ARG_VALIDATOR => NON_FOUNDER_VALIDATOR_1_PK.clone(),
             ARG_DELEGATOR => DELEGATOR_2.clone(),
             ARG_NEW_VALIDATOR => NON_FOUNDER_VALIDATOR_2_PK.clone()
-=======
-    let delegation_request_2 = ExecuteRequestBuilder::standard(
-        *BID_ACCOUNT_2_ADDR,
-        CONTRACT_DELEGATE,
-        runtime_args! {
-            ARG_AMOUNT => U512::from(DELEGATE_AMOUNT_1),
-            ARG_VALIDATOR => NON_FOUNDER_VALIDATOR_1_PK.clone(),
-            ARG_DELEGATOR => BID_ACCOUNT_2_PK.clone(),
->>>>>>> a7f6a648
-        },
-    )
-    .build();
-
-<<<<<<< HEAD
+        },
+    )
+    .build();
+
     builder
         .exec(valid_redelegate_request)
         .expect_success()
@@ -4160,146 +3700,11 @@
         CONTRACT_TRANSFER_TO_ACCOUNT,
         runtime_args! {
             ARG_TARGET => *DELEGATOR_2_ADDR,
-=======
-    let delegation_request_3 = ExecuteRequestBuilder::standard(
-        *ACCOUNT_1_ADDR,
-        CONTRACT_DELEGATE,
-        runtime_args! {
-            ARG_AMOUNT => U512::from(DELEGATE_AMOUNT_1),
-            ARG_VALIDATOR => NON_FOUNDER_VALIDATOR_1_PK.clone(),
-            ARG_DELEGATOR => ACCOUNT_1_PK.clone(),
-        },
-    )
-    .build();
-
-    let delegation_request_4 = ExecuteRequestBuilder::standard(
-        *ACCOUNT_2_ADDR,
-        CONTRACT_DELEGATE,
-        runtime_args! {
-            ARG_AMOUNT => U512::from(DELEGATE_AMOUNT_1),
-            ARG_VALIDATOR => NON_FOUNDER_VALIDATOR_2_PK.clone(),
-            ARG_DELEGATOR => ACCOUNT_2_PK.clone(),
-        },
-    )
-    .build();
-
-    let delegation_requests = vec![
-        delegation_request_1,
-        delegation_request_2,
-        delegation_request_3,
-        delegation_request_4,
-    ];
-
-    for request in delegation_requests {
-        builder.exec(request).expect_success().commit();
-    }
-
-    let old_protocol_version = *DEFAULT_PROTOCOL_VERSION;
-    let new_protocol_version = ProtocolVersion::from_parts(
-        old_protocol_version.value().major,
-        old_protocol_version.value().minor,
-        old_protocol_version.value().patch + 1,
-    );
-
-    let custom_engine_config = EngineConfig::new(
-        DEFAULT_MAX_QUERY_DEPTH,
-        DEFAULT_MAX_ASSOCIATED_KEYS,
-        DEFAULT_MAX_RUNTIME_CALL_STACK_HEIGHT,
-        DEFAULT_MAX_STORED_VALUE_SIZE,
-        NEW_MAX_DELEGATOR_SIZE_LIMIT,
-        DEFAULT_MINIMUM_DELEGATION_AMOUNT,
-        WasmConfig::default(),
-        SystemConfig::default(),
-    );
-
-    // Reduce the validator slots from the default to only 2.
-    let mut upgrade_request = {
-        UpgradeRequestBuilder::new()
-            .with_current_protocol_version(*DEFAULT_PROTOCOL_VERSION)
-            .with_new_protocol_version(new_protocol_version)
-            .with_new_validator_slots(2u32)
-            .with_activation_point(EraId::new(1))
-            .build()
-    };
-
-    // Upgrade to change the max delegator limit from its default to simply 2 for testing.
-    builder.upgrade_with_upgrade_request(custom_engine_config, &mut upgrade_request);
-
-    let delegator_5_public_key = {
-        let secret_key = SecretKey::ed25519_from_bytes([78; 32]).unwrap();
-        PublicKey::from(&secret_key)
-    };
-
-    let transfer_to_delegator_5 = ExecuteRequestBuilder::standard(
-        *DEFAULT_ACCOUNT_ADDR,
-        CONTRACT_TRANSFER_TO_ACCOUNT,
-        runtime_args! {
-            ARG_TARGET => delegator_5_public_key.to_account_hash(),
-            ARG_AMOUNT => U512::from(BID_ACCOUNT_1_BALANCE)
-        },
-    )
-    .build();
-
-    builder
-        .exec(transfer_to_delegator_5)
-        .expect_success()
-        .commit();
-
-    // We have set the max delegator limit to 2 per validator
-    // However we have constrained the validator slots to only 2 validators
-    // Therefore we have implicitly set the global delegator capacity to
-    // 4 (validator_slots * max_delegator_per_validator) delegators
-    let bids: Bids = builder.get_bids();
-    assert_eq!(bids.len(), 2);
-    let delegators_for_validator_1 = bids[&NON_FOUNDER_VALIDATOR_1_PK].delegators();
-    // Assert that there are three delegators despite a delegator limit of 2.
-    assert_eq!(delegators_for_validator_1.len(), 3);
-    let delegators_for_validator_2 = bids[&NON_FOUNDER_VALIDATOR_2_PK].delegators();
-    assert_eq!(delegators_for_validator_2.len(), 1);
-
-    // Any further delegations to a validator 2 must be disallowed as they will
-    // blow past the global limit despite being under the limit **per** validator.
-    let delegation_to_validator_2_request = ExecuteRequestBuilder::standard(
-        delegator_5_public_key.to_account_hash(),
-        CONTRACT_DELEGATE,
-        runtime_args! {
-            ARG_AMOUNT => U512::from(DELEGATE_AMOUNT_1),
-            ARG_VALIDATOR => NON_FOUNDER_VALIDATOR_2_PK.clone(),
-            ARG_DELEGATOR => delegator_5_public_key,
-        },
-    )
-    .build();
-    builder
-        .exec(delegation_to_validator_2_request)
-        .expect_failure();
-
-    let error = builder.get_error().expect("must get error");
-
-    assert!(matches!(
-        error,
-        Error::Exec(execution::Error::Revert(ApiError::AuctionError(auction_error)))
-        if auction_error == AuctionError::GlobalDelegatorCapacityReached as u8));
-}
-
-#[ignore]
-#[test]
-fn should_enforce_minimum_delegation_amount() {
-    let mut builder = InMemoryWasmTestBuilder::default();
-
-    builder.run_genesis(&*DEFAULT_RUN_GENESIS_REQUEST);
-
-    let transfer_to_validator_1 = ExecuteRequestBuilder::standard(
-        *DEFAULT_ACCOUNT_ADDR,
-        CONTRACT_TRANSFER_TO_ACCOUNT,
-        runtime_args! {
-            ARG_TARGET => *NON_FOUNDER_VALIDATOR_1_ADDR,
->>>>>>> a7f6a648
             ARG_AMOUNT => U512::from(TRANSFER_AMOUNT)
         },
     )
     .build();
 
-<<<<<<< HEAD
     builder
         .exec(delegator_4_fund_request)
         .expect_success()
@@ -4312,19 +3717,10 @@
             ARG_AMOUNT => U512::from(DELEGATE_AMOUNT_1),
             ARG_VALIDATOR => NON_FOUNDER_VALIDATOR_1_PK.clone(),
             ARG_DELEGATOR => DELEGATOR_2.clone(),
-=======
-    let transfer_to_delegator_1 = ExecuteRequestBuilder::standard(
-        *DEFAULT_ACCOUNT_ADDR,
-        CONTRACT_TRANSFER_TO_ACCOUNT,
-        runtime_args! {
-            ARG_TARGET => *BID_ACCOUNT_1_ADDR,
-            ARG_AMOUNT => U512::from(BID_ACCOUNT_1_BALANCE)
->>>>>>> a7f6a648
-        },
-    )
-    .build();
-
-<<<<<<< HEAD
+        },
+    )
+    .build();
+
     builder
         .exec(delegator_4_validator_1_delegate_request)
         .expect_success()
@@ -4338,26 +3734,10 @@
             ARG_VALIDATOR => NON_FOUNDER_VALIDATOR_1_PK.clone(),
             ARG_DELEGATOR => DELEGATOR_2.clone(),
             ARG_NEW_VALIDATOR => GENESIS_VALIDATOR_ACCOUNT_1_PUBLIC_KEY.clone()
-=======
-    let post_genesis_request = vec![transfer_to_validator_1, transfer_to_delegator_1];
-
-    for request in post_genesis_request {
-        builder.exec(request).expect_success().commit();
-    }
-
-    let add_bid_request_1 = ExecuteRequestBuilder::standard(
-        *NON_FOUNDER_VALIDATOR_1_ADDR,
-        CONTRACT_ADD_BID,
-        runtime_args! {
-            ARG_PUBLIC_KEY => NON_FOUNDER_VALIDATOR_1_PK.clone(),
-            ARG_AMOUNT => U512::from(ADD_BID_AMOUNT_1),
-            ARG_DELEGATION_RATE => ADD_BID_DELEGATION_RATE_1,
->>>>>>> a7f6a648
-        },
-    )
-    .build();
-
-<<<<<<< HEAD
+        },
+    )
+    .build();
+
     builder
         .exec(delegator_4_redelegate_request)
         .expect_success()
@@ -4377,16 +3757,10 @@
             delegator_4_purse_balance_before
         );
 
-=======
-    builder.exec(add_bid_request_1).expect_success().commit();
-
-    for _ in 0..=DEFAULT_AUCTION_DELAY {
->>>>>>> a7f6a648
         let step_request = StepRequestBuilder::new()
             .with_parent_state_hash(builder.get_post_state_hash())
             .with_protocol_version(ProtocolVersion::V1_0_0)
             .with_next_era_id(builder.get_era().successor())
-<<<<<<< HEAD
             .with_reward_item(RewardItem::new(NON_FOUNDER_VALIDATOR_1_PK.clone(), 1))
             .with_reward_item(RewardItem::new(
                 GENESIS_VALIDATOR_ACCOUNT_1_PUBLIC_KEY.clone(),
@@ -4396,14 +3770,10 @@
                 GENESIS_VALIDATOR_ACCOUNT_2_PUBLIC_KEY.clone(),
                 0,
             ))
-=======
-            .with_run_auction(true)
->>>>>>> a7f6a648
             .build();
 
         builder
             .step(step_request)
-<<<<<<< HEAD
             .expect("must execute step successfully");
     }
 
@@ -4431,36 +3801,10 @@
     assert_eq!(delegators.len(), 1);
     let redelegated_amount_1 = *delegators[&DELEGATOR_2].staked_amount();
     assert_eq!(redelegated_amount_1, U512::from(UNDELEGATE_AMOUNT_1));
-=======
-            .expect("must execute step request");
-    }
-
-    let delegation_request_1 = ExecuteRequestBuilder::standard(
-        *BID_ACCOUNT_1_ADDR,
-        CONTRACT_DELEGATE,
-        runtime_args! {
-            ARG_AMOUNT => U512::from(100u64),
-            ARG_VALIDATOR => NON_FOUNDER_VALIDATOR_1_PK.clone(),
-            ARG_DELEGATOR => BID_ACCOUNT_1_PK.clone(),
-        },
-    )
-    .build();
-
-    // The delegation amount is below the default value of 500 CSPR,
-    // therefore the delegation should not succeed.
-    builder.exec(delegation_request_1).expect_failure();
-
-    let error = builder.get_error().expect("must get error");
-    assert!(matches!(
-        error,
-        Error::Exec(execution::Error::Revert(ApiError::AuctionError(auction_error)))
-        if auction_error == AuctionError::DelegationAmountTooSmall as u8));
->>>>>>> a7f6a648
 }
 
 #[ignore]
 #[test]
-<<<<<<< HEAD
 fn should_transfer_to_main_purse_when_validator_is_no_longer_active() {
     let (mut builder, lmdb_fixture_state, _temp_dir) =
         lmdb_fixture::builder_from_global_state_fixture(lmdb_fixture::RELEASE_1_4_3);
@@ -4614,24 +3958,11 @@
         CONTRACT_TRANSFER_TO_ACCOUNT,
         runtime_args! {
             ARG_TARGET => *DELEGATOR_2_ADDR,
-=======
-fn should_allow_delegations_with_minimal_floor_amount() {
-    let mut builder = InMemoryWasmTestBuilder::default();
-
-    builder.run_genesis(&*DEFAULT_RUN_GENESIS_REQUEST);
-
-    let transfer_to_validator_1 = ExecuteRequestBuilder::standard(
-        *DEFAULT_ACCOUNT_ADDR,
-        CONTRACT_TRANSFER_TO_ACCOUNT,
-        runtime_args! {
-            ARG_TARGET => *NON_FOUNDER_VALIDATOR_1_ADDR,
->>>>>>> a7f6a648
             ARG_AMOUNT => U512::from(TRANSFER_AMOUNT)
         },
     )
     .build();
 
-<<<<<<< HEAD
     builder
         .exec(delegator_4_fund_request)
         .expect_success()
@@ -4644,19 +3975,10 @@
             ARG_AMOUNT => U512::from(DELEGATE_AMOUNT_1),
             ARG_VALIDATOR => GENESIS_VALIDATOR_ACCOUNT_1_PUBLIC_KEY.clone(),
             ARG_DELEGATOR => DELEGATOR_2.clone(),
-=======
-    let transfer_to_delegator_1 = ExecuteRequestBuilder::standard(
-        *DEFAULT_ACCOUNT_ADDR,
-        CONTRACT_TRANSFER_TO_ACCOUNT,
-        runtime_args! {
-            ARG_TARGET => *BID_ACCOUNT_1_ADDR,
-            ARG_AMOUNT => U512::from(BID_ACCOUNT_1_BALANCE)
->>>>>>> a7f6a648
-        },
-    )
-    .build();
-
-<<<<<<< HEAD
+        },
+    )
+    .build();
+
     builder
         .exec(delegator_4_validator_1_delegate_request)
         .expect_success()
@@ -4670,19 +3992,10 @@
             ARG_VALIDATOR => GENESIS_VALIDATOR_ACCOUNT_1_PUBLIC_KEY.clone(),
             ARG_DELEGATOR => DELEGATOR_2.clone(),
             ARG_NEW_VALIDATOR => NON_FOUNDER_VALIDATOR_1_PK.clone()
-=======
-    let transfer_to_delegator_2 = ExecuteRequestBuilder::standard(
-        *DEFAULT_ACCOUNT_ADDR,
-        CONTRACT_TRANSFER_TO_ACCOUNT,
-        runtime_args! {
-            ARG_TARGET => *BID_ACCOUNT_2_ADDR,
-            ARG_AMOUNT => U512::from(BID_ACCOUNT_1_BALANCE)
->>>>>>> a7f6a648
-        },
-    )
-    .build();
-
-<<<<<<< HEAD
+        },
+    )
+    .build();
+
     builder
         .exec(delegator_4_redelegate_request)
         .expect_success()
@@ -4694,41 +4007,17 @@
         runtime_args! {
             ARG_PUBLIC_KEY => NON_FOUNDER_VALIDATOR_1_PK.clone(),
             ARG_AMOUNT => U512::from(ADD_BID_AMOUNT_1),
-=======
-    let post_genesis_request = vec![
-        transfer_to_validator_1,
-        transfer_to_delegator_1,
-        transfer_to_delegator_2,
-    ];
-
-    for request in post_genesis_request {
-        builder.exec(request).expect_success().commit();
-    }
-
-    let add_bid_request_1 = ExecuteRequestBuilder::standard(
-        *NON_FOUNDER_VALIDATOR_1_ADDR,
-        CONTRACT_ADD_BID,
-        runtime_args! {
-            ARG_PUBLIC_KEY => NON_FOUNDER_VALIDATOR_1_PK.clone(),
-            ARG_AMOUNT => U512::from(ADD_BID_AMOUNT_1),
-            ARG_DELEGATION_RATE => ADD_BID_DELEGATION_RATE_1,
->>>>>>> a7f6a648
-        },
-    )
-    .build();
-
-<<<<<<< HEAD
+        },
+    )
+    .build();
+
     builder.exec(withdraw_request).expect_success().commit();
-=======
-    builder.exec(add_bid_request_1).expect_success().commit();
->>>>>>> a7f6a648
 
     for _ in 0..=DEFAULT_AUCTION_DELAY {
         let step_request = StepRequestBuilder::new()
             .with_parent_state_hash(builder.get_post_state_hash())
             .with_protocol_version(ProtocolVersion::V1_0_0)
             .with_next_era_id(builder.get_era().successor())
-<<<<<<< HEAD
             .with_reward_item(RewardItem::new(NON_FOUNDER_VALIDATOR_1_PK.clone(), 1))
             .with_reward_item(RewardItem::new(
                 GENESIS_VALIDATOR_ACCOUNT_1_PUBLIC_KEY.clone(),
@@ -4738,14 +4027,10 @@
                 GENESIS_VALIDATOR_ACCOUNT_2_PUBLIC_KEY.clone(),
                 0,
             ))
-=======
-            .with_run_auction(true)
->>>>>>> a7f6a648
             .build();
 
         builder
             .step(step_request)
-<<<<<<< HEAD
             .expect("must execute step successfully");
     }
 
@@ -4802,15 +4087,686 @@
         delegated_amount_1,
         U512::from(DELEGATE_AMOUNT_1 - UNDELEGATE_AMOUNT_1)
     );
-=======
-            .expect("must execute step request");
+}
+
+#[ignore]
+#[test]
+fn should_not_allow_delegations_past_limit() {
+    const NEW_MAX_DELEGATOR_SIZE_LIMIT: u32 = 2;
+    let mut builder = InMemoryWasmTestBuilder::default();
+
+    let old_protocol_version = *DEFAULT_PROTOCOL_VERSION;
+    let new_protocol_version = ProtocolVersion::from_parts(
+        old_protocol_version.value().major,
+        old_protocol_version.value().minor,
+        old_protocol_version.value().patch + 1,
+    );
+
+    builder.run_genesis(&*DEFAULT_RUN_GENESIS_REQUEST);
+
+    let custom_engine_config = EngineConfig::new(
+        DEFAULT_MAX_QUERY_DEPTH,
+        DEFAULT_MAX_ASSOCIATED_KEYS,
+        DEFAULT_MAX_RUNTIME_CALL_STACK_HEIGHT,
+        DEFAULT_MAX_STORED_VALUE_SIZE,
+        NEW_MAX_DELEGATOR_SIZE_LIMIT,
+        DEFAULT_MINIMUM_DELEGATION_AMOUNT,
+        WasmConfig::default(),
+        SystemConfig::default(),
+    );
+
+    let mut upgrade_request = {
+        UpgradeRequestBuilder::new()
+            .with_current_protocol_version(*DEFAULT_PROTOCOL_VERSION)
+            .with_new_protocol_version(new_protocol_version)
+            .with_activation_point(EraId::new(1))
+            .build()
+    };
+
+    // Upgrade to change the max delegator limit from its default to simply 2 for testing.
+    builder.upgrade_with_upgrade_request(custom_engine_config, &mut upgrade_request);
+
+    let transfer_to_validator = ExecuteRequestBuilder::standard(
+        *DEFAULT_ACCOUNT_ADDR,
+        CONTRACT_TRANSFER_TO_ACCOUNT,
+        runtime_args! {
+            ARG_TARGET => *NON_FOUNDER_VALIDATOR_1_ADDR,
+            ARG_AMOUNT => U512::from(TRANSFER_AMOUNT)
+        },
+    )
+    .build();
+
+    let transfer_to_delegator_1 = ExecuteRequestBuilder::standard(
+        *DEFAULT_ACCOUNT_ADDR,
+        CONTRACT_TRANSFER_TO_ACCOUNT,
+        runtime_args! {
+            ARG_TARGET => *BID_ACCOUNT_1_ADDR,
+            ARG_AMOUNT => U512::from(BID_ACCOUNT_1_BALANCE)
+        },
+    )
+    .build();
+
+    let transfer_to_delegator_2 = ExecuteRequestBuilder::standard(
+        *DEFAULT_ACCOUNT_ADDR,
+        CONTRACT_TRANSFER_TO_ACCOUNT,
+        runtime_args! {
+            ARG_TARGET => *BID_ACCOUNT_2_ADDR,
+            ARG_AMOUNT => U512::from(BID_ACCOUNT_2_BALANCE)
+        },
+    )
+    .build();
+
+    let transfer_to_delegator_3 = ExecuteRequestBuilder::standard(
+        *DEFAULT_ACCOUNT_ADDR,
+        CONTRACT_TRANSFER_TO_ACCOUNT,
+        runtime_args! {
+            ARG_TARGET => *NON_FOUNDER_VALIDATOR_2_ADDR,
+            ARG_AMOUNT => U512::from(TRANSFER_AMOUNT)
+        },
+    )
+    .build();
+
+    let post_genesis_request = vec![
+        transfer_to_validator,
+        transfer_to_delegator_1,
+        transfer_to_delegator_2,
+        transfer_to_delegator_3,
+    ];
+
+    for request in post_genesis_request {
+        builder.exec(request).expect_success().commit();
     }
+
+    let add_bid_request_1 = ExecuteRequestBuilder::standard(
+        *NON_FOUNDER_VALIDATOR_1_ADDR,
+        CONTRACT_ADD_BID,
+        runtime_args! {
+            ARG_PUBLIC_KEY => NON_FOUNDER_VALIDATOR_1_PK.clone(),
+            ARG_AMOUNT => U512::from(ADD_BID_AMOUNT_1),
+            ARG_DELEGATION_RATE => ADD_BID_DELEGATION_RATE_1,
+        },
+    )
+    .build();
+
+    builder.exec(add_bid_request_1).expect_success().commit();
 
     let delegation_request_1 = ExecuteRequestBuilder::standard(
         *BID_ACCOUNT_1_ADDR,
         CONTRACT_DELEGATE,
         runtime_args! {
-            ARG_AMOUNT => U512::from(DEFAULT_MINIMUM_DELEGATION_AMOUNT - 1),
+            ARG_AMOUNT => U512::from(DELEGATE_AMOUNT_1),
+            ARG_VALIDATOR => NON_FOUNDER_VALIDATOR_1_PK.clone(),
+            ARG_DELEGATOR => BID_ACCOUNT_1_PK.clone(),
+        },
+    )
+    .build();
+
+    let delegation_request_2 = ExecuteRequestBuilder::standard(
+        *BID_ACCOUNT_2_ADDR,
+        CONTRACT_DELEGATE,
+        runtime_args! {
+            ARG_AMOUNT => U512::from(DELEGATE_AMOUNT_1),
+            ARG_VALIDATOR => NON_FOUNDER_VALIDATOR_1_PK.clone(),
+            ARG_DELEGATOR => BID_ACCOUNT_2_PK.clone(),
+        },
+    )
+    .build();
+
+    builder.exec(delegation_request_1).expect_success().commit();
+    builder.exec(delegation_request_2).expect_success().commit();
+
+    let bids: Bids = builder.get_bids();
+    assert_eq!(bids.len(), 1);
+    let delegators = bids[&NON_FOUNDER_VALIDATOR_1_PK].delegators();
+    assert_eq!(delegators.len(), 2);
+
+    let delegation_request_3 = ExecuteRequestBuilder::standard(
+        *NON_FOUNDER_VALIDATOR_2_ADDR,
+        CONTRACT_DELEGATE,
+        runtime_args! {
+            ARG_AMOUNT => U512::from(DELEGATE_AMOUNT_1),
+            ARG_VALIDATOR => NON_FOUNDER_VALIDATOR_1_PK.clone(),
+            ARG_DELEGATOR => NON_FOUNDER_VALIDATOR_2_PK.clone(),
+        },
+    )
+    .build();
+
+    builder.exec(delegation_request_3).expect_failure();
+}
+
+#[ignore]
+#[test]
+fn should_continue_running_auction_despite_execeeded_delegator_limit() {
+    const NEW_MAX_DELEGATOR_SIZE_LIMIT: u32 = 2;
+    let mut builder = InMemoryWasmTestBuilder::default();
+
+    builder.run_genesis(&*DEFAULT_RUN_GENESIS_REQUEST);
+
+    let transfer_to_validator = ExecuteRequestBuilder::standard(
+        *DEFAULT_ACCOUNT_ADDR,
+        CONTRACT_TRANSFER_TO_ACCOUNT,
+        runtime_args! {
+            ARG_TARGET => *NON_FOUNDER_VALIDATOR_1_ADDR,
+            ARG_AMOUNT => U512::from(TRANSFER_AMOUNT)
+        },
+    )
+    .build();
+
+    let transfer_to_delegator_1 = ExecuteRequestBuilder::standard(
+        *DEFAULT_ACCOUNT_ADDR,
+        CONTRACT_TRANSFER_TO_ACCOUNT,
+        runtime_args! {
+            ARG_TARGET => *BID_ACCOUNT_1_ADDR,
+            ARG_AMOUNT => U512::from(BID_ACCOUNT_1_BALANCE)
+        },
+    )
+    .build();
+
+    let transfer_to_delegator_2 = ExecuteRequestBuilder::standard(
+        *DEFAULT_ACCOUNT_ADDR,
+        CONTRACT_TRANSFER_TO_ACCOUNT,
+        runtime_args! {
+            ARG_TARGET => *BID_ACCOUNT_2_ADDR,
+            ARG_AMOUNT => U512::from(BID_ACCOUNT_2_BALANCE)
+        },
+    )
+    .build();
+
+    let transfer_to_delegator_3 = ExecuteRequestBuilder::standard(
+        *DEFAULT_ACCOUNT_ADDR,
+        CONTRACT_TRANSFER_TO_ACCOUNT,
+        runtime_args! {
+            ARG_TARGET => *NON_FOUNDER_VALIDATOR_2_ADDR,
+            ARG_AMOUNT => U512::from(TRANSFER_AMOUNT)
+        },
+    )
+    .build();
+
+    let post_genesis_request = vec![
+        transfer_to_validator,
+        transfer_to_delegator_1,
+        transfer_to_delegator_2,
+        transfer_to_delegator_3,
+    ];
+
+    for request in post_genesis_request {
+        builder.exec(request).expect_success().commit();
+    }
+
+    let add_bid_request_1 = ExecuteRequestBuilder::standard(
+        *NON_FOUNDER_VALIDATOR_1_ADDR,
+        CONTRACT_ADD_BID,
+        runtime_args! {
+            ARG_PUBLIC_KEY => NON_FOUNDER_VALIDATOR_1_PK.clone(),
+            ARG_AMOUNT => U512::from(ADD_BID_AMOUNT_1),
+            ARG_DELEGATION_RATE => ADD_BID_DELEGATION_RATE_1,
+        },
+    )
+    .build();
+
+    builder.exec(add_bid_request_1).expect_success().commit();
+
+    for _ in 0..=DEFAULT_AUCTION_DELAY {
+        let step_request = StepRequestBuilder::new()
+            .with_parent_state_hash(builder.get_post_state_hash())
+            .with_protocol_version(ProtocolVersion::V1_0_0)
+            .with_next_era_id(builder.get_era().successor())
+            .with_run_auction(true)
+            .build();
+
+        builder
+            .step(step_request)
+            .expect("must execute step request");
+    }
+
+    let delegation_request_1 = ExecuteRequestBuilder::standard(
+        *BID_ACCOUNT_1_ADDR,
+        CONTRACT_DELEGATE,
+        runtime_args! {
+            ARG_AMOUNT => U512::from(DELEGATE_AMOUNT_1),
+            ARG_VALIDATOR => NON_FOUNDER_VALIDATOR_1_PK.clone(),
+            ARG_DELEGATOR => BID_ACCOUNT_1_PK.clone(),
+        },
+    )
+    .build();
+
+    let delegation_request_2 = ExecuteRequestBuilder::standard(
+        *BID_ACCOUNT_2_ADDR,
+        CONTRACT_DELEGATE,
+        runtime_args! {
+            ARG_AMOUNT => U512::from(DELEGATE_AMOUNT_1),
+            ARG_VALIDATOR => NON_FOUNDER_VALIDATOR_1_PK.clone(),
+            ARG_DELEGATOR => BID_ACCOUNT_2_PK.clone(),
+        },
+    )
+    .build();
+
+    let delegation_request_3 = ExecuteRequestBuilder::standard(
+        *NON_FOUNDER_VALIDATOR_2_ADDR,
+        CONTRACT_DELEGATE,
+        runtime_args! {
+            ARG_AMOUNT => U512::from(DELEGATE_AMOUNT_1),
+            ARG_VALIDATOR => NON_FOUNDER_VALIDATOR_1_PK.clone(),
+            ARG_DELEGATOR => NON_FOUNDER_VALIDATOR_2_PK.clone(),
+        },
+    )
+    .build();
+
+    let delegation_requests = vec![
+        delegation_request_1,
+        delegation_request_2,
+        delegation_request_3,
+    ];
+
+    for request in delegation_requests {
+        builder.exec(request).expect_success().commit();
+    }
+
+    let old_protocol_version = *DEFAULT_PROTOCOL_VERSION;
+    let new_protocol_version = ProtocolVersion::from_parts(
+        old_protocol_version.value().major,
+        old_protocol_version.value().minor,
+        old_protocol_version.value().patch + 1,
+    );
+
+    let custom_engine_config = EngineConfig::new(
+        DEFAULT_MAX_QUERY_DEPTH,
+        DEFAULT_MAX_ASSOCIATED_KEYS,
+        DEFAULT_MAX_RUNTIME_CALL_STACK_HEIGHT,
+        DEFAULT_MAX_STORED_VALUE_SIZE,
+        NEW_MAX_DELEGATOR_SIZE_LIMIT,
+        DEFAULT_MINIMUM_DELEGATION_AMOUNT,
+        WasmConfig::default(),
+        SystemConfig::default(),
+    );
+
+    let mut upgrade_request = {
+        UpgradeRequestBuilder::new()
+            .with_current_protocol_version(*DEFAULT_PROTOCOL_VERSION)
+            .with_new_protocol_version(new_protocol_version)
+            .with_activation_point(EraId::new(1))
+            .build()
+    };
+
+    // Upgrade to change the max delegator limit from its default to simply 2 for testing.
+    builder.upgrade_with_upgrade_request(custom_engine_config, &mut upgrade_request);
+
+    let transfer_to_delegator_4 = ExecuteRequestBuilder::standard(
+        *DEFAULT_ACCOUNT_ADDR,
+        CONTRACT_TRANSFER_TO_ACCOUNT,
+        runtime_args! {
+            ARG_TARGET => *ACCOUNT_1_ADDR,
+            ARG_AMOUNT => U512::from(BID_ACCOUNT_1_BALANCE)
+        },
+    )
+    .build();
+
+    builder
+        .exec(transfer_to_delegator_4)
+        .expect_success()
+        .commit();
+
+    let delegation_request_4 = ExecuteRequestBuilder::standard(
+        *ACCOUNT_1_ADDR,
+        CONTRACT_DELEGATE,
+        runtime_args! {
+            ARG_AMOUNT => U512::from(DELEGATE_AMOUNT_1),
+            ARG_VALIDATOR => NON_FOUNDER_VALIDATOR_1_PK.clone(),
+            ARG_DELEGATOR => ACCOUNT_1_PK.clone(),
+        },
+    )
+    .build();
+
+    // As part of the upgrade we should disallow any more delegations.
+    builder.exec(delegation_request_4).expect_failure();
+
+    // We disallow any additional delegations, however the auction state
+    // should continue to procceed.
+    let step_request = StepRequestBuilder::new()
+        .with_parent_state_hash(builder.get_post_state_hash())
+        .with_protocol_version(ProtocolVersion::V1_0_0)
+        .with_next_era_id(builder.get_era().successor())
+        .with_reward_item(RewardItem::new(NON_FOUNDER_VALIDATOR_1_PK.clone(), 1))
+        .with_run_auction(true)
+        .build();
+
+    builder
+        .step(step_request)
+        .expect("must execute step request");
+
+    let bids: Bids = builder.get_bids();
+    assert_eq!(bids.len(), 1);
+    let delegators = bids[&NON_FOUNDER_VALIDATOR_1_PK].delegators();
+    // Assert that there are three delegators despite a delegator limit of 2.
+    assert_eq!(delegators.len(), 3);
+}
+
+#[ignore]
+#[test]
+fn should_enforce_and_check_global_delegator_capacity() {
+    const NEW_MAX_DELEGATOR_SIZE_LIMIT: u32 = 2;
+    let mut builder = InMemoryWasmTestBuilder::default();
+
+    builder.run_genesis(&*DEFAULT_RUN_GENESIS_REQUEST);
+
+    let transfer_to_validator_1 = ExecuteRequestBuilder::standard(
+        *DEFAULT_ACCOUNT_ADDR,
+        CONTRACT_TRANSFER_TO_ACCOUNT,
+        runtime_args! {
+            ARG_TARGET => *NON_FOUNDER_VALIDATOR_1_ADDR,
+            ARG_AMOUNT => U512::from(TRANSFER_AMOUNT)
+        },
+    )
+    .build();
+
+    let transfer_to_validator_2 = ExecuteRequestBuilder::standard(
+        *DEFAULT_ACCOUNT_ADDR,
+        CONTRACT_TRANSFER_TO_ACCOUNT,
+        runtime_args! {
+            ARG_TARGET => *NON_FOUNDER_VALIDATOR_2_ADDR,
+            ARG_AMOUNT => U512::from(TRANSFER_AMOUNT)
+        },
+    )
+    .build();
+
+    let transfer_to_delegator_1 = ExecuteRequestBuilder::standard(
+        *DEFAULT_ACCOUNT_ADDR,
+        CONTRACT_TRANSFER_TO_ACCOUNT,
+        runtime_args! {
+            ARG_TARGET => *BID_ACCOUNT_1_ADDR,
+            ARG_AMOUNT => U512::from(BID_ACCOUNT_1_BALANCE)
+        },
+    )
+    .build();
+
+    let transfer_to_delegator_2 = ExecuteRequestBuilder::standard(
+        *DEFAULT_ACCOUNT_ADDR,
+        CONTRACT_TRANSFER_TO_ACCOUNT,
+        runtime_args! {
+            ARG_TARGET => *BID_ACCOUNT_2_ADDR,
+            ARG_AMOUNT => U512::from(BID_ACCOUNT_2_BALANCE)
+        },
+    )
+    .build();
+
+    let transfer_to_delegator_3 = ExecuteRequestBuilder::standard(
+        *DEFAULT_ACCOUNT_ADDR,
+        CONTRACT_TRANSFER_TO_ACCOUNT,
+        runtime_args! {
+            ARG_TARGET => *ACCOUNT_1_ADDR,
+            ARG_AMOUNT => U512::from(BID_ACCOUNT_1_BALANCE)
+        },
+    )
+    .build();
+
+    let transfer_to_delegator_4 = ExecuteRequestBuilder::standard(
+        *DEFAULT_ACCOUNT_ADDR,
+        CONTRACT_TRANSFER_TO_ACCOUNT,
+        runtime_args! {
+            ARG_TARGET => *ACCOUNT_2_ADDR,
+            ARG_AMOUNT => U512::from(BID_ACCOUNT_1_BALANCE)
+        },
+    )
+    .build();
+
+    let post_genesis_request = vec![
+        transfer_to_validator_1,
+        transfer_to_validator_2,
+        transfer_to_delegator_1,
+        transfer_to_delegator_2,
+        transfer_to_delegator_3,
+        transfer_to_delegator_4,
+    ];
+
+    for request in post_genesis_request {
+        builder.exec(request).expect_success().commit();
+    }
+
+    let add_bid_request_1 = ExecuteRequestBuilder::standard(
+        *NON_FOUNDER_VALIDATOR_1_ADDR,
+        CONTRACT_ADD_BID,
+        runtime_args! {
+            ARG_PUBLIC_KEY => NON_FOUNDER_VALIDATOR_1_PK.clone(),
+            ARG_AMOUNT => U512::from(ADD_BID_AMOUNT_1),
+            ARG_DELEGATION_RATE => ADD_BID_DELEGATION_RATE_1,
+        },
+    )
+    .build();
+
+    builder.exec(add_bid_request_1).expect_success().commit();
+
+    let add_bid_request_2 = ExecuteRequestBuilder::standard(
+        *NON_FOUNDER_VALIDATOR_2_ADDR,
+        CONTRACT_ADD_BID,
+        runtime_args! {
+            ARG_PUBLIC_KEY => NON_FOUNDER_VALIDATOR_2_PK.clone(),
+            ARG_AMOUNT => U512::from(ADD_BID_AMOUNT_1),
+            ARG_DELEGATION_RATE => ADD_BID_DELEGATION_RATE_1,
+        },
+    )
+    .build();
+
+    builder.exec(add_bid_request_2).expect_success().commit();
+
+    for _ in 0..=DEFAULT_AUCTION_DELAY {
+        let step_request = StepRequestBuilder::new()
+            .with_parent_state_hash(builder.get_post_state_hash())
+            .with_protocol_version(ProtocolVersion::V1_0_0)
+            .with_next_era_id(builder.get_era().successor())
+            .with_run_auction(true)
+            .build();
+
+        builder
+            .step(step_request)
+            .expect("must execute step request");
+    }
+
+    let delegation_request_1 = ExecuteRequestBuilder::standard(
+        *BID_ACCOUNT_1_ADDR,
+        CONTRACT_DELEGATE,
+        runtime_args! {
+            ARG_AMOUNT => U512::from(DELEGATE_AMOUNT_1),
+            ARG_VALIDATOR => NON_FOUNDER_VALIDATOR_1_PK.clone(),
+            ARG_DELEGATOR => BID_ACCOUNT_1_PK.clone(),
+        },
+    )
+    .build();
+
+    let delegation_request_2 = ExecuteRequestBuilder::standard(
+        *BID_ACCOUNT_2_ADDR,
+        CONTRACT_DELEGATE,
+        runtime_args! {
+            ARG_AMOUNT => U512::from(DELEGATE_AMOUNT_1),
+            ARG_VALIDATOR => NON_FOUNDER_VALIDATOR_1_PK.clone(),
+            ARG_DELEGATOR => BID_ACCOUNT_2_PK.clone(),
+        },
+    )
+    .build();
+
+    let delegation_request_3 = ExecuteRequestBuilder::standard(
+        *ACCOUNT_1_ADDR,
+        CONTRACT_DELEGATE,
+        runtime_args! {
+            ARG_AMOUNT => U512::from(DELEGATE_AMOUNT_1),
+            ARG_VALIDATOR => NON_FOUNDER_VALIDATOR_1_PK.clone(),
+            ARG_DELEGATOR => ACCOUNT_1_PK.clone(),
+        },
+    )
+    .build();
+
+    let delegation_request_4 = ExecuteRequestBuilder::standard(
+        *ACCOUNT_2_ADDR,
+        CONTRACT_DELEGATE,
+        runtime_args! {
+            ARG_AMOUNT => U512::from(DELEGATE_AMOUNT_1),
+            ARG_VALIDATOR => NON_FOUNDER_VALIDATOR_2_PK.clone(),
+            ARG_DELEGATOR => ACCOUNT_2_PK.clone(),
+        },
+    )
+    .build();
+
+    let delegation_requests = vec![
+        delegation_request_1,
+        delegation_request_2,
+        delegation_request_3,
+        delegation_request_4,
+    ];
+
+    for request in delegation_requests {
+        builder.exec(request).expect_success().commit();
+    }
+
+    let old_protocol_version = *DEFAULT_PROTOCOL_VERSION;
+    let new_protocol_version = ProtocolVersion::from_parts(
+        old_protocol_version.value().major,
+        old_protocol_version.value().minor,
+        old_protocol_version.value().patch + 1,
+    );
+
+    let custom_engine_config = EngineConfig::new(
+        DEFAULT_MAX_QUERY_DEPTH,
+        DEFAULT_MAX_ASSOCIATED_KEYS,
+        DEFAULT_MAX_RUNTIME_CALL_STACK_HEIGHT,
+        DEFAULT_MAX_STORED_VALUE_SIZE,
+        NEW_MAX_DELEGATOR_SIZE_LIMIT,
+        DEFAULT_MINIMUM_DELEGATION_AMOUNT,
+        WasmConfig::default(),
+        SystemConfig::default(),
+    );
+
+    // Reduce the validator slots from the default to only 2.
+    let mut upgrade_request = {
+        UpgradeRequestBuilder::new()
+            .with_current_protocol_version(*DEFAULT_PROTOCOL_VERSION)
+            .with_new_protocol_version(new_protocol_version)
+            .with_new_validator_slots(2u32)
+            .with_activation_point(EraId::new(1))
+            .build()
+    };
+
+    // Upgrade to change the max delegator limit from its default to simply 2 for testing.
+    builder.upgrade_with_upgrade_request(custom_engine_config, &mut upgrade_request);
+
+    let delegator_5_public_key = {
+        let secret_key = SecretKey::ed25519_from_bytes([78; 32]).unwrap();
+        PublicKey::from(&secret_key)
+    };
+
+    let transfer_to_delegator_5 = ExecuteRequestBuilder::standard(
+        *DEFAULT_ACCOUNT_ADDR,
+        CONTRACT_TRANSFER_TO_ACCOUNT,
+        runtime_args! {
+            ARG_TARGET => delegator_5_public_key.to_account_hash(),
+            ARG_AMOUNT => U512::from(BID_ACCOUNT_1_BALANCE)
+        },
+    )
+    .build();
+
+    builder
+        .exec(transfer_to_delegator_5)
+        .expect_success()
+        .commit();
+
+    // We have set the max delegator limit to 2 per validator
+    // However we have constrained the validator slots to only 2 validators
+    // Therefore we have implicitly set the global delegator capacity to
+    // 4 (validator_slots * max_delegator_per_validator) delegators
+    let bids: Bids = builder.get_bids();
+    assert_eq!(bids.len(), 2);
+    let delegators_for_validator_1 = bids[&NON_FOUNDER_VALIDATOR_1_PK].delegators();
+    // Assert that there are three delegators despite a delegator limit of 2.
+    assert_eq!(delegators_for_validator_1.len(), 3);
+    let delegators_for_validator_2 = bids[&NON_FOUNDER_VALIDATOR_2_PK].delegators();
+    assert_eq!(delegators_for_validator_2.len(), 1);
+
+    // Any further delegations to a validator 2 must be disallowed as they will
+    // blow past the global limit despite being under the limit **per** validator.
+    let delegation_to_validator_2_request = ExecuteRequestBuilder::standard(
+        delegator_5_public_key.to_account_hash(),
+        CONTRACT_DELEGATE,
+        runtime_args! {
+            ARG_AMOUNT => U512::from(DELEGATE_AMOUNT_1),
+            ARG_VALIDATOR => NON_FOUNDER_VALIDATOR_2_PK.clone(),
+            ARG_DELEGATOR => delegator_5_public_key,
+        },
+    )
+    .build();
+    builder
+        .exec(delegation_to_validator_2_request)
+        .expect_failure();
+
+    let error = builder.get_error().expect("must get error");
+
+    assert!(matches!(
+        error,
+        Error::Exec(execution::Error::Revert(ApiError::AuctionError(auction_error)))
+        if auction_error == AuctionError::GlobalDelegatorCapacityReached as u8));
+}
+
+#[ignore]
+#[test]
+fn should_enforce_minimum_delegation_amount() {
+    let mut builder = InMemoryWasmTestBuilder::default();
+
+    builder.run_genesis(&*DEFAULT_RUN_GENESIS_REQUEST);
+
+    let transfer_to_validator_1 = ExecuteRequestBuilder::standard(
+        *DEFAULT_ACCOUNT_ADDR,
+        CONTRACT_TRANSFER_TO_ACCOUNT,
+        runtime_args! {
+            ARG_TARGET => *NON_FOUNDER_VALIDATOR_1_ADDR,
+            ARG_AMOUNT => U512::from(TRANSFER_AMOUNT)
+        },
+    )
+    .build();
+
+    let transfer_to_delegator_1 = ExecuteRequestBuilder::standard(
+        *DEFAULT_ACCOUNT_ADDR,
+        CONTRACT_TRANSFER_TO_ACCOUNT,
+        runtime_args! {
+            ARG_TARGET => *BID_ACCOUNT_1_ADDR,
+            ARG_AMOUNT => U512::from(BID_ACCOUNT_1_BALANCE)
+        },
+    )
+    .build();
+
+    let post_genesis_request = vec![transfer_to_validator_1, transfer_to_delegator_1];
+
+    for request in post_genesis_request {
+        builder.exec(request).expect_success().commit();
+    }
+
+    let add_bid_request_1 = ExecuteRequestBuilder::standard(
+        *NON_FOUNDER_VALIDATOR_1_ADDR,
+        CONTRACT_ADD_BID,
+        runtime_args! {
+            ARG_PUBLIC_KEY => NON_FOUNDER_VALIDATOR_1_PK.clone(),
+            ARG_AMOUNT => U512::from(ADD_BID_AMOUNT_1),
+            ARG_DELEGATION_RATE => ADD_BID_DELEGATION_RATE_1,
+        },
+    )
+    .build();
+
+    builder.exec(add_bid_request_1).expect_success().commit();
+
+    for _ in 0..=DEFAULT_AUCTION_DELAY {
+        let step_request = StepRequestBuilder::new()
+            .with_parent_state_hash(builder.get_post_state_hash())
+            .with_protocol_version(ProtocolVersion::V1_0_0)
+            .with_next_era_id(builder.get_era().successor())
+            .with_run_auction(true)
+            .build();
+
+        builder
+            .step(step_request)
+            .expect("must execute step request");
+    }
+
+    let delegation_request_1 = ExecuteRequestBuilder::standard(
+        *BID_ACCOUNT_1_ADDR,
+        CONTRACT_DELEGATE,
+        runtime_args! {
+            ARG_AMOUNT => U512::from(100u64),
             ARG_VALIDATOR => NON_FOUNDER_VALIDATOR_1_PK.clone(),
             ARG_DELEGATOR => BID_ACCOUNT_1_PK.clone(),
         },
@@ -4822,11 +4778,106 @@
     builder.exec(delegation_request_1).expect_failure();
 
     let error = builder.get_error().expect("must get error");
-
     assert!(matches!(
         error,
         Error::Exec(execution::Error::Revert(ApiError::AuctionError(auction_error)))
         if auction_error == AuctionError::DelegationAmountTooSmall as u8));
+}
+
+#[ignore]
+#[test]
+fn should_allow_delegations_with_minimal_floor_amount() {
+    let mut builder = InMemoryWasmTestBuilder::default();
+
+    builder.run_genesis(&*DEFAULT_RUN_GENESIS_REQUEST);
+
+    let transfer_to_validator_1 = ExecuteRequestBuilder::standard(
+        *DEFAULT_ACCOUNT_ADDR,
+        CONTRACT_TRANSFER_TO_ACCOUNT,
+        runtime_args! {
+            ARG_TARGET => *NON_FOUNDER_VALIDATOR_1_ADDR,
+            ARG_AMOUNT => U512::from(TRANSFER_AMOUNT)
+        },
+    )
+    .build();
+
+    let transfer_to_delegator_1 = ExecuteRequestBuilder::standard(
+        *DEFAULT_ACCOUNT_ADDR,
+        CONTRACT_TRANSFER_TO_ACCOUNT,
+        runtime_args! {
+            ARG_TARGET => *BID_ACCOUNT_1_ADDR,
+            ARG_AMOUNT => U512::from(BID_ACCOUNT_1_BALANCE)
+        },
+    )
+    .build();
+
+    let transfer_to_delegator_2 = ExecuteRequestBuilder::standard(
+        *DEFAULT_ACCOUNT_ADDR,
+        CONTRACT_TRANSFER_TO_ACCOUNT,
+        runtime_args! {
+            ARG_TARGET => *BID_ACCOUNT_2_ADDR,
+            ARG_AMOUNT => U512::from(BID_ACCOUNT_1_BALANCE)
+        },
+    )
+    .build();
+
+    let post_genesis_request = vec![
+        transfer_to_validator_1,
+        transfer_to_delegator_1,
+        transfer_to_delegator_2,
+    ];
+
+    for request in post_genesis_request {
+        builder.exec(request).expect_success().commit();
+    }
+
+    let add_bid_request_1 = ExecuteRequestBuilder::standard(
+        *NON_FOUNDER_VALIDATOR_1_ADDR,
+        CONTRACT_ADD_BID,
+        runtime_args! {
+            ARG_PUBLIC_KEY => NON_FOUNDER_VALIDATOR_1_PK.clone(),
+            ARG_AMOUNT => U512::from(ADD_BID_AMOUNT_1),
+            ARG_DELEGATION_RATE => ADD_BID_DELEGATION_RATE_1,
+        },
+    )
+    .build();
+
+    builder.exec(add_bid_request_1).expect_success().commit();
+
+    for _ in 0..=DEFAULT_AUCTION_DELAY {
+        let step_request = StepRequestBuilder::new()
+            .with_parent_state_hash(builder.get_post_state_hash())
+            .with_protocol_version(ProtocolVersion::V1_0_0)
+            .with_next_era_id(builder.get_era().successor())
+            .with_run_auction(true)
+            .build();
+
+        builder
+            .step(step_request)
+            .expect("must execute step request");
+    }
+
+    let delegation_request_1 = ExecuteRequestBuilder::standard(
+        *BID_ACCOUNT_1_ADDR,
+        CONTRACT_DELEGATE,
+        runtime_args! {
+            ARG_AMOUNT => U512::from(DEFAULT_MINIMUM_DELEGATION_AMOUNT - 1),
+            ARG_VALIDATOR => NON_FOUNDER_VALIDATOR_1_PK.clone(),
+            ARG_DELEGATOR => BID_ACCOUNT_1_PK.clone(),
+        },
+    )
+    .build();
+
+    // The delegation amount is below the default value of 500 CSPR,
+    // therefore the delegation should not succeed.
+    builder.exec(delegation_request_1).expect_failure();
+
+    let error = builder.get_error().expect("must get error");
+
+    assert!(matches!(
+        error,
+        Error::Exec(execution::Error::Revert(ApiError::AuctionError(auction_error)))
+        if auction_error == AuctionError::DelegationAmountTooSmall as u8));
 
     let delegation_request_2 = ExecuteRequestBuilder::standard(
         *BID_ACCOUNT_2_ADDR,
@@ -4840,5 +4891,4 @@
     .build();
 
     builder.exec(delegation_request_2).expect_success().commit();
->>>>>>> a7f6a648
 }