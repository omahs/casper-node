use std::{
    env,
    fmt::{self, Display, Formatter},
    fs,
    net::{Ipv4Addr, SocketAddr, SocketAddrV4},
    path::PathBuf,
    str::FromStr,
};

use reqwest::ClientBuilder;
use structopt::StructOpt;

use casper_node::{
    rpcs::chain::{BlockIdentifier, GetBlockParams},
    types::JsonBlock,
};

use retrieve_state::{address_to_url, storage::create_storage};
use tracing::info;

const DOWNLOAD_TRIES: &str = "download-tries";
const DOWNLOAD_BLOCKS: &str = "download-blocks";
const CONVERT_BLOCK_FILES: &str = "convert-block-files";
const DEFAULT_PEER_MAILBOX_SIZE: usize = 1;

#[derive(Debug, StructOpt)]
struct Opts {
    #[structopt(
        short = "n",
        default_value = "127.0.0.1",
        about = "Specifies the host address for the node to be
         reached. e.g. \"127.0.0.1\""
    )]
    server_ip: Ipv4Addr,

    #[structopt(
<<<<<<< HEAD
        short = "d",
=======
        long = "port",
        about = "Port to reach peer RPC. For --port-derived-from-peers, this is used as the base for node-1."
    )]
    port: Option<u16>,

    #[structopt(
        short = "s",
>>>>>>> 56d1f3b0
        long,
        about = "Block from which to start downloading state. \
            Can be either a block hash or a height, where a height is considered not cryptographically secure. \
            Defaults to the highest block (by height) that the node contacted knows about."
    )]
    highest_block: Option<BlockIdentifier>,

    #[structopt(
        required = true,
        short = "a",
        long,
        default_value,
        possible_values = &[DOWNLOAD_TRIES, DOWNLOAD_BLOCKS, CONVERT_BLOCK_FILES],
        about = "Specify the mode of operation for this tool."
    )]
    action: Action,

    #[structopt(
        required = true,
        long,
        default_value = retrieve_state::CHAIN_DOWNLOAD_PATH,
        about = "Specify the path to the folder to be used for downloading blocks."
    )]
    chain_download_path: PathBuf,

    #[structopt(
        long,
        default_value = retrieve_state::LMDB_PATH,
        about = "Specify the path to the folder containing the trie LMDB data files."
    )]
    lmdb_path: PathBuf,

    #[structopt(
        long,
        about = "Specify the max size (in bytes) that the underlying LMDB can grow to."
    )]
    max_db_size: Option<usize>,

    #[structopt(long, about = "Disable gzip for requests.")]
    disable_gzip: bool,

    #[structopt(
        long,
        about = "Disable manual syncing after each block to LMDB (on by default)."
    )]
    disable_manual_sync: bool,

    #[structopt(
        long,
        about = "Derive the port from peer's address. Useful for nctl-based networks that have different RPC ports."
    )]
    port_derived_from_peers: bool,

    #[structopt(
        long,
        about = "Max number of peers to download tries from in parallel.",
        default_value = "25"
    )]
    max_workers: usize,

    #[structopt(
<<<<<<< HEAD
        short = "s",
        long,
        about = "Enable manual syncing after each block to LMDB"
    )]
    manual_sync_enabled: bool,
=======
        long,
        about = "Use channels-based download-tries method, defaults to false (work_queue)."
    )]
    use_download_trie_channels: bool,
>>>>>>> 56d1f3b0
}

#[derive(Debug)]
enum Action {
    DownloadTries,
    DownloadBlocks,
}

impl Default for Action {
    fn default() -> Self {
        Action::DownloadTries
    }
}

impl FromStr for Action {
    type Err = anyhow::Error;

    fn from_str(input: &str) -> Result<Self, Self::Err> {
        let value = match input {
            DOWNLOAD_TRIES => Self::DownloadTries,
            DOWNLOAD_BLOCKS => Self::DownloadBlocks,
            _ => {
                return Err(anyhow::Error::msg(format!(
                    "should be one of '{}' or '{}'.",
                    DOWNLOAD_TRIES, DOWNLOAD_BLOCKS,
                )))
            }
        };
        Ok(value)
    }
}

impl Display for Action {
    fn fmt(&self, formatter: &mut Formatter) -> fmt::Result {
        match self {
            Action::DownloadTries => formatter.write_str(DOWNLOAD_TRIES),
            Action::DownloadBlocks => formatter.write_str(DOWNLOAD_BLOCKS),
        }
    }
}

#[tokio::main]
async fn main() -> Result<(), anyhow::Error> {
    let opts = Opts::from_args();

    env_logger::init();

    let chain_download_path = env::current_dir()?.join(&opts.chain_download_path);

    // port used for peers as well as initial target node
    let port = opts.port.unwrap_or(7777);
    let initial_server_address = SocketAddr::V4(SocketAddrV4::new(opts.server_ip, port));
    let url = address_to_url(initial_server_address);

    let maybe_highest_block = opts.highest_block;
    let maybe_download_block = opts
        .highest_block
        .map(|block_identifier| GetBlockParams { block_identifier });

    let port_derived_from_peers = opts.port_derived_from_peers;

    match opts.action {
        Action::DownloadBlocks => {
            let client = ClientBuilder::new()
                .gzip(!opts.disable_gzip)
                .build()
                .unwrap();
            if !chain_download_path.exists() {
                info!(
                    "creating new chain download data dir {}",
                    chain_download_path.display()
                );
                fs::create_dir_all(&chain_download_path)?;
            }

            let mut storage = create_storage(&chain_download_path).expect("should create storage");
            info!("Downloading all blocks to genesis...");
            let (downloaded, read_from_disk) = retrieve_state::download_or_read_blocks(
                &client,
                &mut storage,
                &url,
                maybe_highest_block.as_ref(),
            )
            .await?;
            info!(
                "Downloaded {} blocks, read {} already-downloaded blocks from disk.",
                downloaded, read_from_disk
            );
        }
        Action::DownloadTries => {
            let client = ClientBuilder::new()
                .gzip(!opts.disable_gzip)
                .build()
                .unwrap();

            let mut peers_list = retrieve_state::get_peers_list(&client, &url)
                .await?
                .peers
                .into_inner()
                .into_iter()
                .flat_map(|peer| {
                    let address = peer.address.parse::<SocketAddrV4>().ok()?;
                    // for nctl-networks we want our bound address
                    let address = if port_derived_from_peers {
                        SocketAddr::V4(SocketAddrV4::new(
                            *address.ip(),
                            address.port().saturating_sub(11000),
                        ))
                    } else {
                        // the peer's list gives us the port for the node, and instead we want to
                        // use the user-provided RPC port
                        SocketAddr::V4(SocketAddrV4::new(*address.ip(), port))
                    };
                    Some(address)
                })
                .collect::<Vec<_>>();

            // also use the server we provided initially that peers were gathered from.
            peers_list.push(initial_server_address);

            let highest_block: JsonBlock =
                retrieve_state::get_block(&client, &url, maybe_download_block)
                    .await?
                    .block
                    .expect("unable to download highest block");

            info!(
                "retrieving global state at height {}...",
                highest_block.header.height
            );
            let lmdb_path = env::current_dir()?.join(opts.lmdb_path);
            let (engine_state, _environment) = retrieve_state::storage::create_execution_engine(
                lmdb_path,
                opts.max_db_size
                    .unwrap_or(retrieve_state::DEFAULT_MAX_DB_SIZE),
                !opts.disable_manual_sync,
            )
            .expect("unable to create execution engine");
            if !opts.use_download_trie_channels {
                retrieve_state::download_trie_work_queue(
                    &client,
                    &peers_list,
                    engine_state,
                    highest_block.header.state_root_hash,
                    opts.max_workers,
                )
                .await
                .expect("should download trie");
            } else {
                retrieve_state::download_trie_channels(
                    &client,
                    &peers_list,
                    engine_state,
                    highest_block.header.state_root_hash,
                    DEFAULT_PEER_MAILBOX_SIZE,
                )
                .await
                .expect("should download trie");
            }
            info!("Finished downloading global state.");
        }
    }
    Ok(())
}<|MERGE_RESOLUTION|>--- conflicted
+++ resolved
@@ -34,9 +34,6 @@
     server_ip: Ipv4Addr,
 
     #[structopt(
-<<<<<<< HEAD
-        short = "d",
-=======
         long = "port",
         about = "Port to reach peer RPC. For --port-derived-from-peers, this is used as the base for node-1."
     )]
@@ -44,7 +41,6 @@
 
     #[structopt(
         short = "s",
->>>>>>> 56d1f3b0
         long,
         about = "Block from which to start downloading state. \
             Can be either a block hash or a height, where a height is considered not cryptographically secure. \
@@ -106,18 +102,10 @@
     max_workers: usize,
 
     #[structopt(
-<<<<<<< HEAD
-        short = "s",
-        long,
-        about = "Enable manual syncing after each block to LMDB"
-    )]
-    manual_sync_enabled: bool,
-=======
         long,
         about = "Use channels-based download-tries method, defaults to false (work_queue)."
     )]
     use_download_trie_channels: bool,
->>>>>>> 56d1f3b0
 }
 
 #[derive(Debug)]
