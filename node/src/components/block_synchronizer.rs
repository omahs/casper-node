mod block_acquisition;
mod block_builder;
mod config;
mod deploy_acquisition;
mod event;
mod execution_results_acquisition;
mod global_state_synchronizer;
mod need_next;
mod peer_list;
mod signature_acquisition;
mod trie_accumulator;

use std::time::Duration;

use datasize::DataSize;
use either::Either;
use tracing::{debug, error, warn};

use casper_execution_engine::core::engine_state;
use casper_hashing::Digest;
use casper_types::{TimeDiff, Timestamp};

use crate::{
    components::{
        fetcher::{Error, FetchResult, FetchedData},
        Component, ComponentStatus, InitializedComponent, ValidatorBoundComponent,
    },
    effect::{
        announcements::PeerBehaviorAnnouncement,
        requests::{
            BlockAccumulatorRequest, BlockCompleteConfirmationRequest, BlockSynchronizerRequest,
            ContractRuntimeRequest, FetcherRequest, StorageRequest, SyncGlobalStateRequest,
            TrieAccumulatorRequest,
        },
        EffectBuilder, EffectExt, Effects,
    },
    reactor::{self},
    types::{
        ApprovalsHashes, Block, BlockExecutionResultsOrChunk, BlockHash, BlockHeader,
        BlockSignatures, Deploy, EmptyValidationMetadata, FinalitySignature, FinalitySignatureId,
        Item, LegacyDeploy, NodeId, SyncLeap, TrieOrChunk, ValidatorMatrix,
    },
    NodeRng,
};
use block_builder::BlockBuilder;
pub(crate) use config::Config;
pub(crate) use event::Event;
use execution_results_acquisition::ExecutionResultsAcquisition;
pub(crate) use execution_results_acquisition::ExecutionResultsChecksum;
use global_state_synchronizer::GlobalStateSynchronizer;
pub(crate) use global_state_synchronizer::{
    Error as GlobalStateSynchronizerError, Event as GlobalStateSynchronizerEvent,
};
pub(crate) use need_next::NeedNext;
use trie_accumulator::TrieAccumulator;
pub(crate) use trie_accumulator::{Error as TrieAccumulatorError, Event as TrieAccumulatorEvent};

pub(crate) trait ReactorEvent:
    From<FetcherRequest<ApprovalsHashes>>
    + From<FetcherRequest<Block>>
    + From<FetcherRequest<BlockHeader>>
    + From<FetcherRequest<LegacyDeploy>>
    + From<FetcherRequest<Deploy>>
    + From<FetcherRequest<FinalitySignature>>
    + From<FetcherRequest<TrieOrChunk>>
    + From<FetcherRequest<BlockExecutionResultsOrChunk>>
    + From<BlockAccumulatorRequest>
    + From<PeerBehaviorAnnouncement>
    + From<StorageRequest>
    + From<TrieAccumulatorRequest>
    + From<ContractRuntimeRequest>
    + From<SyncGlobalStateRequest>
    + From<BlockCompleteConfirmationRequest>
    + Send
    + 'static
{
}

impl<REv> ReactorEvent for REv where
    REv: From<FetcherRequest<ApprovalsHashes>>
        + From<FetcherRequest<Block>>
        + From<FetcherRequest<BlockHeader>>
        + From<FetcherRequest<LegacyDeploy>>
        + From<FetcherRequest<Deploy>>
        + From<FetcherRequest<FinalitySignature>>
        + From<FetcherRequest<TrieOrChunk>>
        + From<FetcherRequest<BlockExecutionResultsOrChunk>>
        + From<BlockAccumulatorRequest>
        + From<PeerBehaviorAnnouncement>
        + From<StorageRequest>
        + From<TrieAccumulatorRequest>
        + From<ContractRuntimeRequest>
        + From<SyncGlobalStateRequest>
        + From<BlockCompleteConfirmationRequest>
        + Send
        + 'static
{
}

// todo!() - remove Debug derive.
#[derive(Debug)]
pub(crate) enum BlockSynchronizerProgress {
    Idle,
    Syncing(BlockHash, Option<u64>, Timestamp),
    Synced(BlockHash, u64),
}

#[derive(DataSize, Debug)]
pub(crate) struct BlockSynchronizer {
    status: ComponentStatus,
    validator_matrix: ValidatorMatrix,
    timeout: TimeDiff,
    peer_refresh_interval: TimeDiff,
    need_next_interval: TimeDiff,
    // we pause block_syncing if a node is actively validating
    paused: bool,

    // execute forward block (do not get global state or execution effects)
    forward: Option<BlockBuilder>,
    // either sync-to-genesis or sync-leaped block (get global state and execution effects)
    historical: Option<BlockBuilder>,
    // deals with global state acquisition for historical blocks
    global_sync: GlobalStateSynchronizer,
}

impl BlockSynchronizer {
    pub(crate) fn new(config: Config, validator_matrix: ValidatorMatrix) -> Self {
        BlockSynchronizer {
            status: ComponentStatus::Uninitialized,
            validator_matrix,
            timeout: config.timeout(),
            peer_refresh_interval: config.peer_refresh_interval(),
            need_next_interval: config.need_next_interval(),
            paused: false,
            forward: None,
            historical: None,
            global_sync: GlobalStateSynchronizer::new(config.max_parallel_trie_fetches() as usize),
        }
    }

    /// Returns the progress being made on the historical syncing.
    pub(crate) fn catch_up_progress(&mut self) -> BlockSynchronizerProgress {
        match &self.historical {
            None => BlockSynchronizerProgress::Idle,
            Some(builder) => {
                if builder.is_finished() {
                    match builder.block_height() {
                        None => error!("finished builder should have block height"),
                        Some(block_height) => {
                            return BlockSynchronizerProgress::Synced(
                                builder.block_hash(),
                                block_height,
                            )
                        }
                    }
                }
                BlockSynchronizerProgress::Syncing(
                    builder.block_hash(),
                    builder.block_height(),
                    builder.last_progress_time().max(
                        self.global_sync
                            .last_progress()
                            .unwrap_or_else(Timestamp::zero),
                    ),
                )
            }
        }
    }

    /// Returns the progress being made on the historical syncing.
    pub(crate) fn keep_up_progress(&mut self) -> BlockSynchronizerProgress {
        match &self.forward {
            None => BlockSynchronizerProgress::Idle,
            Some(builder) => {
                if builder.is_finished() {
                    match builder.block_height() {
                        None => error!("finished builder should have block height"),
                        Some(block_height) => {
                            return BlockSynchronizerProgress::Synced(
                                builder.block_hash(),
                                block_height,
                            )
                        }
                    }
                }
                BlockSynchronizerProgress::Syncing(
                    builder.block_hash(),
                    builder.block_height(),
                    builder.last_progress_time().max(
                        self.global_sync
                            .last_progress()
                            .unwrap_or_else(Timestamp::zero),
                    ),
                )
            }
        }
    }

    /// Pauses block synchronization.
    pub(crate) fn pause(&mut self) {
        self.paused = true;
    }

    /// Resumes block synchronization.
    pub(crate) fn resume(&mut self) {
        self.paused = false;
    }

    /// Registers a block for synchronization.
    pub(crate) fn register_block_by_hash(
        &mut self,
        block_hash: BlockHash,
        should_fetch_execution_state: bool,
        requires_strict_finality: bool,
        max_simultaneous_peers: u32,
    ) {
        if should_fetch_execution_state {
            if let Some(block_builder) = &self.historical {
                if block_builder.block_hash() == block_hash {
                    return;
                }
            }
            let builder = BlockBuilder::new(
                block_hash,
                should_fetch_execution_state,
                requires_strict_finality,
                max_simultaneous_peers,
                self.peer_refresh_interval,
            );
            self.historical.replace(builder);
        } else {
            if let Some(block_builder) = &self.forward {
                if block_builder.block_hash() == block_hash {
                    return;
                }
            }
            let builder = BlockBuilder::new(
                block_hash,
                should_fetch_execution_state,
                requires_strict_finality,
                max_simultaneous_peers,
                self.peer_refresh_interval,
            );
            self.forward.replace(builder);
        }
    }

    /// Registers a sync leap result, if able.
    pub(crate) fn register_sync_leap(
        &mut self,
        sync_leap: &SyncLeap,
        peers: Vec<NodeId>,
        should_fetch_execution_state: bool,
        max_simultaneous_peers: u32,
    ) {
        fn apply_sigs(builder: &mut BlockBuilder, maybe_sigs: Option<&BlockSignatures>) {
            if let Some(signatures) = maybe_sigs {
                for finality_signature in signatures.finality_signatures() {
                    if let Err(error) =
                        builder.register_finality_signature(finality_signature, None)
                    {
                        debug!(%error, "failed to register finality signature");
                    }
                }
            }
        }

        let (block_header, maybe_sigs) = sync_leap.highest_block_header();
        match (&mut self.forward, &mut self.historical) {
            (Some(builder), _) | (_, Some(builder))
                if builder.block_hash() == block_header.block_hash() =>
            {
                apply_sigs(builder, maybe_sigs);
            }
            _ => {
                let era_id = block_header.era_id();
                if let Some(validator_weights) = self.validator_matrix.validator_weights(era_id) {
                    let mut builder = BlockBuilder::new_from_sync_leap(
                        sync_leap,
                        validator_weights,
                        peers,
                        should_fetch_execution_state,
                        max_simultaneous_peers,
                        self.peer_refresh_interval,
                    );
                    apply_sigs(&mut builder, maybe_sigs);
                    if should_fetch_execution_state {
                        self.historical = Some(builder);
                    } else {
                        self.forward = Some(builder);
                    }
                } else {
                    warn!(
                        block_hash = %block_header.block_hash(),
                        "unable to create block builder",
                    );
                }
            }
        }
    }

    /* EVENT LOGIC */

    fn register_marked_complete(&mut self, block_hash: &BlockHash) {
        match (&mut self.forward, &mut self.historical) {
            (Some(builder), _) | (_, Some(builder)) if builder.block_hash() == *block_hash => {
                builder.register_marked_complete();
            }
            _ => {
                debug!(%block_hash, "not currently synchronizing block");
            }
        }
    }

    fn register_peers(&mut self, block_hash: BlockHash, peers: Vec<NodeId>) -> Effects<Event> {
        match (&mut self.forward, &mut self.historical) {
            (Some(builder), _) | (_, Some(builder)) if builder.block_hash() == block_hash => {
                builder.register_peers(peers);
            }
            _ => {
                debug!(%block_hash, "not currently synchronizing block");
            }
        }
        Effects::new()
    }

    fn dishonest_peers(&self) -> Vec<NodeId> {
        let mut ret = vec![];
        if let Some(builder) = &self.forward {
            ret.extend(builder.dishonest_peers());
        }
        if let Some(builder) = &self.historical {
            ret.extend(builder.dishonest_peers());
        }
        ret
    }

    fn flush_dishonest_peers(&mut self) {
        if let Some(builder) = &mut self.forward {
            builder.flush_dishonest_peers();
        }
        if let Some(builder) = &mut self.historical {
            builder.flush_dishonest_peers();
        }
    }

    fn hook_need_next<REv: Send>(
        &mut self,
        effect_builder: EffectBuilder<REv>,
        mut effects: Effects<Event>,
    ) -> Effects<Event> {
        effects.extend(
            effect_builder
                .set_timeout(self.need_next_interval.into())
                .event(|_| Event::Request(BlockSynchronizerRequest::NeedNext)),
        );
        effects
    }

    fn need_next<REv>(
        &mut self,
        effect_builder: EffectBuilder<REv>,
        rng: &mut NodeRng,
    ) -> Effects<Event>
    where
        REv: ReactorEvent + From<FetcherRequest<Block>> + From<BlockCompleteConfirmationRequest>,
    {
        let need_next_interval = self.need_next_interval.into();
        let mut results = Effects::new();
        let mut builder_needs_next = |builder: &mut BlockBuilder| {
            let action = builder.block_acquisition_action(rng);
            let peers = action.peers_to_ask(); // pass this to any fetcher
            let need_next = action.need_next();
            debug!("BlockSynchronizer: {:?}", need_next);
            if !matches!(need_next, NeedNext::Nothing) {
                builder.set_in_flight_latch(true);
            }
            match need_next {
                NeedNext::Nothing => {}
                NeedNext::BlockHeader(block_hash) => {
                    results.extend(peers.into_iter().flat_map(|node_id| {
                        effect_builder
                            .fetch::<BlockHeader>(block_hash, node_id, EmptyValidationMetadata)
                            .event(Event::BlockHeaderFetched)
                    }))
                }
                NeedNext::BlockBody(block_hash) => {
                    results.extend(peers.into_iter().flat_map(|node_id| {
                        effect_builder
                            .fetch::<Block>(block_hash, node_id, EmptyValidationMetadata)
                            .event(Event::BlockFetched)
                    }))
                }
                NeedNext::FinalitySignatures(block_hash, era_id, validators) => {
                    results.extend(peers.into_iter().flat_map(|node_id| {
                        validators.iter().flat_map(move |public_key| {
                            let id = FinalitySignatureId {
                                block_hash,
                                era_id,
                                public_key: public_key.clone(),
                            };
                            effect_builder
                                .fetch::<FinalitySignature>(id, node_id, EmptyValidationMetadata)
                                .event(Event::FinalitySignatureFetched)
                        })
                    }))
                }
                NeedNext::GlobalState(block_hash, global_state_root_hash) => results.extend(
                    effect_builder
                        .sync_global_state(
                            block_hash,
                            global_state_root_hash,
                            peers.into_iter().collect(),
                        )
                        .event(move |result| Event::GlobalStateSynced { block_hash, result }),
                ),
                NeedNext::ApprovalsHashes(block_hash, block) => {
                    results.extend(peers.into_iter().flat_map(|node_id| {
                        effect_builder
                            .fetch::<ApprovalsHashes>(block_hash, node_id, *block.clone())
                            .event(Event::ApprovalsHashesFetched)
                    }))
                }
                NeedNext::ExecutionResultsChecksum(block_hash, global_state_root_hash) => {
                    results.extend(
                        effect_builder
                            .get_execution_results_checksum(global_state_root_hash)
                            .event(move |result| Event::GotExecutionResultsChecksum {
                                block_hash,
                                result,
                            }),
                    );
                }
                NeedNext::DeployByHash(block_hash, deploy_hash) => {
                    results.extend(peers.into_iter().flat_map(|node_id| {
                        effect_builder
                            .fetch::<LegacyDeploy>(deploy_hash, node_id, EmptyValidationMetadata)
                            .event(move |result| Event::DeployFetched {
                                block_hash,
                                result: Either::Left(result),
                            })
                    }))
                }
                NeedNext::DeployById(block_hash, deploy_id) => {
                    results.extend(peers.into_iter().flat_map(|node_id| {
                        effect_builder
                            .fetch::<Deploy>(deploy_id, node_id, EmptyValidationMetadata)
                            .event(move |result| Event::DeployFetched {
                                block_hash,
                                result: Either::Right(result),
                            })
                    }))
                }
                NeedNext::ExecutionResults(block_hash, id, checksum) => {
                    results.extend(peers.into_iter().flat_map(|node_id| {
                        effect_builder
                            .fetch::<BlockExecutionResultsOrChunk>(id, node_id, checksum)
                            .event(move |result| Event::ExecutionResultsFetched {
                                block_hash,
                                result,
                            })
                    }))
                }
                NeedNext::MarkComplete(block_hash, block_height) => results.extend(
                    effect_builder
                        .mark_block_completed(block_height)
                        .event(move |_| Event::MarkedComplete(block_hash)),
                ),
                NeedNext::EraValidators(era_id) => {
                    warn!(
                        "block_synchronizer does not have era_validators for era_id: {}",
                        era_id
                    );
                    results.extend(
                        effect_builder
                            .set_timeout(need_next_interval)
                            .event(|_| Event::Request(BlockSynchronizerRequest::NeedNext)),
                    )
                }
                NeedNext::Peers(block_hash) => results.extend(
                    effect_builder
                        .get_block_accumulated_peers(block_hash)
                        .event(move |maybe_peers| Event::AccumulatedPeers(block_hash, maybe_peers)),
                ),
            }
        };

        if let Some(builder) = &mut self.forward {
            builder_needs_next(builder);
        }
        if let Some(builder) = &mut self.historical {
            builder_needs_next(builder);
        }
        results
    }

    fn register_disconnected_peer(&mut self, node_id: NodeId) -> Effects<Event> {
        if let Some(builder) = &mut self.forward {
            builder.disqualify_peer(Some(node_id));
        }
        if let Some(builder) = &mut self.historical {
            builder.disqualify_peer(Some(node_id));
        }
        Effects::new()
    }

    fn block_header_fetched(
        &mut self,
        result: Result<FetchedData<BlockHeader>, Error<BlockHeader>>,
    ) -> Effects<Event> {
        let (block_hash, maybe_block_header, maybe_peer_id): (
            BlockHash,
            Option<Box<BlockHeader>>,
            Option<NodeId>,
        ) = match result {
            Ok(FetchedData::FromPeer { item, peer }) => (item.id(), Some(item), Some(peer)),
            Ok(FetchedData::FromStorage { item }) => (item.id(), Some(item), None),
            Err(err) => {
                debug!(%err, "failed to fetch block header");
                if err.is_peer_fault() {
                    (*err.id(), None, Some(*err.peer()))
                } else {
                    (*err.id(), None, None)
                }
            }
        };

        match (&mut self.forward, &mut self.historical) {
            (Some(builder), _) | (_, Some(builder)) if builder.block_hash() == block_hash => {
                match maybe_block_header {
                    None => {
                        builder.demote_peer(maybe_peer_id);
                    }
                    Some(block_header) => {
                        if let Err(error) =
                            builder.register_block_header(*block_header, maybe_peer_id)
                        {
                            error!(%error, "failed to apply block header");
                        } else {
                            builder.register_era_validator_weights(&self.validator_matrix);
                        }
                    }
                }
            }
            _ => {
                debug!(%block_hash, "not currently synchronizing block");
            }
        }
        Effects::new()
    }

    fn block_fetched(
        &mut self,
        result: Result<FetchedData<Block>, Error<Block>>,
    ) -> Effects<Event> {
        let (block_hash, maybe_block, maybe_peer_id): (
            BlockHash,
            Option<Box<Block>>,
            Option<NodeId>,
        ) = match result {
            Ok(FetchedData::FromPeer { item, peer }) => {
                debug!(
                    "BlockSynchronizer: fetched {} from peer {:?}",
                    item.hash(),
                    peer
                );
                (*item.hash(), Some(item), Some(peer))
            }
            Ok(FetchedData::FromStorage { item }) => (*item.hash(), Some(item), None),
            Err(err) => {
                debug!(%err, "failed to fetch block");
                if err.is_peer_fault() {
                    (*err.id(), None, Some(*err.peer()))
                } else {
                    (*err.id(), None, None)
                }
            }
        };

        match (&mut self.forward, &mut self.historical) {
            (Some(builder), _) | (_, Some(builder)) if builder.block_hash() == block_hash => {
                match maybe_block {
                    None => {
                        builder.demote_peer(maybe_peer_id);
                    }
                    Some(block) => {
                        if let Err(error) = builder.register_block(&block, maybe_peer_id) {
                            error!(%error, "failed to apply block");
                        }
                    }
                }
            }
            _ => {
                warn!(%block_hash, "not currently synchronizing block");
            }
        }
        Effects::new()
    }

    fn approvals_hashes_fetched(
        &mut self,
        result: Result<FetchedData<ApprovalsHashes>, Error<ApprovalsHashes>>,
    ) -> Effects<Event> {
        let (block_hash, maybe_approvals_hashes, maybe_peer_id): (
            BlockHash,
            Option<Box<ApprovalsHashes>>,
            Option<NodeId>,
        ) = match result {
            Ok(FetchedData::FromPeer { item, peer }) => {
                (*item.block_hash(), Some(item), Some(peer))
            }
            Ok(FetchedData::FromStorage { item }) => (*item.block_hash(), Some(item), None),
            Err(err) => {
                debug!(%err, "failed to fetch approvals hashes");
                if err.is_peer_fault() {
                    (*err.id(), None, Some(*err.peer()))
                } else {
                    (*err.id(), None, None)
                }
            }
        };

        match (&mut self.forward, &mut self.historical) {
            (Some(builder), _) | (_, Some(builder)) if builder.block_hash() == block_hash => {
                match maybe_approvals_hashes {
                    None => {
                        builder.demote_peer(maybe_peer_id);
                    }
                    Some(approvals_hashes) => {
                        if let Err(error) =
                            builder.register_approvals_hashes(&approvals_hashes, maybe_peer_id)
                        {
                            error!(%error, "failed to apply approvals hashes");
                        }
                    }
                }
            }
            _ => {
                debug!(%block_hash, "not currently synchronizing block");
            }
        }
        Effects::new()
    }

    fn finality_signature_fetched(
        &mut self,
        result: Result<FetchedData<FinalitySignature>, Error<FinalitySignature>>,
    ) -> Effects<Event> {
        let (id, maybe_finality_signature, maybe_peer) = match result {
            Ok(FetchedData::FromPeer { item, peer }) => (item.id(), Some(item), Some(peer)),
            Ok(FetchedData::FromStorage { item }) => (item.id(), Some(item), None),
            Err(err) => {
                debug!(%err, "failed to fetch finality signature");
                if err.is_peer_fault() {
                    (err.id().clone(), None, Some(*err.peer()))
                } else {
                    (err.id().clone(), None, None)
                }
            }
        };

        let block_hash = id.block_hash;

        match (&mut self.forward, &mut self.historical) {
            (Some(builder), _) | (_, Some(builder)) if builder.block_hash() == block_hash => {
                match maybe_finality_signature {
                    None => {
                        builder.demote_peer(maybe_peer);
                    }
                    Some(finality_signature) => {
                        if let Err(error) =
                            builder.register_finality_signature(*finality_signature, maybe_peer)
                        {
                            error!(%error, "failed to apply finality signature");
                        }
                    }
                }
            }
            _ => {
                debug!(%block_hash, "not currently synchronizing block");
            }
        }

        Effects::new()
    }

    fn global_state_synced(
        &mut self,
        block_hash: BlockHash,
        result: Result<Digest, GlobalStateSynchronizerError>,
    ) -> Effects<Event> {
        let root_hash = match result {
            Ok(hash) => hash,
            Err(error) => {
                debug!(%error, "failed to sync global state");
                return Effects::new();
            }
        };

        if let Some(builder) = &mut self.historical {
            if builder.block_hash() != block_hash {
                debug!(%block_hash, "not currently synchronising block");
            } else if let Err(error) = builder.register_global_state(root_hash) {
                error!(%block_hash, %error, "failed to apply global state");
            }
        }
        Effects::new()
    }

    fn got_execution_results_checksum(
        &mut self,
        block_hash: BlockHash,
        result: Result<Option<Digest>, engine_state::Error>,
    ) -> Effects<Event> {
<<<<<<< HEAD
        let execution_results_root_hash = match result {
            Ok(Some(digest)) => {
                debug!(
                    "BlockSynchronizer: got execution_results_root_hash for {:?}",
                    block_hash
                );
                ExecutionResultsChecksum::Checkable(digest)
            }
=======
        error!("XXXXX - got the exec results checksum {:?}", result);
        let execution_results_checksum = match result {
            Ok(Some(digest)) => ExecutionResultsChecksum::Checkable(digest),
>>>>>>> 217b3a67
            Ok(None) => {
                warn!("the checksum registry should contain the execution results checksum");
                ExecutionResultsChecksum::Uncheckable
            }
            Err(engine_state::Error::MissingChecksumRegistry) => {
                // The registry will not exist for legacy blocks.
                ExecutionResultsChecksum::Uncheckable
            }
            Err(error) => {
                error!(%error, "unexpected error getting checksum registry");
                ExecutionResultsChecksum::Uncheckable
            }
        };

        if let Some(builder) = &mut self.historical {
            if builder.block_hash() != block_hash {
                debug!(%block_hash, "not currently synchronising block");
            } else if let Err(error) =
                builder.register_execution_results_checksum(execution_results_checksum)
            {
                error!(%block_hash, %error, "failed to apply execution results checksum");
            }
        }
        Effects::new()
    }

    fn execution_results_fetched<REv>(
        &mut self,
        effect_builder: EffectBuilder<REv>,
        block_hash: BlockHash,
        result: FetchResult<BlockExecutionResultsOrChunk>,
    ) -> Effects<Event>
    where
        REv: From<StorageRequest> + Send,
    {
        let (maybe_value_or_chunk, maybe_peer_id) = match result {
            Ok(FetchedData::FromPeer { item, peer }) => (Some(item), Some(peer)),
            Ok(FetchedData::FromStorage { item }) => (Some(item), None),
            Err(err) => {
                debug!(%err, "failed to fetch execution results or chunk");
                if err.is_peer_fault() {
                    (None, Some(*err.peer()))
                } else {
                    (None, None)
                }
            }
        };

        if let Some(builder) = &mut self.historical {
            if builder.block_hash() != block_hash {
                debug!(%block_hash, "not currently synchronizing block");
                return Effects::new();
            }

            match maybe_value_or_chunk {
                None => {
                    builder.demote_peer(maybe_peer_id);
                }
                Some(value_or_chunk) => {
                    // due to reasons, the stitched back together execution effects need to be saved
                    // to disk here, when the last chunk is collected.
                    // we expect a response back, which will crank the block builder for this block
                    // to the next state.
                    match builder.register_fetched_execution_results(maybe_peer_id, *value_or_chunk)
                    {
                        Ok(Some(execution_results)) => {
                            return effect_builder
                                .put_execution_results_to_storage(block_hash, execution_results)
                                .event(move |()| Event::ExecutionResultsStored(block_hash));
                        }
                        Ok(None) => {}
                        Err(error) => {
                            error!(%block_hash, %error, "failed to apply execution results or chunk");
                        }
                    }
                }
            }
        }
        Effects::new()
    }

    fn register_execution_results_stored(&mut self, block_hash: BlockHash) -> Effects<Event> {
        if let Some(builder) = &mut self.historical {
            if builder.block_hash() != block_hash {
                debug!(%block_hash, "not currently synchronizing block");
            } else if let Err(error) = builder.register_execution_results_stored_notification() {
                error!(%block_hash, %error, "failed to apply stored execution results");
            }
        }
        Effects::new()
    }

    fn deploy_fetched(
        &mut self,
        block_hash: BlockHash,
        fetched_deploy: FetchedData<Deploy>,
    ) -> Effects<Event> {
        let (deploy, maybe_peer) = match fetched_deploy {
            FetchedData::FromPeer { item, peer } => (item, Some(peer)),
            FetchedData::FromStorage { item } => (item, None),
        };

        match (&mut self.forward, &mut self.historical) {
            (Some(builder), _) | (_, Some(builder)) if builder.block_hash() == block_hash => {
                if let Err(error) = builder.register_deploy(deploy.id(), maybe_peer) {
                    error!(%block_hash, %error, "failed to apply deploy");
                }
            }
            _ => {
                debug!(%block_hash, "not currently synchronizing block");
            }
        }

        Effects::new()
    }

    fn register_executed_block_notification(&mut self, block_hash: BlockHash, height: u64) {
        // if the block being synchronized for execution has already executed, drop it.
        let finished_with_forward = if let Some(builder) = self.forward.as_ref() {
            builder
                .block_height()
                .map_or(false, |forward_height| forward_height <= height)
                || builder.block_hash() == block_hash
        } else {
            false
        };

        if finished_with_forward {
            let builder = self
                .forward
                .take()
                .expect("must be Some due to check above");
            let forward_hash = builder.block_hash();
            self.global_sync
                .cancel_request(forward_hash, global_state_synchronizer::Error::Cancelled);
        }
    }
}

impl<REv> InitializedComponent<REv> for BlockSynchronizer
where
    REv: ReactorEvent + From<FetcherRequest<Block>>,
{
    fn status(&self) -> ComponentStatus {
        self.status.clone()
    }
}

impl<REv: ReactorEvent> Component<REv> for BlockSynchronizer {
    type Event = Event;

    fn handle_event(
        &mut self,
        effect_builder: EffectBuilder<REv>,
        rng: &mut NodeRng,
        event: Self::Event,
    ) -> Effects<Self::Event> {
        if self.paused {
            warn!(%event, "block synchronizer not currently enabled - ignoring event");
            return Effects::new();
        }

        // MISSING EVENT: ANNOUNCEMENT OF BAD PEERS
        match (&self.status, event) {
            (ComponentStatus::Fatal(msg), _) => {
                error!(
                    msg,
                    "should not handle this event when this component has fatal error"
                );
                Effects::new()
            }
            (ComponentStatus::Uninitialized, Event::Initialize) => {
                self.status = ComponentStatus::Initialized;
                // start dishonest peer management on initialization
                effect_builder
                    .set_timeout(Duration::from_secs(10))
                    .event(move |_| Event::Request(BlockSynchronizerRequest::DishonestPeers))
            }
            (ComponentStatus::Uninitialized, _) => {
                warn!("should not handle this event when component is uninitialized");
                Effects::new()
            }
            (ComponentStatus::Initialized, event) => {
                match event {
                    Event::Initialize => {
                        // noop
                        Effects::new()
                    }
                    Event::Request(BlockSynchronizerRequest::NeedNext) => {
                        self.need_next(effect_builder, rng)
                    }
                    Event::Request(BlockSynchronizerRequest::BlockExecuted {
                        block_hash,
                        height,
                    }) => {
                        self.register_executed_block_notification(block_hash, height);
                        Effects::new()
                    }
                    Event::Request(BlockSynchronizerRequest::DishonestPeers) => {
                        let mut effects: Effects<Self::Event> = self
                            .dishonest_peers()
                            .into_iter()
                            .flat_map(|node_id| {
                                effect_builder
                                    .announce_disconnect_from_peer(node_id)
                                    .ignore()
                            })
                            .collect();
                        self.flush_dishonest_peers();
                        effects.extend(effect_builder.set_timeout(Duration::from_secs(10)).event(
                            move |_| Event::Request(BlockSynchronizerRequest::DishonestPeers),
                        ));
                        effects
                    }

                    // tunnel event to global state synchronizer
                    Event::GlobalStateSynchronizer(event) => reactor::wrap_effects(
                        Event::GlobalStateSynchronizer,
                        self.global_sync.handle_event(effect_builder, rng, event),
                    ),

                    // when a peer is disconnected from for any reason, disqualify peer
                    Event::DisconnectFromPeer(node_id) => self.register_disconnected_peer(node_id),

                    // triggered indirectly via need next effects, and they perpetuate
                    // another need next to keep it going
                    Event::ValidatorMatrixUpdated => {
                        self.handle_validators(effect_builder);
                        self.hook_need_next(effect_builder, Effects::new())
                    }
                    Event::BlockHeaderFetched(result) => {
                        let effects = self.block_header_fetched(result);
                        self.hook_need_next(effect_builder, effects)
                    }
                    Event::BlockFetched(result) => {
                        let effects = self.block_fetched(result);
                        self.hook_need_next(effect_builder, effects)
                    }
                    Event::FinalitySignatureFetched(result) => {
                        let effects = self.finality_signature_fetched(result);
                        self.hook_need_next(effect_builder, effects)
                    }
                    Event::ApprovalsHashesFetched(result) => {
                        let effects = self.approvals_hashes_fetched(result);
                        self.hook_need_next(effect_builder, effects)
                    }
                    Event::GotExecutionResultsChecksum { block_hash, result } => {
                        let effects = self.got_execution_results_checksum(block_hash, result);
                        self.hook_need_next(effect_builder, effects)
                    }
                    Event::GlobalStateSynced { block_hash, result } => {
                        let effects = self.global_state_synced(block_hash, result);
                        self.hook_need_next(effect_builder, effects)
                    }
                    Event::ExecutionResultsFetched { block_hash, result } => {
                        let effects =
                            self.execution_results_fetched(effect_builder, block_hash, result);
                        self.hook_need_next(effect_builder, effects)
                    }
                    Event::ExecutionResultsStored(block_hash) => {
                        let effects = self.register_execution_results_stored(block_hash);
                        self.hook_need_next(effect_builder, effects)
                    }
                    Event::DeployFetched { block_hash, result } => {
                        let effects = match result {
                            Either::Left(Ok(fetched_legacy_deploy)) => {
                                self.deploy_fetched(block_hash, fetched_legacy_deploy.convert())
                            }
                            Either::Left(Err(error)) => {
                                debug!(%error, "failed to fetch legacy deploy");
                                Effects::new()
                            }
                            Either::Right(Ok(fetched_deploy)) => {
                                self.deploy_fetched(block_hash, fetched_deploy)
                            }
                            Either::Right(Err(error)) => {
                                debug!(%error, "failed to fetch deploy");
                                Effects::new()
                            }
                        };
                        self.hook_need_next(effect_builder, effects)
                    }
                    Event::MarkedComplete(block_hash) => {
                        self.register_marked_complete(&block_hash);
                        Effects::new()
                        // self.hook_need_next(effect_builder, Effects::new())
                    }

                    Event::AccumulatedPeers(block_hash, Some(peers)) => {
                        let effects = self.register_peers(block_hash, peers);
                        self.hook_need_next(effect_builder, effects)
                    }
                    Event::AccumulatedPeers(_, None) => {
                        self.hook_need_next(effect_builder, Effects::new())
                    }
                }
            }
        }
    }
}

impl<REv: ReactorEvent> ValidatorBoundComponent<REv> for BlockSynchronizer {
    fn handle_validators(&mut self, _: EffectBuilder<REv>) -> Effects<Self::Event> {
        if let Some(block_builder) = &mut self.forward {
            block_builder.register_era_validator_weights(&self.validator_matrix);
        }
        if let Some(block_builder) = &mut self.historical {
            block_builder.register_era_validator_weights(&self.validator_matrix);
        }
        Effects::new()
    }
}<|MERGE_RESOLUTION|>--- conflicted
+++ resolved
@@ -712,7 +712,6 @@
         block_hash: BlockHash,
         result: Result<Option<Digest>, engine_state::Error>,
     ) -> Effects<Event> {
-<<<<<<< HEAD
         let execution_results_root_hash = match result {
             Ok(Some(digest)) => {
                 debug!(
@@ -721,11 +720,6 @@
                 );
                 ExecutionResultsChecksum::Checkable(digest)
             }
-=======
-        error!("XXXXX - got the exec results checksum {:?}", result);
-        let execution_results_checksum = match result {
-            Ok(Some(digest)) => ExecutionResultsChecksum::Checkable(digest),
->>>>>>> 217b3a67
             Ok(None) => {
                 warn!("the checksum registry should contain the execution results checksum");
                 ExecutionResultsChecksum::Uncheckable
