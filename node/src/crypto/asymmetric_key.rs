//! Asymmetric-key types and functions.

use std::{
    cmp::Ordering,
    fmt::{self, Debug, Display, Formatter},
    fs,
    hash::{Hash, Hasher},
    path::PathBuf,
};

use ed25519_dalek::{self as ed25519, ExpandedSecretKey};
use hex_fmt::HexFmt;
use serde::{Deserialize, Serialize};
use signature::Signature as Sig;

use super::Result;
<<<<<<< HEAD
use signature::Signature as OtherSignature;
=======
use crate::crypto::Error as CryptoError;
>>>>>>> a2867d13

const ED25519_TAG: u8 = 0;
const ED25519: &str = "Ed25519";
const ED25519_LOWERCASE: &str = "ed25519";

/// A secret or private asymmetric key.
#[derive(Serialize, Deserialize, Debug)]
pub enum SecretKey {
    /// Ed25519 secret key.
    Ed25519(ed25519::SecretKey),
}

impl SecretKey {
    /// The length in bytes of an Ed25519 secret key,
    pub const ED25519_LENGTH: usize = ed25519::SECRET_KEY_LENGTH;

    /// Constructs a new Ed25519 variant from a byte array.
    pub fn new_ed25519(bytes: [u8; Self::ED25519_LENGTH]) -> Self {
        // safe to unwrap as `SecretKey::from_bytes` can only fail if the provided slice is the
        // wrong length.
        SecretKey::Ed25519(ed25519::SecretKey::from_bytes(&bytes).unwrap())
    }

    /// Constructs a new Ed25519 variant from a byte slice.
    pub fn ed25519_from_bytes<T: AsRef<[u8]>>(bytes: T) -> Result<Self> {
        Ok(SecretKey::Ed25519(ed25519::SecretKey::from_bytes(
            bytes.as_ref(),
        )?))
    }

    /// Constructs a new Ed25519 variant using the operating system's cryptographically secure
    /// random number generator.
    pub fn generate_ed25519() -> Self {
        let mut bytes = [0u8; Self::ED25519_LENGTH];
        getrandom::getrandom(&mut bytes[..]).expect("RNG failure!");
        SecretKey::new_ed25519(bytes)
    }

    /// Exposes the secret values of the key as a byte slice.
    pub fn as_secret_slice(&self) -> &[u8] {
        match self {
            SecretKey::Ed25519(secret_key) => secret_key.as_ref(),
        }
    }

    /// Attempt to read the secret key bytes from configured file path.
    pub fn from_file(path: &PathBuf) -> Result<Option<Self>> {
        let payload = fs::read_to_string(path).map_err(|_| CryptoError::FromFile)?;
        let pem = pem::parse(payload)?;
        match Self::ed25519_from_bytes(pem.contents) {
            Ok(secret_key) => Ok(Some(secret_key)),
            Err(error) => Err(error),
        }
    }
}

/// A public asymmetric key.
#[derive(Clone, Copy, Eq, PartialEq, Serialize, Deserialize)]
pub enum PublicKey {
    /// Ed25519 public key.
    Ed25519(ed25519::PublicKey),
}

impl PublicKey {
    /// The length in bytes of an Ed25519 public key,
    pub const ED25519_LENGTH: usize = ed25519::PUBLIC_KEY_LENGTH;

    /// Constructs a new Ed25519 variant from a byte array.
    pub fn new_ed25519(bytes: [u8; Self::ED25519_LENGTH]) -> Result<Self> {
        Ok(PublicKey::Ed25519(ed25519::PublicKey::from_bytes(&bytes)?))
    }

    /// Constructs a new key from the algorithm name and a byte slice.
    pub fn key_from_algorithm_name_and_bytes<N: AsRef<str>, T: AsRef<[u8]>>(
        name: N,
        bytes: T,
    ) -> Result<Self> {
        match &*name.as_ref().trim().to_lowercase() {
            ED25519_LOWERCASE => Self::ed25519_from_bytes(bytes),
            _ => panic!("Invalid algorithm name!"),
        }
    }

    /// Constructs a new Ed25519 variant from a byte slice.
    pub fn ed25519_from_bytes<T: AsRef<[u8]>>(bytes: T) -> Result<Self> {
        Ok(PublicKey::Ed25519(ed25519::PublicKey::from_bytes(
            bytes.as_ref(),
        )?))
    }

    fn tag(&self) -> u8 {
        match self {
            PublicKey::Ed25519(_) => ED25519_TAG,
        }
    }

    fn variant_name(&self) -> &str {
        match self {
            PublicKey::Ed25519(_) => ED25519,
        }
    }
}

impl AsRef<[u8]> for PublicKey {
    fn as_ref(&self) -> &[u8] {
        match self {
            PublicKey::Ed25519(public_key) => public_key.as_ref(),
        }
    }
}

impl Ord for PublicKey {
    fn cmp(&self, other: &Self) -> Ordering {
        let self_tag = self.tag();
        let other_tag = other.tag();
        if self_tag == other_tag {
            self.as_ref().cmp(other.as_ref())
        } else {
            self_tag.cmp(&other_tag)
        }
    }
}

impl PartialOrd for PublicKey {
    fn partial_cmp(&self, other: &Self) -> Option<Ordering> {
        Some(self.cmp(other))
    }
}

// This implementation of `Hash` agrees with the derived `PartialEq`.  It's required since
// `ed25519_dalek::PublicKey` doesn't implement `Hash`.
#[allow(clippy::derive_hash_xor_eq)]
impl Hash for PublicKey {
    fn hash<H: Hasher>(&self, state: &mut H) {
        self.tag().hash(state);
        self.as_ref().hash(state);
    }
}

impl Debug for PublicKey {
    fn fmt(&self, formatter: &mut Formatter<'_>) -> fmt::Result {
        write!(
            formatter,
            "PublicKey::{}({})",
            self.variant_name(),
            HexFmt(self)
        )
    }
}

impl Display for PublicKey {
    fn fmt(&self, formatter: &mut Formatter<'_>) -> fmt::Result {
        write!(
            formatter,
            "PubKey::{}({:10})",
            self.variant_name(),
            HexFmt(self)
        )
    }
}

impl From<&SecretKey> for PublicKey {
    fn from(secret_key: &SecretKey) -> PublicKey {
        match secret_key {
            SecretKey::Ed25519(secret_key) => PublicKey::Ed25519(secret_key.into()),
        }
    }
}

/// Generates an Ed25519 keypair using the operating system's cryptographically secure random number
/// generator.
pub fn generate_ed25519_keypair() -> (SecretKey, PublicKey) {
    let secret_key = SecretKey::generate_ed25519();
    let public_key = PublicKey::from(&secret_key);
    (secret_key, public_key)
}

// This is inside a private module so that the generated `BigArray` does not form part of this
// crate's public API, and hence also doesn't appear in the rustdocs.
mod big_array {
    use serde_big_array::big_array;

    big_array! { BigArray; }
}

/// A signature of given data.
#[derive(Clone, Copy, Serialize, Deserialize)]
pub enum Signature {
    /// Ed25519 signature.
    //
    // This is held as a byte array rather than an `ed25519_dalek::Signature` as that type doesn't
    // implement `AsRef` amongst other common traits.  In order to implement these common traits,
    // it is convenient and cheap to use `signature.as_ref()`.
    Ed25519(#[serde(with = "big_array::BigArray")] [u8; ed25519::SIGNATURE_LENGTH]),
}

impl Signature {
    /// The length in bytes of an Ed25519 signature,
    pub const ED25519_LENGTH: usize = ed25519::SIGNATURE_LENGTH;

    /// Constructs a new Ed25519 variant from a byte array.
    pub fn new_ed25519(bytes: [u8; Self::ED25519_LENGTH]) -> Result<Self> {
        let signature = ed25519::Signature::from_bytes(&bytes)?;
        Ok(Signature::Ed25519(signature.to_bytes()))
    }

    /// Constructs a new Ed25519 variant from a byte slice.
    pub fn ed25519_from_bytes<T: AsRef<[u8]>>(bytes: T) -> Result<Self> {
        let signature = ed25519::Signature::from_bytes(bytes.as_ref())?;
        Ok(Signature::Ed25519(signature.to_bytes()))
    }

    fn tag(&self) -> u8 {
        match self {
            Signature::Ed25519(_) => ED25519_TAG,
        }
    }

    fn variant_name(&self) -> &str {
        match self {
            Signature::Ed25519(_) => ED25519,
        }
    }
}

impl AsRef<[u8]> for Signature {
    fn as_ref(&self) -> &[u8] {
        match self {
            Signature::Ed25519(signature) => signature.as_ref(),
        }
    }
}

impl Ord for Signature {
    fn cmp(&self, other: &Self) -> Ordering {
        let self_tag = self.tag();
        let other_tag = other.tag();
        if self_tag == other_tag {
            self.as_ref().cmp(other.as_ref())
        } else {
            self_tag.cmp(&other_tag)
        }
    }
}

impl PartialOrd for Signature {
    fn partial_cmp(&self, other: &Self) -> Option<Ordering> {
        Some(self.cmp(other))
    }
}

impl Eq for Signature {}

impl PartialEq for Signature {
    fn eq(&self, other: &Self) -> bool {
        self.tag() == other.tag() && self.as_ref() == other.as_ref()
    }
}

impl Hash for Signature {
    fn hash<H: Hasher>(&self, state: &mut H) {
        self.tag().hash(state);
        self.as_ref().hash(state);
    }
}

impl Debug for Signature {
    fn fmt(&self, formatter: &mut Formatter<'_>) -> fmt::Result {
        write!(
            formatter,
            "Signature::{}({})",
            self.variant_name(),
            HexFmt(self)
        )
    }
}

impl Display for Signature {
    fn fmt(&self, formatter: &mut Formatter<'_>) -> fmt::Result {
        write!(
            formatter,
            "Sig::{}({:10})",
            self.variant_name(),
            HexFmt(self)
        )
    }
}

/// Signs the given message using the given key pair.
pub fn sign<T: AsRef<[u8]>>(
    message: T,
    secret_key: &SecretKey,
    public_key: &PublicKey,
) -> Signature {
    match (secret_key, public_key) {
        (SecretKey::Ed25519(secret_key), PublicKey::Ed25519(public_key)) => {
            let expanded_secret_key = ExpandedSecretKey::from(secret_key);
            let signature = expanded_secret_key.sign(message.as_ref(), public_key);
            Signature::Ed25519(signature.to_bytes())
        }
    }
}

/// Verifies the signature of the given message against the given public key.
pub fn verify<T: AsRef<[u8]>>(
    message: T,
    signature: &Signature,
    public_key: &PublicKey,
) -> Result<()> {
    match (signature, public_key) {
        (Signature::Ed25519(signature), PublicKey::Ed25519(public_key)) => public_key
            .verify_strict(
                message.as_ref(),
                &ed25519::Signature::from_bytes(signature)?,
            )
            .map_err(Into::into),
    }
}

#[cfg(test)]
mod tests {
    use super::*;

    mod ed25519 {
        use std::{
            cmp::Ordering,
            collections::hash_map::DefaultHasher,
            hash::{Hash, Hasher},
        };

        use super::*;

        const SECRET_KEY_LENGTH: usize = SecretKey::ED25519_LENGTH;
        const PUBLIC_KEY_LENGTH: usize = PublicKey::ED25519_LENGTH;
        const SIGNATURE_LENGTH: usize = Signature::ED25519_LENGTH;

        #[test]
        fn secret_key_from_bytes() {
            // secret key should be `SecretKey::ED25519_LENGTH` bytes
            let bytes = [0; SECRET_KEY_LENGTH + 1];
            assert!(SecretKey::ed25519_from_bytes(&bytes[..]).is_err());
            assert!(SecretKey::ed25519_from_bytes(&bytes[2..]).is_err());

            // check the same bytes but of the right length succeeds
            assert!(SecretKey::ed25519_from_bytes(&bytes[1..]).is_ok());
        }

        #[test]
        fn public_key_from_bytes() {
            // public key should be `PublicKey::ED25519_LENGTH` bytes
            let bytes = [1; PUBLIC_KEY_LENGTH + 1];
            assert!(PublicKey::ed25519_from_bytes(&bytes[..]).is_err());
            assert!(PublicKey::ed25519_from_bytes(&bytes[2..]).is_err());

            // check the same bytes but of the right length succeeds
            assert!(PublicKey::ed25519_from_bytes(&bytes[1..]).is_ok());
        }

        #[test]
        fn signature_from_bytes() {
            // signature should be < ~2^(252.5)
            let invalid_bytes = [255; SIGNATURE_LENGTH];
            assert!(Signature::ed25519_from_bytes(&invalid_bytes[..]).is_err());

            // signature should be `Signature::ED25519_LENGTH` bytes
            let bytes = [2; SIGNATURE_LENGTH + 1];
            assert!(Signature::ed25519_from_bytes(&bytes[..]).is_err());
            assert!(Signature::ed25519_from_bytes(&bytes[2..]).is_err());

            // check the same bytes but of the right length succeeds
            assert!(Signature::ed25519_from_bytes(&bytes[1..]).is_ok());
        }

        fn hash<T: Hash>(data: &T) -> u64 {
            let mut hasher = DefaultHasher::new();
            data.hash(&mut hasher);
            hasher.finish()
        }

        fn check_ord_and_hash<T: Ord + PartialOrd + Hash + Copy>(low: T, high: T) {
            let low_copy = low;

            assert_eq!(hash(&low), hash(&low_copy));
            assert_ne!(hash(&low), hash(&high));

            assert_eq!(Ordering::Less, low.cmp(&high));
            assert_eq!(Some(Ordering::Less), low.partial_cmp(&high));

            assert_eq!(Ordering::Greater, high.cmp(&low));
            assert_eq!(Some(Ordering::Greater), high.partial_cmp(&low));

            assert_eq!(Ordering::Equal, low.cmp(&low_copy));
            assert_eq!(Some(Ordering::Equal), low.partial_cmp(&low_copy));
        }

        #[test]
        fn public_key_traits() {
            let public_key_low = PublicKey::new_ed25519([1; PUBLIC_KEY_LENGTH]).unwrap();
            let public_key_high = PublicKey::new_ed25519([3; PUBLIC_KEY_LENGTH]).unwrap();
            check_ord_and_hash(public_key_low, public_key_high)
        }

        #[test]
        fn signature_traits() {
            let signature_low = Signature::new_ed25519([1; SIGNATURE_LENGTH]).unwrap();
            let signature_high = Signature::new_ed25519([3; SIGNATURE_LENGTH]).unwrap();
            check_ord_and_hash(signature_low, signature_high)
        }

        #[test]
        fn sign_and_verify() {
            let secret_key = SecretKey::generate_ed25519();

            let public_key = PublicKey::from(&secret_key);
            let other_public_key = PublicKey::from(&SecretKey::generate_ed25519());

            let message = b"message";
            let signature = sign(message, &secret_key, &public_key);

            assert!(verify(message, &signature, &public_key).is_ok());
            assert!(verify(message, &signature, &other_public_key).is_err());
            assert!(verify(&message[1..], &signature, &public_key).is_err());
        }
    }
}<|MERGE_RESOLUTION|>--- conflicted
+++ resolved
@@ -14,11 +14,7 @@
 use signature::Signature as Sig;
 
 use super::Result;
-<<<<<<< HEAD
-use signature::Signature as OtherSignature;
-=======
 use crate::crypto::Error as CryptoError;
->>>>>>> a2867d13
 
 const ED25519_TAG: u8 = 0;
 const ED25519: &str = "Ed25519";
