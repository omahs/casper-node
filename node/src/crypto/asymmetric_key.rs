--- conflicted
+++ resolved
@@ -58,20 +58,13 @@
 const SECP256K1_PEM_PUBLIC_KEY_TAG: &str = "PUBLIC KEY";
 
 /// A secret or private asymmetric key.
-<<<<<<< HEAD
-=======
-#[derive(DataSize, Serialize, Deserialize)]
->>>>>>> 029207e6
+#[derive(DataSize)]
 pub enum SecretKey {
     /// Ed25519 secret key.
     #[data_size(skip)] // Manually verified to have no data on the heap.
     Ed25519(ed25519::SecretKey),
     /// secp256k1 secret key.
-<<<<<<< HEAD
-=======
     #[data_size(skip)] // Manually verified to have no data on the heap.
-    #[serde(with = "secp256k1_secret_key_serde")]
->>>>>>> 029207e6
     Secp256k1(k256::SecretKey),
 }
 
@@ -396,21 +389,13 @@
 }
 
 /// A public asymmetric key.
-<<<<<<< HEAD
-#[derive(Clone, Copy, Eq, PartialEq)]
-=======
-#[derive(Clone, Copy, DataSize, Eq, PartialEq, Serialize, Deserialize)]
->>>>>>> 029207e6
+#[derive(Clone, Copy, DataSize, Eq, PartialEq)]
 pub enum PublicKey {
     /// Ed25519 public key.
     #[data_size(skip)] // Manually verified to have no data on the heap.
     Ed25519(ed25519::PublicKey),
     /// secp256k1 public key.
-<<<<<<< HEAD
-=======
-    #[serde(with = "secp256k1_public_key_serde")]
     #[data_size(skip)] // Manually verified to have no data on the heap.
->>>>>>> 029207e6
     Secp256k1(k256::PublicKey),
 }
 
@@ -796,11 +781,7 @@
 }
 
 /// A signature of given data.
-<<<<<<< HEAD
-#[derive(Clone, Copy)]
-=======
-#[derive(Clone, Copy, DataSize, Serialize, Deserialize)]
->>>>>>> 029207e6
+#[derive(Clone, Copy, DataSize)]
 pub enum Signature {
     /// Ed25519 signature.
     //
@@ -809,11 +790,7 @@
     // it is convenient and cheap to use `signature.as_ref()`.
     Ed25519([u8; ed25519::SIGNATURE_LENGTH]),
     /// secp256k1 signature.
-<<<<<<< HEAD
-=======
-    #[serde(with = "secp256k1_signature_serde")]
     #[data_size(skip)] // Manually verified to have no data on the heap.
->>>>>>> 029207e6
     Secp256k1(Secp256k1Signature),
 }
 
