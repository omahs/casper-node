#![cfg(test)]
#![allow(unreachable_code)]

use std::sync::{Arc, Mutex};

use futures::FutureExt;
use tempfile::TempDir;
use thiserror::Error;

use casper_node_macros::reactor;
use casper_types::testing::TestRng;

use super::*;
use crate::{
    components::{
        deploy_acceptor, fetcher, in_memory_network::NetworkController,
        small_network::GossipedAddress, storage,
    },
    effect::{
        announcements::DeployAcceptorAnnouncement,
        incoming::{NetResponse, NetResponseIncoming},
        Responder,
    },
    fatal,
    protocol::Message,
    reactor::{Reactor as ReactorTrait, Runner},
    testing::{
        self,
        network::{Network, NetworkedReactor},
        ConditionCheckReactor,
    },
    types::{BlockAdded, Deploy, DeployHash, FinalitySignature, NodeId},
    utils::{WithDir, RESOURCES_PATH},
};

const TIMEOUT: Duration = Duration::from_secs(1);

/// Error type returned by the test reactor.
#[derive(Debug, Error)]
enum Error {
    #[error("prometheus (metrics) error: {0}")]
    Metrics(#[from] prometheus::Error),
}

impl Drop for Reactor {
    fn drop(&mut self) {
        NetworkController::<Message>::remove_node(&self.network.node_id())
    }
}

#[derive(Debug)]
pub struct FetcherTestConfig {
    fetcher_config: Config,
    storage_config: storage::Config,
    temp_dir: TempDir,
}

impl Default for FetcherTestConfig {
    fn default() -> Self {
        let (storage_config, temp_dir) = storage::Config::default_for_tests();
        FetcherTestConfig {
            fetcher_config: Default::default(),
            storage_config,
            temp_dir,
        }
    }
}

reactor!(Reactor {
    type Config = FetcherTestConfig;

    components: {
        network = infallible InMemoryNetwork::<Message>(event_queue, rng);
        storage = Storage(
            &WithDir::new(cfg.temp_dir.path(), cfg.storage_config),
<<<<<<< HEAD
            Ratio::new(1, 3),
            chainspec_loader.hard_reset_to_start_of_era(),
            chainspec_loader.chainspec().protocol_config.version,
            &chainspec_loader.chainspec().network_config.name,
            chainspec_loader.chainspec().core_config.unbonding_delay,
=======
            // TODO: Load the local chainspec file.
            false, // chainspec_loader.hard_reset_to_start_of_era(),
            ProtocolVersion::V1_0_0, // chainspec_loader.chainspec().protocol_config.version,
            "casper-example", // &chainspec_loader.chainspec().network_config.name,
            14, // chainspec_loader.chainspec().core_config.unbonding_delay,
>>>>>>> eea65f5d
        );
        fake_deploy_acceptor = infallible FakeDeployAcceptor();
        deploy_fetcher = Fetcher::<Deploy>(
            "deploy",
            &cfg.fetcher_config,
            registry);
    }

    events: {
        network = Event<Message>;
        deploy_fetcher = Event<Deploy>;
    }

    requests: {
        // This test contains no linear chain requests, so we panic if we receive any.
        NetworkRequest<Message> -> network;
        StorageRequest -> storage;
        MarkBlockCompletedRequest -> storage;
        StateStoreRequest -> storage;
        FetcherRequest<Deploy> -> deploy_fetcher;
        TrieDemand -> !;

        // The only contract runtime request will be the commit of genesis, which we discard.
        ContractRuntimeRequest -> #;
    }

    announcements: {
        // The deploy fetcher needs to be notified about new deploys.
        DeployAcceptorAnnouncement -> [deploy_fetcher];
        // Currently the RpcServerAnnouncement is misnamed - it solely tells of new deploys arriving
        // from a client.
        RpcServerAnnouncement -> [fake_deploy_acceptor];
        ChainspecLoaderAnnouncement -> [!];

        // The `handle_net_response` function implements the entire "custom" logic found in this test
        // reactor, outside of routing.
        NetRequestIncoming -> [storage];
        NetResponseIncoming -> [fn handle_net_response];

        // There is no deploy or block gossiping going on.
        GossiperIncoming<Deploy> -> [!];
        GossiperIncoming<BlockAdded> -> [!];
        GossiperIncoming<FinalitySignature> -> [!];

        // We are using an in-memory network, so we do not expect any gossiping of addresses.
        GossiperIncoming<GossipedAddress> -> [!];

        // We do not serve any other requests.
        TrieRequestIncoming -> [!];
        TrieResponseIncoming -> [!];
        SyncLeapRequestIncoming -> [!];
        SyncLeapResponseIncoming -> [!];
        BlockAddedRequestIncoming -> [!];
        BlockAddedResponseIncoming -> [!];

        // No consensus component.
        ConsensusMessageIncoming -> [!];
        FinalitySignatureIncoming -> [!];
        BlocklistAnnouncement -> [!];
    }
});

impl Reactor {
    fn handle_net_response(
        &mut self,
        effect_builder: EffectBuilder<ReactorEvent>,
        rng: &mut NodeRng,
        response: NetResponseIncoming,
    ) -> Effects<ReactorEvent> {
        match response.message {
            NetResponse::Deploy(ref serialized_item) => {
                let deploy = match bincode::deserialize::<FetchResponse<Deploy, DeployHash>>(
                    serialized_item,
                ) {
                    Ok(FetchResponse::Fetched(deploy)) => Box::new(deploy),
                    Ok(FetchResponse::NotFound(deploy_hash)) => {
                        return fatal!(
                            effect_builder,
                            "peer did not have deploy with hash {}: {}",
                            deploy_hash,
                            response.sender,
                        )
                        .ignore();
                    }
                    Ok(FetchResponse::NotProvided(deploy_hash)) => {
                        return fatal!(
                            effect_builder,
                            "peer refused to provide deploy with hash {}: {}",
                            deploy_hash,
                            response.sender,
                        )
                        .ignore();
                    }
                    Err(error) => {
                        return fatal!(
                            effect_builder,
                            "failed to decode deploy from {}: {}",
                            response.sender,
                            error
                        )
                        .ignore();
                    }
                };

                self.dispatch_event(
                    effect_builder,
                    rng,
                    ReactorEvent::FakeDeployAcceptor(deploy_acceptor::Event::Accept {
                        deploy,
                        source: Source::Peer(response.sender),
                        maybe_responder: None,
                    }),
                )
            }
            _ => fatal!(
                effect_builder,
                "no support for anything but deploy responses in fetcher test"
            )
            .ignore(),
        }
    }
}

impl NetworkedReactor for Reactor {
    fn node_id(&self) -> NodeId {
        self.network.node_id()
    }
}

fn announce_deploy_received(
    deploy: Deploy,
    responder: Option<Responder<Result<(), deploy_acceptor::Error>>>,
) -> impl FnOnce(EffectBuilder<ReactorEvent>) -> Effects<ReactorEvent> {
    |effect_builder: EffectBuilder<ReactorEvent>| {
        effect_builder
            .announce_deploy_received(Box::new(deploy), responder)
            .ignore()
    }
}

type FetchedDeployResult = Arc<Mutex<(bool, Option<FetchResult<Deploy>>)>>;

fn fetch_deploy(
    deploy_hash: DeployHash,
    node_id: NodeId,
    fetched: FetchedDeployResult,
) -> impl FnOnce(EffectBuilder<ReactorEvent>) -> Effects<ReactorEvent> {
    move |effect_builder: EffectBuilder<ReactorEvent>| {
        effect_builder
            .fetch::<Deploy>(deploy_hash, node_id, ())
            .then(move |deploy| async move {
                let mut result = fetched.lock().unwrap();
                result.0 = true;
                result.1 = Some(deploy);
            })
            .ignore()
    }
}

/// Store a deploy on a target node.
async fn store_deploy(
    deploy: &Deploy,
    node_id: &NodeId,
    network: &mut Network<Reactor>,
    responder: Option<Responder<Result<(), deploy_acceptor::Error>>>,
    rng: &mut TestRng,
) {
    network
        .process_injected_effect_on(node_id, announce_deploy_received(deploy.clone(), responder))
        .await;

    // cycle to deploy acceptor announcement
    network
        .crank_until(
            node_id,
            rng,
            move |event: &ReactorEvent| {
                matches!(
                    event,
                    ReactorEvent::DeployAcceptorAnnouncement(
                        DeployAcceptorAnnouncement::AcceptedNewDeploy { .. },
                    )
                )
            },
            TIMEOUT,
        )
        .await;
}

#[derive(Debug)]
enum ExpectedFetchedDeployResult {
    TimedOut,
    FromStorage {
        expected_deploy: Box<Deploy>,
    },
    FromPeer {
        expected_deploy: Box<Deploy>,
        expected_peer: NodeId,
    },
}

async fn assert_settled(
    node_id: &NodeId,
    deploy_hash: DeployHash,
    expected_result: ExpectedFetchedDeployResult,
    fetched: FetchedDeployResult,
    network: &mut Network<Reactor>,
    rng: &mut TestRng,
    timeout: Duration,
) {
    let has_responded = |_nodes: &HashMap<NodeId, Runner<ConditionCheckReactor<Reactor>>>| {
        fetched.lock().unwrap().0
    };

    network.settle_on(rng, has_responded, timeout).await;

    let maybe_stored_deploy = network
        .nodes()
        .get(node_id)
        .unwrap()
        .reactor()
        .inner()
        .storage
        .get_deploy_by_hash(deploy_hash);

    // assert_eq!(expected_result.is_some(), maybe_stored_deploy.is_some());
    let actual_fetcher_result = fetched.lock().unwrap().1.clone();
    match (expected_result, actual_fetcher_result, maybe_stored_deploy) {
        // Timed-out case: despite the delayed response causing a timeout, the response does arrive,
        // and the TestDeployAcceptor unconditionally accepts the deploy and stores it. For the
        // test, we don't care whether it was stored or not, just that the TimedOut event fired.
        (ExpectedFetchedDeployResult::TimedOut, Some(Err(fetcher::Error::TimedOut { .. })), _) => {}
        // FromStorage case: expect deploy to correspond to item fetched, as well as stored item
        (
            ExpectedFetchedDeployResult::FromStorage { expected_deploy },
            Some(Ok(FetchedData::FromStorage { item })),
            Some(stored_deploy),
        ) if expected_deploy == item && stored_deploy == *item => {}
        // FromPeer case: deploys should correspond, storage should be present and correspond, and
        // peers should correspond.
        (
            ExpectedFetchedDeployResult::FromPeer {
                expected_deploy,
                expected_peer,
            },
            Some(Ok(FetchedData::FromPeer { item, peer })),
            Some(stored_deploy),
        ) if expected_deploy == item && stored_deploy == *item && expected_peer == peer => {}
        // Sad path case
        (expected_result, actual_fetcher_result, maybe_stored_deploy) => {
            panic!(
                "Expected result type {:?} but found {:?} (stored deploy is {:?})",
                expected_result, actual_fetcher_result, maybe_stored_deploy
            )
        }
    }
}

#[tokio::test]
async fn should_fetch_from_local() {
    const NETWORK_SIZE: usize = 1;

    NetworkController::<Message>::create_active();
    let (mut network, mut rng, node_ids) = {
        let mut network = Network::<Reactor>::new();
        let mut rng = TestRng::new();
        let node_ids = network.add_nodes(&mut rng, NETWORK_SIZE).await;
        (network, rng, node_ids)
    };

    // Create a random deploy.
    let deploy = Deploy::random_valid_native_transfer(&mut rng);

    // Store deploy on a node.
    let node_to_store_on = &node_ids[0];
    store_deploy(&deploy, node_to_store_on, &mut network, None, &mut rng).await;

    // Try to fetch the deploy from a node that holds it.
    let node_id = node_ids[0];
    let deploy_hash = *deploy.id();
    let fetched = Arc::new(Mutex::new((false, None)));
    network
        .process_injected_effect_on(
            &node_id,
            fetch_deploy(deploy_hash, node_id, Arc::clone(&fetched)),
        )
        .await;

    let expected_result = ExpectedFetchedDeployResult::FromStorage {
        expected_deploy: Box::new(deploy),
    };
    assert_settled(
        &node_id,
        deploy_hash,
        expected_result,
        fetched,
        &mut network,
        &mut rng,
        TIMEOUT,
    )
    .await;

    NetworkController::<Message>::remove_active();
}

#[tokio::test]
async fn should_fetch_from_peer() {
    const NETWORK_SIZE: usize = 2;

    NetworkController::<Message>::create_active();
    let (mut network, mut rng, node_ids) = {
        let mut network = Network::<Reactor>::new();
        let mut rng = TestRng::new();
        let node_ids = network.add_nodes(&mut rng, NETWORK_SIZE).await;
        (network, rng, node_ids)
    };

    // Create a random deploy.
    let deploy = Deploy::random_valid_native_transfer(&mut rng);

    // Store deploy on a node.
    let node_with_deploy = node_ids[0];
    store_deploy(&deploy, &node_with_deploy, &mut network, None, &mut rng).await;

    let node_without_deploy = node_ids[1];
    let deploy_hash = *deploy.id();
    let fetched = Arc::new(Mutex::new((false, None)));

    // Try to fetch the deploy from a node that does not hold it; should get from peer.
    network
        .process_injected_effect_on(
            &node_without_deploy,
            fetch_deploy(deploy_hash, node_with_deploy, Arc::clone(&fetched)),
        )
        .await;

    let expected_result = ExpectedFetchedDeployResult::FromPeer {
        expected_deploy: Box::new(deploy),
        expected_peer: node_with_deploy,
    };
    assert_settled(
        &node_without_deploy,
        deploy_hash,
        expected_result,
        fetched,
        &mut network,
        &mut rng,
        TIMEOUT,
    )
    .await;

    NetworkController::<Message>::remove_active();
}

#[tokio::test]
async fn should_timeout_fetch_from_peer() {
    const NETWORK_SIZE: usize = 2;

    NetworkController::<Message>::create_active();
    let (mut network, mut rng, node_ids) = {
        let mut network = Network::<Reactor>::new();
        let mut rng = TestRng::new();
        let node_ids = network.add_nodes(&mut rng, NETWORK_SIZE).await;
        (network, rng, node_ids)
    };

    // Create a random deploy.
    let deploy = Deploy::random_valid_native_transfer(&mut rng);
    let deploy_hash = *deploy.id();

    let holding_node = node_ids[0];
    let requesting_node = node_ids[1];

    // Store deploy on holding node.
    store_deploy(&deploy, &holding_node, &mut network, None, &mut rng).await;

    // Initiate requesting node asking for deploy from holding node.
    let fetched = Arc::new(Mutex::new((false, None)));
    network
        .process_injected_effect_on(
            &requesting_node,
            fetch_deploy(deploy_hash, holding_node, Arc::clone(&fetched)),
        )
        .await;

    // Crank until message sent from the requester.
    network
        .crank_until(
            &requesting_node,
            &mut rng,
            move |event: &ReactorEvent| {
                if let ReactorEvent::NetworkRequestMessage(NetworkRequest::SendMessage {
                    payload,
                    ..
                }) = event
                {
                    matches!(**payload, Message::GetRequest { .. })
                } else {
                    false
                }
            },
            TIMEOUT,
        )
        .await;

    // Crank until the message is received by the holding node.
    network
        .crank_until(
            &holding_node,
            &mut rng,
            move |event: &ReactorEvent| {
                if let ReactorEvent::NetworkRequestMessage(NetworkRequest::SendMessage {
                    payload,
                    ..
                }) = event
                {
                    matches!(**payload, Message::GetResponse { .. })
                } else {
                    false
                }
            },
            TIMEOUT,
        )
        .await;

    // Advance time.
    let duration_to_advance: Duration = Config::default().get_from_peer_timeout().into();
    let duration_to_advance = duration_to_advance + Duration::from_secs(10);
    testing::advance_time(duration_to_advance).await;

    // Settle the network, allowing timeout to avoid panic.
    let expected_result = ExpectedFetchedDeployResult::TimedOut;
    assert_settled(
        &requesting_node,
        deploy_hash,
        expected_result,
        fetched,
        &mut network,
        &mut rng,
        TIMEOUT,
    )
    .await;

    NetworkController::<Message>::remove_active();
}<|MERGE_RESOLUTION|>--- conflicted
+++ resolved
@@ -73,19 +73,12 @@
         network = infallible InMemoryNetwork::<Message>(event_queue, rng);
         storage = Storage(
             &WithDir::new(cfg.temp_dir.path(), cfg.storage_config),
-<<<<<<< HEAD
             Ratio::new(1, 3),
-            chainspec_loader.hard_reset_to_start_of_era(),
-            chainspec_loader.chainspec().protocol_config.version,
-            &chainspec_loader.chainspec().network_config.name,
-            chainspec_loader.chainspec().core_config.unbonding_delay,
-=======
             // TODO: Load the local chainspec file.
             false, // chainspec_loader.hard_reset_to_start_of_era(),
             ProtocolVersion::V1_0_0, // chainspec_loader.chainspec().protocol_config.version,
             "casper-example", // &chainspec_loader.chainspec().network_config.name,
             14, // chainspec_loader.chainspec().core_config.unbonding_delay,
->>>>>>> eea65f5d
         );
         fake_deploy_acceptor = infallible FakeDeployAcceptor();
         deploy_fetcher = Fetcher::<Deploy>(
