# Changelog

All notable changes to this project will be documented in this file.  The format is based on [Keep a Changelog].

[comment]: <> (Added:      new features)
[comment]: <> (Changed:    changes in existing functionality)
[comment]: <> (Deprecated: soon-to-be removed features)
[comment]: <> (Removed:    now removed features)
[comment]: <> (Fixed:      any bug fixes)
[comment]: <> (Security:   in case of vulnerabilities)


## [Unreleased]

### Added
<<<<<<< HEAD
* Add ability to force DB integrity checks to run on node start by setting env var `CL_RUN_INTEGRITY_CHECKS=1`.
* Add ability to force DB integrity checks to run on node start by adding non-numeric contents to the initializer.pid file.
* Introducing fast-syncing to join the network, avoiding the need to execute every block to catch up.
* Added `archival_sync` to `[node]` config section, along with archival syncing capabilities
* Added `max_parallel_deploy_fetches` and `max_parallel_trie_fetches` config options to the `[node]` section to control how many requests are made in parallel while syncing.
* Add capabilities for known nodes to slow down the reconnection process of outdated legacy nodes still out on the internet.
=======
* Add new event to the main SSE server stream across all endpoints `<IP:PORT>/events/*` which emits a shutdown event when the node shuts down.
* Add `SIGUSR2` signal handling to dump the queue in JSON format (see "Changed" section for `SIGUSR1`).
* Add ability to force DB integrity checks to run on node start by setting env var `CL_RUN_INTEGRITY_CHECKS=1`.
* Add ability to force DB integrity checks to run on node start by adding non-numeric contents to the initializer.pid file.
>>>>>>> f61f17c5

### Changed
* Detection of a crash no longer triggers DB integrity checks to run on node start; the checks can be triggered manually instead.
* `SIGUSR1` now only dumps the queue in the debug text format.
<<<<<<< HEAD
* Major rewrite of the contract runtime component.
* More node modules are now `pub(crate)`.
* Chain automatically creates a switch block immediately after genesis or an upgrade.
* Asymmetric connections are now swept regularly again.
* Nodes no longer connect to nodes that do not speak the same protocol version by default.

### Deprecated
* Deprecate the `starting_state_root_hash` field from the REST and JSON-RPC status endpoints.

### Removed
* Legacy synchronization from genesis in favor of fast sync has been removed.



## [1.4.3] - 2021-12-06
=======
* Incoming connections from peers are rejected if they are exceeding the default incoming connections per peer limit of 3.



## 1.4.3 - 2021-12-06
>>>>>>> f61f17c5

### Added
* Add new event to the main SSE server stream accessed via `<IP:Port>/events/main` which emits hashes of expired deploys.

### Changed
* `enable_manual_sync` configuration parameter defaults to `true`.
* Default behavior of LMDB changed to use [`NO_READAHEAD`](https://docs.rs/lmdb/0.8.0/lmdb/struct.EnvironmentFlags.html#associatedconstant.NO_READAHEAD).
<<<<<<< HEAD
* Updated dependencies, in particular `casper-types` to use fixed checksummed-hex format.
* Add new event to the main SSE server stream across all endpoints `<IP:PORT>/events/*` which emits a shutdown event when the node shuts down.
* Add `SIGUSR2` signal handling to dump the queue in JSON format (see "Changed" section for `SIGUSR1`).
=======
>>>>>>> f61f17c5



## [1.4.2] - 2021-11-11

### Changed
* There are now less false warnings/errors regarding dropped responders or closed channels during a shutdown, where they are expected and harmless.
* Execution transforms are ordered by insertion order.

### Removed
* The config option `consensus.highway.unit_hashes_folder` has been removed.

### Fixed
* The block proposer component now retains pending deploys and transfers across a restart.



## [1.4.0] - 2021-10-04

### Added
* Add `enable_manual_sync` boolean option to `[contract_runtime]` in the config.toml which enables manual LMDB sync.
* Add `contract_runtime_execute_block` histogram tracking execution time of a whole block.
* Long-running events now log their event type.
* Individual weights for traffic throttling can now be set through the configuration value `network.estimator_weights`.
* Add `consensus.highway.max_request_batch_size` configuration parameter. Defaults to 20.
* New histogram metrics `deploy_acceptor_accepted_deploy` and `deploy_acceptor_rejected_deploy` that track how long the initial verification took.
* Add gzip content negotiation (using accept-encoding header) to rpc endpoints.
* Add `state_get_trie` JSON-RPC endpoint.
* Add `info_get_validator_changes` JSON-RPC endpoint and REST endpoint `validator-changes` that return the status changes of active validators.

### Changed
* The following Highway timers are now separate, configurable, and optional (if the entry is not in the config, the timer is never called):
  * `standstill_timeout` causes the node to restart if no progress is made.
  * `request_state_interval` makes the node periodically request the latest state from a peer.
  * `log_synchronizer_interval` periodically logs the number of entries in the synchronizer queues.
* Add support for providing node uptime via the addition of an `uptime` parameter in the response to the `/status` endpoint and the `info_get_status` JSON-RPC.
* Support building and testing using stable Rust.
* Log chattiness in `debug` or lower levels has been reduced and performance at `info` or higher slightly improved.
* The following parameters in the `[gossip]` section of the config has been renamed:
  * `[finished_entry_duration_secs]` => `[finished_entry_duration]`
  * `[gossip_request_timeout_secs]` => `[gossip_request_timeout]`
  * `[get_remainder_timeout_secs]` => `[get_remainder_timeout]`
* The following parameters in config now follow the humantime convention ('30sec', '120min', etc.):
  * `[network][gossip_interval]`
  * `[gossip][finished_entry_duration]`
  * `[gossip][gossip_request_timeout]`
  * `[gossip][get_remainder_timeout]`
  * `[fetcher][get_from_peer_timeout]`

### Removed
* The unofficial support for nix-related derivations and support tooling has been removed.
* Experimental, nix-based kubernetes testing support has been removed.
* Experimental support for libp2p has been removed.
* The `isolation_reconnect_delay` configuration, which has been ignored since 1.3, has been removed.
* The libp2p-exclusive metrics of `read_futures_in_flight`, `read_futures_total`, `write_futures_in_flight`, `write_futures_total` have been removed.

### Fixed
* Resolve an issue where `Deploys` with payment amounts exceeding the block gas limit would not be rejected.
* Resolve issue of duplicated config option `max_associated_keys`.



## [1.3.2] - 2021-08-02

### Fixed
* Resolve an issue in the `state_get_dictionary_item` JSON-RPC when a `ContractHash` is used.
* Corrected network state engine to hold in blocked state for full 10 minutes when encountering out of order race condition.



## [1.3.1] - 2021-07-26

### Fixed
* Parametrized sync_timeout and increased value to stop possible post upgrade restart loop.



## [1.3.0] - 2021-07-19

### Added
* Add support for providing historical auction information via the addition of an optional block ID in the `state_get_auction_info` JSON-RPC.
* Exclude inactive validators from proposing blocks.
* Add validation of the `[protocol]` configuration on startup, to ensure the contained values make sense.
* Add optional outgoing bandwidth limiter to the networking component, controllable via new `[network][max_outgoing_byte_rate_non_validators]` config option.
* Add optional incoming message limiter to the networking component, controllable via new `[network][max_incoming_message_rate_non_validators]` config option.
* Add optional in-memory deduplication of deploys, controllable via new `[storage]` config options `[enable_mem_deduplication]` and `[mem_pool_prune_interval]`.
* Add a new event stream to SSE server accessed via `<IP:Port>/events/deploys` which emits deploys in full as they are accepted.
* Events now log their ancestors, so detailed tracing of events is possible.

### Changed
* Major rewrite of the network component, covering connection negotiation and management, periodic housekeeping and logging.
* Exchange and authenticate Validator public keys in network handshake between peers.
* Remove needless copying of outgoing network messages.
* Move finality signatures to separate event stream and change stream endpoints to `/events/main` and `/events/sigs`.
* Avoid truncating the state root hash when reporting node's status via JSON-RPC or REST servers.
* The JSON-RPC server waits until an incoming deploy has been sent to storage before responding to the client.
* Persist event stream event index across node restarts.
* Separate transfers from other deploys in the block proposer.
* Enable getting validators for future eras in `EffectBuilder::get_era_validators()`.
* Improve logging around stalled consensus detection.
* Skip storage integrity checks if the node didn't previously crash.
* Update pinned version of Rust to `nightly-2021-06-17`.
* Changed LMDB flags to reduce flushing and optimize IO performance in the Contract Runtime.
* Don't shut down by default anymore if stalled. To enable set config option `shutdown_on_standstill = true` in `[consensus.highway]`.
* Major rewrite of the contract runtime component.
* Ports used for local testing are now determined in a manner that hopefully leads to less accidental conflicts.
* At log level `DEBUG`, single events are no longer logged (use `TRACE` instead).
* More node modules are now `pub(crate)`.

### Removed
* Remove systemd notify support, including removal of `[network][systemd_support]` config option.
* Removed dead code revealed by making modules `pub(crate)`.
* The networking layer no longer gives preferences to validators from the previous era.

### Fixed
* Avoid redundant requests caused by the Highway synchronizer.
* Update "current era" metric also for initial era.
* Keep syncing until the node is in the current era, rather than allowing an acceptable drift.
* Update the list of peers with newly-learned ones in linear chain sync.
* Drain the joiner reactor queue on exit, to eliminate stale connections whose handshake has completed, but which live on the queue.
* Shut down SSE event streams gracefully.
* Limit the maximum number of clients connected to the event stream server via the `[event_stream_server][max_concurrent_subscribers]` config option.
* Avoid emitting duplicate events in the event stream.
* Change `BlockIdentifier` params in the Open-RPC schema to be optional.
* Asymmetric connections are now swept regularly again.



## [1.2.0] - 2021-05-27

### Added
* Add configuration options for `[consensus][highway][round_success_meter]`.
* Add `[protocol][last_emergency_restart]` field to the chainspec for use by fast sync.
* Add an endpoint at `/rpc-schema` to the REST server which returns the OpenRPC-compatible schema of the JSON-RPC API.
* Have consensus component shut down the node on an absence of messages for the last era for a given period.
* Add a new `Step` event to the event stream which displays the contract runtime `Step` execution results.
* Add a configurable delay before proposing dependencies, to give deploys time to be gossiped before inclusion in a new block.
* Add instrumentation to the network component.
* Add fetchers for block headers.
* Add joiner test.

### Changed
* Change to Apache 2.0 license.
* Provide an efficient way of finding the block to which a given deploy belongs.
* On hard-reset upgrades, only remove stored blocks with old protocol versions, and remove all data associated with a removed block.
* Restrict expensive startup integrity checks to sessions following unclean shutdowns.
* Improve node joining process.
* Improve linear chain component, including cleanups and optimized handling of finality signatures.
* Make the syncing process, linear chain component and joiner reactor not depend on the Era Supervisor.
* Improve logging of banned peers.
* Change trigger for upgrade checks to timed interval rather than announcement of new block.
* Use the same JSON representation for a block in the event stream as for the JSON-RPC server.
* Avoid creating a new era when shutting down for an upgrade.
* Allow consensus to disconnect from faulty peers.
* Use own most recent round exponent instead of the median when initializing a new era.
* Request protocol state from peers only for the latest era.
* Add an instance ID to consensus pings, so that they are only handled in the era and the network they were meant for.
* Avoid requesting a consensus dependency that is already in the synchronizer queue.
* Change replay detection to not use execution results.
* Initialize consensus round success meter with current timestamp.
* Era Supervisor now accounts for the last emergency restart.
* Upgrade dependencies, in particular tokio.

### Removed
* Remove `impl Sub<Timestamp> for Timestamp` to help avoid panicking in non-obvious edge cases.
* Remove `impl Sub<TimeDiff> for Timestamp` from production code to help avoid panicking in non-obvious edge cases.
* Remove `[event_stream_server][broadcast_channel_size]` from config.toml, and make it a factor of the event stream buffer size.

### Fixed
* Have casper-node process exit with the exit code returned by the validator reactor.
* Restore cached block proposer state correctly.
* Runtime memory estimator now registered in the joiner reactor.
* Avoid potential arithmetic overflow in consensus component.
* Avoid potential index out of bounds error in consensus component.
* Avoid panic on dropping an event responder.
* Validate each block size in the block validator component.
* Prevent deploy replays.
* Ensure finality signatures received after storing a block are gossiped and stored.
* Ensure isolated bootstrap nodes attempt to reconnect properly.
* Ensure the reactor doesn't skip fatal errors before successfully exiting.
* Collect only verified signatures from bonded validators.
* Fix a race condition where new metrics were replaced before the networking component had shut down completely, resulting in a panic.
* Ensure an era is not activated twice.
* Avoid redundant requests caused by the Highway synchronizer.
* Reduce duplication in block validation requests made by the Highway synchronizer.
* Request latest consensus state only if consensus has stalled locally.



## [1.1.1] - 2021-04-19

### Changed
* Ensure consistent validation when adding deploys and transfers while proposing and validating blocks.



## [1.1.0] - 2021-04-13 [YANKED]

### Changed
* Ensure that global state queries will only be permitted to recurse to a fixed maximum depth.



## [1.0.1] - 2021-04-08

### Added
* Add `[deploys][max_deploy_size]` to chainspec to limit the size of valid deploys.
* Add `[network][maximum_net_message_size]` to chainspec to limit the size of peer-to-peer messages.

### Changed
* Check deploy size does not exceed maximum permitted as part of deploy validation.
* Include protocol version and maximum message size in network handshake of nodes.
* Change accounts.toml to only be included in v1.0.0 configurations.



## [1.0.0] - 2021-03-30

### Added
* Initial release of node for Casper mainnet.



[Keep a Changelog]: https://keepachangelog.com/en/1.0.0
[unreleased]: https://github.com/casper-network/casper-node/compare/37d561634adf73dab40fffa7f1f1ee47e80bf8a1...dev
[1.4.2]: https://github.com/casper-network/casper-node/compare/v1.4.0...37d561634adf73dab40fffa7f1f1ee47e80bf8a1
[1.4.0]: https://github.com/casper-network/casper-node/compare/v1.3.0...v1.4.0
[1.3.0]: https://github.com/casper-network/casper-node/compare/v1.2.0...v1.3.0
[1.2.0]: https://github.com/casper-network/casper-node/compare/v1.1.1...v1.2.0
[1.1.1]: https://github.com/casper-network/casper-node/compare/v1.0.1...v1.1.1
[1.1.0]: https://github.com/casper-network/casper-node/compare/v1.0.1...v1.1.1
[1.0.1]: https://github.com/casper-network/casper-node/compare/v1.0.0...v1.0.1
[1.0.0]: https://github.com/casper-network/casper-node/releases/tag/v1.0.0<|MERGE_RESOLUTION|>--- conflicted
+++ resolved
@@ -13,29 +13,21 @@
 ## [Unreleased]
 
 ### Added
-<<<<<<< HEAD
-* Add ability to force DB integrity checks to run on node start by setting env var `CL_RUN_INTEGRITY_CHECKS=1`.
-* Add ability to force DB integrity checks to run on node start by adding non-numeric contents to the initializer.pid file.
-* Introducing fast-syncing to join the network, avoiding the need to execute every block to catch up.
-* Added `archival_sync` to `[node]` config section, along with archival syncing capabilities
-* Added `max_parallel_deploy_fetches` and `max_parallel_trie_fetches` config options to the `[node]` section to control how many requests are made in parallel while syncing.
-* Add capabilities for known nodes to slow down the reconnection process of outdated legacy nodes still out on the internet.
-=======
 * Add new event to the main SSE server stream across all endpoints `<IP:PORT>/events/*` which emits a shutdown event when the node shuts down.
 * Add `SIGUSR2` signal handling to dump the queue in JSON format (see "Changed" section for `SIGUSR1`).
 * Add ability to force DB integrity checks to run on node start by setting env var `CL_RUN_INTEGRITY_CHECKS=1`.
 * Add ability to force DB integrity checks to run on node start by adding non-numeric contents to the initializer.pid file.
->>>>>>> f61f17c5
+* Add capabilities for known nodes to slow down the reconnection process of outdated legacy nodes still out on the internet.
+* Added `max_parallel_deploy_fetches` and `max_parallel_trie_fetches` config options to the `[node]` section to control how many requests are made in parallel while syncing.
+* Added `archival_sync` to `[node]` config section, along with archival syncing capabilities
+* Introducing fast-syncing to join the network, avoiding the need to execute every block to catch up.
 
 ### Changed
 * Detection of a crash no longer triggers DB integrity checks to run on node start; the checks can be triggered manually instead.
 * `SIGUSR1` now only dumps the queue in the debug text format.
-<<<<<<< HEAD
-* Major rewrite of the contract runtime component.
-* More node modules are now `pub(crate)`.
+* Incoming connections from peers are rejected if they are exceeding the default incoming connections per peer limit of 3.
+* Nodes no longer connect to nodes that do not speak the same protocol version by default.
 * Chain automatically creates a switch block immediately after genesis or an upgrade.
-* Asymmetric connections are now swept regularly again.
-* Nodes no longer connect to nodes that do not speak the same protocol version by default.
 
 ### Deprecated
 * Deprecate the `starting_state_root_hash` field from the REST and JSON-RPC status endpoints.
@@ -45,14 +37,7 @@
 
 
 
-## [1.4.3] - 2021-12-06
-=======
-* Incoming connections from peers are rejected if they are exceeding the default incoming connections per peer limit of 3.
-
-
-
 ## 1.4.3 - 2021-12-06
->>>>>>> f61f17c5
 
 ### Added
 * Add new event to the main SSE server stream accessed via `<IP:Port>/events/main` which emits hashes of expired deploys.
@@ -60,12 +45,6 @@
 ### Changed
 * `enable_manual_sync` configuration parameter defaults to `true`.
 * Default behavior of LMDB changed to use [`NO_READAHEAD`](https://docs.rs/lmdb/0.8.0/lmdb/struct.EnvironmentFlags.html#associatedconstant.NO_READAHEAD).
-<<<<<<< HEAD
-* Updated dependencies, in particular `casper-types` to use fixed checksummed-hex format.
-* Add new event to the main SSE server stream across all endpoints `<IP:PORT>/events/*` which emits a shutdown event when the node shuts down.
-* Add `SIGUSR2` signal handling to dump the queue in JSON format (see "Changed" section for `SIGUSR1`).
-=======
->>>>>>> f61f17c5
 
 
 
