--- conflicted
+++ resolved
@@ -1044,9 +1044,14 @@
 }
 
 #[tokio::test]
+async fn should_accept_repeated_valid_deploy_from_client() {
+    let result = run_deploy_acceptor(TestScenario::FromClientRepeatedValidDeploy).await;
+    assert!(result.is_ok())
+}
+
+#[tokio::test]
 async fn should_accept_deploy_with_valid_custom_payment_from_client() {
     let test_scenario = TestScenario::FromClientCustomPaymentContract(ContractScenario::Valid);
-<<<<<<< HEAD
     let result = run_deploy_acceptor(test_scenario).await;
     assert!(result.is_ok())
 }
@@ -1055,28 +1060,13 @@
 async fn should_accept_deploy_with_missing_custom_payment_contract_by_name_from_client() {
     let test_scenario =
         TestScenario::FromClientCustomPaymentContract(ContractScenario::MissingContractAtName);
-=======
->>>>>>> f61f17c5
-    let result = run_deploy_acceptor(test_scenario).await;
-    assert!(result.is_ok())
-}
-
-#[tokio::test]
-<<<<<<< HEAD
+    let result = run_deploy_acceptor(test_scenario).await;
+    assert!(result.is_ok())
+}
+
+#[tokio::test]
 async fn should_reject_deploy_with_missing_custom_payment_contract_by_hash_from_client() {
     let test_scenario =
-=======
-async fn should_accept_deploy_with_missing_custom_payment_contract_by_name_from_client() {
-    let test_scenario =
-        TestScenario::FromClientCustomPaymentContract(ContractScenario::MissingContractAtName);
-    let result = run_deploy_acceptor(test_scenario).await;
-    assert!(result.is_ok())
-}
-
-#[tokio::test]
-async fn should_reject_deploy_with_missing_custom_payment_contract_by_hash_from_client() {
-    let test_scenario =
->>>>>>> f61f17c5
         TestScenario::FromClientCustomPaymentContract(ContractScenario::MissingContractAtHash);
     let result = run_deploy_acceptor(test_scenario).await;
     assert!(matches!(
