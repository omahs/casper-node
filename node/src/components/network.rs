//! Fully connected overlay network
//!
//! The *network component* is an overlay network where each node participating is attempting to
//! maintain a connection to every other node identified on the same network. The component does not
//! guarantee message delivery, so in between reconnections, messages may be lost.
//!
//! # Node IDs
//!
//! Each node has a self-generated node ID based on its self-signed TLS certificate. Whenever a
//! connection is made to another node, it verifies the "server"'s certificate to check that it
//! connected to a valid node and sends its own certificate during the TLS handshake, establishing
//! identity.
//!
//! # Connection
//!
//! Every node has an ID and a public listening address. The objective of each node is to constantly
//! maintain an outgoing connection to each other node (and thus have an incoming connection from
//! these nodes as well).
//!
//! Any incoming connection is, after a handshake process, strictly read from, while any outgoing
//! connection is strictly used for sending messages, also after a handshake.
//!
//! Nodes gossip their public listening addresses periodically, and will try to establish and
//! maintain an outgoing connection to any new address learned.

pub(crate) mod blocklist;
mod chain_info;
mod config;
mod counting_format;
mod error;
mod event;
mod gossiped_address;
mod handshake;
mod health;
mod identity;
mod insights;
mod limiter;
mod message;
mod metrics;
mod outgoing;
mod symmetry;
pub(crate) mod tasks;
#[cfg(test)]
mod tests;

use std::{
    collections::{BTreeMap, HashMap, HashSet},
    convert::TryInto,
    fmt::{self, Debug, Display, Formatter},
    fs::OpenOptions,
    marker::PhantomData,
    net::{SocketAddr, TcpListener},
    sync::{Arc, Mutex},
    time::{Duration, Instant},
};

use array_init::array_init;
use bincode::Options;
use bytes::Bytes;
use datasize::DataSize;
use futures::{future::BoxFuture, FutureExt};
use itertools::Itertools;
use muxink::{
    demux::{Demultiplexer, DemultiplexerHandle},
    fragmented::{Defragmentizer, Fragmentizer, SingleFragment},
    framing::length_delimited::LengthDelimited,
    io::{FrameReader, FrameWriter},
    mux::{ChannelPrefixedFrame, Multiplexer, MultiplexerError, MultiplexerHandle},
};

use prometheus::Registry;
<<<<<<< HEAD
use rand::seq::{IteratorRandom, SliceRandom};
use strum::EnumCount;

=======
use rand::{
    seq::{IteratorRandom, SliceRandom},
    Rng,
};
use serde::{Deserialize, Serialize};
>>>>>>> 6a4e4d80
use tokio::{
    net::TcpStream,
    sync::mpsc::{self, UnboundedReceiver, UnboundedSender},
    task::JoinHandle,
};
use tokio_openssl::SslStream;
use tokio_util::compat::Compat;
use tracing::{debug, error, info, trace, warn, Instrument, Span};

use casper_types::{EraId, PublicKey, SecretKey};

use self::{
    blocklist::BlocklistJustification,
    chain_info::ChainInfo,
    error::{ConnectionError, MessageReaderError},
    event::{IncomingConnection, OutgoingConnection},
    health::{HealthConfig, TaggedTimestamp},
    limiter::Limiter,
    message::NodeKeyPair,
    metrics::Metrics,
    outgoing::{DialOutcome, DialRequest, OutgoingConfig, OutgoingManager},
    symmetry::ConnectionSymmetry,
    tasks::{EncodedMessage, NetworkContext},
};
pub(crate) use self::{
    config::Config,
    error::Error,
    event::Event,
    gossiped_address::GossipedAddress,
    identity::Identity,
    insights::NetworkInsights,
    message::{Channel, EstimatorWeights, FromIncoming, Message, MessageKind, Payload},
};
use crate::{
    components::{gossiper::GossipItem, Component, ComponentState, InitializedComponent},
    effect::{
        announcements::PeerBehaviorAnnouncement,
        requests::{BeginGossipRequest, NetworkInfoRequest, NetworkRequest, StorageRequest},
        AutoClosingResponder, EffectBuilder, EffectExt, Effects, GossipTarget,
    },
    reactor::{Finalize, ReactorEvent},
    tls,
    types::{NodeId, ValidatorMatrix},
    utils::{
        self, display_error, DropSwitch, Fuse, LockedLineWriter, ObservableFuse, Source,
        TokenizedCount,
    },
    NodeRng,
};

const COMPONENT_NAME: &str = "network";

const MAX_METRICS_DROP_ATTEMPTS: usize = 25;
const DROP_RETRY_DELAY: Duration = Duration::from_millis(100);

/// How often to keep attempting to reconnect to a node before giving up. Note that reconnection
/// delays increase exponentially!
const RECONNECTION_ATTEMPTS: u8 = 8;

/// Basic reconnection timeout.
///
/// The first reconnection attempt will be made after 2x this timeout.
const BASE_RECONNECTION_TIMEOUT: Duration = Duration::from_secs(1);

/// Interval during which to perform outgoing manager housekeeping.
const OUTGOING_MANAGER_SWEEP_INTERVAL: Duration = Duration::from_secs(1);

/// The size of a single message fragment sent over the wire.
const MESSAGE_FRAGMENT_SIZE: usize = 4096;

/// How often to send a ping down a healthy connection.
const PING_INTERVAL: Duration = Duration::from_secs(30);

/// Maximum time for a ping until it connections are severed.
///
/// If you are running a network under very extreme conditions, it may make sense to alter these
/// values, but usually these values should require no changing.
///
/// `PING_TIMEOUT` should be less than `PING_INTERVAL` at all times.
const PING_TIMEOUT: Duration = Duration::from_secs(6);

/// How many pings to send before giving up and dropping the connection.
const PING_RETRIES: u16 = 5;

#[derive(Clone, DataSize, Debug)]
pub(crate) struct OutgoingHandle {
    #[data_size(skip)] // Unfortunately, there is no way to inspect an `UnboundedSender`.
    senders: [UnboundedSender<EncodedMessage>; Channel::COUNT],
    peer_addr: SocketAddr,
}

impl Display for OutgoingHandle {
    fn fmt(&self, f: &mut Formatter<'_>) -> fmt::Result {
        write!(f, "outgoing handle to {}", self.peer_addr)
    }
}

#[derive(DataSize)]
pub(crate) struct Network<REv, P>
where
    REv: 'static,
    P: Payload,
{
    /// Initial configuration values.
    cfg: Config,
    /// Read-only networking information shared across tasks.
    context: Arc<NetworkContext<REv>>,

    /// Outgoing connections manager.
    outgoing_manager: OutgoingManager<OutgoingHandle, ConnectionError>,
    /// Tracks whether a connection is symmetric or not.
    connection_symmetries: HashMap<NodeId, ConnectionSymmetry>,

    /// Fuse signaling a shutdown of the small network.
    shutdown_fuse: DropSwitch<ObservableFuse>,

    /// Join handle for the server thread.
    #[data_size(skip)]
    server_join_handle: Option<JoinHandle<()>>,

    /// Networking metrics.
    #[data_size(skip)]
    net_metrics: Arc<Metrics>,

    /// The outgoing bandwidth limiter.
    #[data_size(skip)]
    outgoing_limiter: Limiter,

    /// The limiter for incoming resource usage.
    ///
    /// This is not incoming bandwidth but an independent resource estimate.
    #[data_size(skip)]
    incoming_limiter: Limiter,

    /// The era that is considered the active era by the network component.
    active_era: EraId,

    /// The state of this component.
    state: ComponentState,

    /// Marker for what kind of payload this small network instance supports.
    _payload: PhantomData<P>,
}

impl<REv, P> Network<REv, P>
where
    P: Payload,
    REv: ReactorEvent
        + From<Event<P>>
        + FromIncoming<P>
        + From<StorageRequest>
        + From<NetworkRequest<P>>
        + From<PeerBehaviorAnnouncement>
        + From<BeginGossipRequest<GossipedAddress>>,
{
    /// Creates a new network component instance.
    #[allow(clippy::type_complexity)]
    pub(crate) fn new<C: Into<ChainInfo>>(
        cfg: Config,
        our_identity: Identity,
        node_key_pair: Option<(Arc<SecretKey>, PublicKey)>,
        registry: &Registry,
        chain_info_source: C,
        validator_matrix: ValidatorMatrix,
    ) -> Result<Network<REv, P>, Error> {
        let net_metrics = Arc::new(Metrics::new(registry)?);

        let outgoing_limiter = Limiter::new(
            cfg.max_outgoing_byte_rate_non_validators,
            net_metrics.accumulated_outgoing_limiter_delay.clone(),
            validator_matrix.clone(),
        );

        let incoming_limiter = Limiter::new(
            cfg.max_incoming_message_rate_non_validators,
            net_metrics.accumulated_incoming_limiter_delay.clone(),
            validator_matrix,
        );

        let outgoing_manager = OutgoingManager::with_metrics(
            OutgoingConfig {
                retry_attempts: RECONNECTION_ATTEMPTS,
                base_timeout: BASE_RECONNECTION_TIMEOUT,
                unblock_after: cfg.blocklist_retain_duration.into(),
                sweep_timeout: cfg.max_addr_pending_time.into(),
                health: HealthConfig {
                    ping_interval: PING_INTERVAL,
                    ping_timeout: PING_TIMEOUT,
                    ping_retries: PING_RETRIES,
                    pong_limit: (1 + PING_RETRIES as u32) * 2,
                },
            },
            net_metrics.create_outgoing_metrics(),
        );

        let keylog = match cfg.keylog_path {
            Some(ref path) => {
                let keylog = OpenOptions::new()
                    .append(true)
                    .create(true)
                    .write(true)
                    .open(path)
                    .map_err(Error::CannotAppendToKeylog)?;
                warn!(%path, "keylog enabled, if you are not debugging turn this off in your configuration (`network.keylog_path`)");
                Some(LockedLineWriter::new(keylog))
            }
            None => None,
        };

        let context = Arc::new(NetworkContext::new(
            cfg.clone(),
            our_identity,
            keylog,
            node_key_pair.map(NodeKeyPair::new),
            chain_info_source.into(),
            &net_metrics,
        ));

        let component = Network {
            cfg,
            context,
            outgoing_manager,
            connection_symmetries: HashMap::new(),
            net_metrics,
            outgoing_limiter,
            incoming_limiter,
            // We start with an empty set of validators for era 0 and expect to be updated.
            active_era: EraId::new(0),
            state: ComponentState::Uninitialized,
            shutdown_fuse: DropSwitch::new(ObservableFuse::new()),
            server_join_handle: None,
            _payload: PhantomData,
        };

        Ok(component)
    }

    fn initialize(
        &mut self,
        effect_builder: EffectBuilder<REv>,
    ) -> Result<Effects<Event<P>>, Error> {
        let mut known_addresses = HashSet::new();
        for address in &self.cfg.known_addresses {
            match utils::resolve_address(address) {
                Ok(known_address) => {
                    if !known_addresses.insert(known_address) {
                        warn!(%address, resolved=%known_address, "ignoring duplicated known address");
                    };
                }
                Err(ref err) => {
                    warn!(%address, err=display_error(err), "failed to resolve known address");
                }
            }
        }

        // Assert we have at least one known address in the config.
        if known_addresses.is_empty() {
            warn!("no known addresses provided via config or all failed DNS resolution");
            return Err(Error::EmptyKnownHosts);
        }

        let mut public_addr =
            utils::resolve_address(&self.cfg.public_address).map_err(Error::ResolveAddr)?;

        // We can now create a listener.
        let bind_address =
            utils::resolve_address(&self.cfg.bind_address).map_err(Error::ResolveAddr)?;
        let listener = TcpListener::bind(bind_address)
            .map_err(|error| Error::ListenerCreation(error, bind_address))?;
        // We must set non-blocking to `true` or else the tokio task hangs forever.
        listener
            .set_nonblocking(true)
            .map_err(Error::ListenerSetNonBlocking)?;

        let local_addr = listener.local_addr().map_err(Error::ListenerAddr)?;

        // Substitute the actually bound port if set to 0.
        if public_addr.port() == 0 {
            public_addr.set_port(local_addr.port());
        }

        Arc::get_mut(&mut self.context)
            .expect("should be no other pointers")
            .initialize(public_addr, effect_builder.into_inner());

        let protocol_version = self.context.chain_info().protocol_version;
        // Run the server task.
        // We spawn it ourselves instead of through an effect to get a hold of the join handle,
        // which we need to shutdown cleanly later on.
        info!(%local_addr, %public_addr, %protocol_version, "starting server background task");

        let shutdown_fuse = DropSwitch::new(ObservableFuse::new());

        let context = self.context.clone();
        self.server_join_handle = Some(tokio::spawn(
            tasks::server(
                context,
                tokio::net::TcpListener::from_std(listener).map_err(Error::ListenerConversion)?,
                shutdown_fuse.inner().clone(),
            )
            .in_current_span(),
        ));

        // Learn all known addresses and mark them as unforgettable.
        let now = Instant::now();
        let dial_requests: Vec<_> = known_addresses
            .into_iter()
            .filter_map(|addr| self.outgoing_manager.learn_addr(addr, true, now))
            .collect();

        let mut effects = self.process_dial_requests(dial_requests);

        // Start broadcasting our public listening address.
        effects.extend(
            effect_builder
                .set_timeout(self.cfg.initial_gossip_delay.into())
                .event(|_| Event::GossipOurAddress),
        );

        // Start regular housekeeping of the outgoing connections.
        effects.extend(
            effect_builder
                .set_timeout(OUTGOING_MANAGER_SWEEP_INTERVAL)
                .event(|_| Event::SweepOutgoing),
        );

        <Self as InitializedComponent<REv>>::set_state(self, ComponentState::Initialized);
        Ok(effects)
    }

    /// Queues a message to be sent to validator nodes in the given era.
    fn broadcast_message_to_validators(&self, msg: Arc<Message<P>>, era_id: EraId) {
        self.net_metrics.broadcast_requests.inc();

        let mut total_connected_validators_in_era = 0;
        let mut total_outgoing_manager_connected_peers = 0;

        for peer_id in self.outgoing_manager.connected_peers() {
            total_outgoing_manager_connected_peers += 1;
            if self.outgoing_limiter.is_validator_in_era(era_id, &peer_id) {
                total_connected_validators_in_era += 1;
                self.send_message(peer_id, msg.clone(), None)
            }
        }

        debug!(
            msg = %msg,
            era = era_id.value(),
            total_connected_validators_in_era,
            total_outgoing_manager_connected_peers,
            "broadcast_message_to_validators"
        );
    }

    /// Queues a message to `count` random nodes on the network.
    fn gossip_message(
        &self,
        rng: &mut NodeRng,
        msg: Arc<Message<P>>,
        gossip_target: GossipTarget,
        count: usize,
        exclude: HashSet<NodeId>,
    ) -> HashSet<NodeId> {
        let is_validator_in_era =
            |era: EraId, peer_id: &NodeId| self.outgoing_limiter.is_validator_in_era(era, peer_id);
        let peer_ids = choose_gossip_peers(
            rng,
            gossip_target,
            count,
            exclude.clone(),
            self.outgoing_manager.connected_peers(),
            is_validator_in_era,
        );

        // todo!() - consider sampling more validators (for example: 10%, but not fewer than 5)

        if peer_ids.len() != count {
            let connected = self.outgoing_manager.connected_peers().count();
            let not_excluded = self
                .outgoing_manager
                .connected_peers()
                .filter(|peer_id| !exclude.contains(peer_id))
                .count();
            if not_excluded > 0 {
                debug!(
                    our_id=%self.context.our_id(),
                    %gossip_target,
                    wanted = count,
                    connected,
                    not_excluded,
                    selected = peer_ids.len(),
                    "could not select enough random nodes for gossiping"
                );
            }
        }

        for &peer_id in &peer_ids {
            self.send_message(peer_id, msg.clone(), None);
        }

        peer_ids.into_iter().collect()
    }

    /// Queues a message to be sent to a specific node.
    fn send_message(
        &self,
        dest: NodeId,
        msg: Arc<Message<P>>,
        opt_responder: Option<AutoClosingResponder<()>>,
    ) {
        // Try to send the message.
        if let Some(connection) = self.outgoing_manager.get_route(dest) {
            let channel = msg.get_channel();
            let sender = &connection.senders[channel as usize];
            let payload = if let Some(payload) = serialize_network_message(&msg) {
                payload
            } else {
                // The `AutoClosingResponder` will respond by itself.
                return;
            };
            trace!(%msg, encoded_size=payload.len(), %channel, "enqueued message for sending");

            let send_token = TokenizedCount::new(self.net_metrics.queued_messages.clone());

            if let Err(refused_message) =
                sender.send(EncodedMessage::new(payload, opt_responder, send_token))
            {
                match deserialize_network_message::<P>(refused_message.0.payload()) {
                    Ok(reconstructed_message) => {
                        // We lost the connection, but that fact has not reached us as an event yet.
                        debug!(our_id=%self.context.our_id(), %dest, msg=%reconstructed_message, "dropped outgoing message, lost connection");
                    }
                    Err(err) => {
                        error!(our_id=%self.context.our_id(),
                               %dest,
                               reconstruction_error=%err,
                               payload=?refused_message.0.payload(),
                               "dropped outgoing message, but also failed to reconstruct it"
                        );
                    }
                }
            }
        } else {
            // We are not connected, so the reconnection is likely already in progress.
            debug!(our_id=%self.context.our_id(), %dest, ?msg, "dropped outgoing message, no connection");
        }
    }

    fn handle_incoming_connection(
        &mut self,
        incoming: Box<IncomingConnection>,
        span: Span,
    ) -> Effects<Event<P>> {
        span.clone().in_scope(|| match *incoming {
            IncomingConnection::FailedEarly {
                peer_addr: _,
                ref error,
            } => {
                // Failed without much info, there is little we can do about this.
                debug!(err=%display_error(error), "incoming connection failed early");
                Effects::new()
            }
            IncomingConnection::Failed {
                peer_addr: _,
                peer_id: _,
                ref error,
            } => {
                // TODO: At this point, we could consider blocking peers by [`PeerID`], but this
                //       feature is not implemented yet.
                debug!(
                    err = display_error(error),
                    "incoming connection failed after TLS setup"
                );
                Effects::new()
            }
            IncomingConnection::Loopback => {
                // Loopback connections are closed immediately, but will be marked as such by the
                // outgoing manager. We still record that it succeeded in the log, but this should
                // be the only time per component instantiation that this happens.
                info!("successful incoming loopback connection, will be dropped");
                Effects::new()
            }
            IncomingConnection::Established {
                peer_addr,
                public_addr,
                peer_id,
                peer_consensus_public_key,
                transport,
            } => {
                if self.cfg.max_incoming_peer_connections != 0 {
                    if let Some(symmetries) = self.connection_symmetries.get(&peer_id) {
                        let incoming_count = symmetries
                            .incoming_addrs()
                            .map(|addrs| addrs.len())
                            .unwrap_or_default();

                        if incoming_count >= self.cfg.max_incoming_peer_connections as usize {
                            info!(%public_addr,
                                  %peer_id,
                                  count=incoming_count,
                                  limit=self.cfg.max_incoming_peer_connections,
                                  "rejecting new incoming connection, limit for peer exceeded"
                            );
                            return Effects::new();
                        }
                    }
                }

                info!(%public_addr, "new incoming connection established");

                // Learn the address the peer gave us.
                let dial_requests =
                    self.outgoing_manager
                        .learn_addr(public_addr, false, Instant::now());
                let mut effects = self.process_dial_requests(dial_requests);

                // Update connection symmetries.
                if self
                    .connection_symmetries
                    .entry(peer_id)
                    .or_default()
                    .add_incoming(peer_addr, Instant::now())
                {
                    self.connection_completed(peer_id);

                    // We should NOT update the syncing set when we receive an incoming connection,
                    // because the `message_sender` which is handling the corresponding outgoing
                    // connection will not receive the update of the syncing state of the remote
                    // peer.
                    //
                    // Such desync may cause the node to try to send "unsafe" requests to the
                    // syncing node, because the outgoing connection may outlive the
                    // incoming one, i.e. it may take some time to drop "our" outgoing
                    // connection after a peer has closed the corresponding incoming connection.
                }

                // TODO: Removal of `CountingTransport` here means some functionality has to be
                // restored.

                // `rust-openssl` does not support the futures 0.3 `AsyncRead` trait (it uses the
                // tokio built-in version instead). The compat layer fixes that.
                let compat_transport =
                    tokio_util::compat::TokioAsyncReadCompatExt::compat(transport);

                // TODO: We need to split the stream here eventually. Right now, this is safe since
                //       the reader only uses one direction.
                let carrier = Arc::new(Mutex::new(Demultiplexer::new(FrameReader::new(
                    LengthDelimited,
                    compat_transport,
                    MESSAGE_FRAGMENT_SIZE,
                ))));

                // Now we can start the message reader.
                let boxed_span = Box::new(span.clone());
                effects.extend(
                    tasks::multi_channel_message_receiver(
                        self.context.clone(),
                        carrier,
                        self.incoming_limiter
                            .create_handle(peer_id, peer_consensus_public_key),
                        self.shutdown_fuse.inner().clone(),
                        peer_id,
                        span.clone(),
                    )
                    .instrument(span)
                    .event(move |result| Event::IncomingClosed {
                        result,
                        peer_id: Box::new(peer_id),
                        peer_addr,
                        span: boxed_span,
                    }),
                );

                effects
            }
        })
    }

    fn handle_incoming_closed(
        &mut self,
        result: Result<(), MessageReaderError>,
        peer_id: Box<NodeId>,
        peer_addr: SocketAddr,
        span: Span,
    ) -> Effects<Event<P>> {
        span.in_scope(|| {
            // Log the outcome.
            match result {
                Ok(()) => {
                    info!("regular connection closing")
                }
                Err(ref err) => {
                    warn!(err = display_error(err), "connection dropped")
                }
            }

            // Update the connection symmetries.
            self.connection_symmetries
                .entry(*peer_id)
                .or_default()
                .remove_incoming(peer_addr, Instant::now());

            Effects::new()
        })
    }

    /// Determines whether an outgoing peer should be blocked based on the connection error.
    fn is_blockable_offense_for_outgoing(
        &self,
        error: &ConnectionError,
    ) -> Option<BlocklistJustification> {
        match error {
            // Potentially transient failures.
            //
            // Note that incompatible versions need to be considered transient, since they occur
            // during regular upgrades.
            ConnectionError::TlsInitialization(_)
            | ConnectionError::TcpConnection(_)
            | ConnectionError::TcpNoDelay(_)
            | ConnectionError::TlsHandshake(_)
            | ConnectionError::HandshakeSend(_)
            | ConnectionError::HandshakeRecv(_)
            | ConnectionError::IncompatibleVersion(_) => None,

            // These errors are potential bugs on our side.
            ConnectionError::HandshakeSenderCrashed(_)
            | ConnectionError::CouldNotEncodeOurHandshake(_) => None,

            // These could be candidates for blocking, but for now we decided not to.
            ConnectionError::NoPeerCertificate
            | ConnectionError::PeerCertificateInvalid(_)
            | ConnectionError::DidNotSendHandshake
            | ConnectionError::InvalidRemoteHandshakeMessage(_)
            | ConnectionError::InvalidConsensusCertificate(_) => None,

            // Definitely something we want to avoid.
            ConnectionError::WrongNetwork(peer_network_name) => {
                Some(BlocklistJustification::WrongNetwork {
                    peer_network_name: peer_network_name.clone(),
                })
            }
            ConnectionError::WrongChainspecHash(peer_chainspec_hash) => {
                Some(BlocklistJustification::WrongChainspecHash {
                    peer_chainspec_hash: *peer_chainspec_hash,
                })
            }
            ConnectionError::MissingChainspecHash => {
                Some(BlocklistJustification::MissingChainspecHash)
            }
        }
    }

    /// Sets up an established outgoing connection.
    ///
    /// Initiates sending of the handshake as soon as the connection is established.
    #[allow(clippy::redundant_clone)]
    fn handle_outgoing_connection(
        &mut self,
        outgoing: OutgoingConnection,
        span: Span,
    ) -> Effects<Event<P>> {
        let now = Instant::now();
        span.clone().in_scope(|| match outgoing {
            OutgoingConnection::FailedEarly { peer_addr, error }
            | OutgoingConnection::Failed {
                peer_addr,
                peer_id: _,
                error,
            } => {
                debug!(err=%display_error(&error), "outgoing connection failed");
                // We perform blocking first, to not trigger a reconnection before blocking.
                let mut requests = Vec::new();

                if let Some(justification) = self.is_blockable_offense_for_outgoing(&error) {
                    requests.extend(
                        self.outgoing_manager
                            .block_addr(peer_addr, now, justification)
                            .into_iter(),
                    );
                }

                // Now we can proceed with the regular updates.
                requests.extend(
                    self.outgoing_manager
                        .handle_dial_outcome(DialOutcome::Failed {
                            addr: peer_addr,
                            error,
                            when: now,
                        })
                        .into_iter(),
                );

                self.process_dial_requests(requests)
            }
            OutgoingConnection::Loopback { peer_addr } => {
                // Loopback connections are marked, but closed.
                info!("successful outgoing loopback connection, will be dropped");
                let request = self
                    .outgoing_manager
                    .handle_dial_outcome(DialOutcome::Loopback { addr: peer_addr });
                self.process_dial_requests(request)
            }
            OutgoingConnection::Established {
                peer_addr,
                peer_id,
                peer_consensus_public_key,
                transport,
            } => {
                info!("new outgoing connection established");

                let (senders, receivers) = unbounded_channels::<_, { Channel::COUNT }>();

                let handle = OutgoingHandle { senders, peer_addr };

                let request = self
                    .outgoing_manager
                    .handle_dial_outcome(DialOutcome::Successful {
                        addr: peer_addr,
                        handle,
                        node_id: peer_id,
                        when: now,
                    });

                let mut effects = self.process_dial_requests(request);

                // Update connection symmetries.
                if self
                    .connection_symmetries
                    .entry(peer_id)
                    .or_default()
                    .mark_outgoing(now)
                {
                    self.connection_completed(peer_id);
                }

                // `rust-openssl` does not support the futures 0.3 `AsyncWrite` trait (it uses the
                // tokio built-in version instead). The compat layer fixes that.
                let compat_transport =
                    tokio_util::compat::TokioAsyncWriteCompatExt::compat_write(transport);
                let carrier: OutgoingCarrier =
                    Multiplexer::new(FrameWriter::new(LengthDelimited, compat_transport));

                effects.extend(
                    tasks::encoded_message_sender(
                        receivers,
                        carrier,
                        self.outgoing_limiter
                            .create_handle(peer_id, peer_consensus_public_key),
                    )
                    .instrument(span)
                    .event(move |_| Event::OutgoingDropped {
                        peer_id: Box::new(peer_id),
                        peer_addr,
                    }),
                );

                effects
            }
        })
    }

    fn handle_network_request(
        &self,
        request: NetworkRequest<P>,
        rng: &mut NodeRng,
    ) -> Effects<Event<P>> {
        match request {
            NetworkRequest::SendMessage {
                dest,
                payload,
                respond_after_queueing,
                auto_closing_responder,
            } => {
                // We're given a message to send. Pass on the responder so that confirmation
                // can later be given once the message has actually been buffered.
                self.net_metrics.direct_message_requests.inc();

                if respond_after_queueing {
                    self.send_message(*dest, Arc::new(Message::Payload(*payload)), None);
                    auto_closing_responder.respond(()).ignore()
                } else {
                    self.send_message(
                        *dest,
                        Arc::new(Message::Payload(*payload)),
                        Some(auto_closing_responder),
                    );
                    Effects::new()
                }
            }
            NetworkRequest::ValidatorBroadcast {
                payload,
                era_id,
                auto_closing_responder,
            } => {
                // We're given a message to broadcast.
                self.broadcast_message_to_validators(Arc::new(Message::Payload(*payload)), era_id);
                auto_closing_responder.respond(()).ignore()
            }
            NetworkRequest::Gossip {
                payload,
                gossip_target,
                count,
                exclude,
                auto_closing_responder,
            } => {
                // We're given a message to gossip.
                let sent_to = self.gossip_message(
                    rng,
                    Arc::new(Message::Payload(*payload)),
                    gossip_target,
                    count,
                    exclude,
                );
                auto_closing_responder.respond(sent_to).ignore()
            }
        }
    }

    fn handle_outgoing_dropped(
        &mut self,
        peer_id: NodeId,
        peer_addr: SocketAddr,
    ) -> Effects<Event<P>> {
        let requests = self
            .outgoing_manager
            .handle_connection_drop(peer_addr, Instant::now());

        self.connection_symmetries
            .entry(peer_id)
            .or_default()
            .unmark_outgoing(Instant::now());

        self.outgoing_limiter.remove_connected_validator(&peer_id);

        self.process_dial_requests(requests)
    }

    /// Processes a set of `DialRequest`s, updating the component and emitting needed effects.
    fn process_dial_requests<T>(&mut self, requests: T) -> Effects<Event<P>>
    where
        T: IntoIterator<Item = DialRequest<OutgoingHandle>>,
    {
        let mut effects = Effects::new();

        for request in requests.into_iter() {
            trace!(%request, "processing dial request");
            match request {
                DialRequest::Dial { addr, span } => effects.extend(
                    tasks::connect_outgoing::<P, _>(self.context.clone(), addr)
                        .instrument(span.clone())
                        .event(|outgoing| Event::OutgoingConnection {
                            outgoing: Box::new(outgoing),
                            span,
                        }),
                ),
                DialRequest::Disconnect { handle: _, span } => {
                    // Dropping the `handle` is enough to signal the connection to shutdown.
                    span.in_scope(|| {
                        debug!("dropping connection, as requested");
                    })
                }
                DialRequest::SendPing {
                    peer_id,
                    nonce,
                    span,
                } => span.in_scope(|| {
                    debug!("enqueuing ping to be sent");
                    self.send_message(peer_id, Arc::new(Message::Ping { nonce }), None);
                }),
            }
        }

        effects
    }

    /// Handles a received message.
    fn handle_incoming_message(
        &mut self,
        effect_builder: EffectBuilder<REv>,
        peer_id: NodeId,
        msg: Message<P>,
        span: Span,
    ) -> Effects<Event<P>>
    where
        REv: FromIncoming<P> + From<PeerBehaviorAnnouncement>,
    {
        span.in_scope(|| match msg {
            Message::Handshake { .. } => {
                // We should never receive a handshake message on an established connection. Simply
                // discard it. This may be too lenient, so we may consider simply dropping the
                // connection in the future instead.
                warn!("received unexpected handshake");
                Effects::new()
            }
            Message::Ping { nonce } => {
                // Send a pong. Incoming pings and pongs are rate limited.

                self.send_message(peer_id, Arc::new(Message::Pong { nonce }), None);
                Effects::new()
            }
            Message::Pong { nonce } => {
                // Record the time the pong arrived and forward it to outgoing.
                let pong = TaggedTimestamp::from_parts(Instant::now(), nonce);
                if self.outgoing_manager.record_pong(peer_id, pong) {
                    effect_builder
                        .announce_block_peer_with_justification(
                            peer_id,
                            BlocklistJustification::PongLimitExceeded,
                        )
                        .ignore()
                } else {
                    Effects::new()
                }
            }
            Message::Payload(payload) => {
                effect_builder.announce_incoming(peer_id, payload).ignore()
            }
        })
    }

    /// Emits an announcement that a connection has been completed.
    fn connection_completed(&self, peer_id: NodeId) {
        trace!(num_peers = self.peers().len(), new_peer=%peer_id, "connection complete");
        self.net_metrics.peers.set(self.peers().len() as i64);
    }

    /// Returns the set of connected nodes.
    pub(crate) fn peers(&self) -> BTreeMap<NodeId, String> {
        let mut ret = BTreeMap::new();
        for node_id in self.outgoing_manager.connected_peers() {
            if let Some(connection) = self.outgoing_manager.get_route(node_id) {
                ret.insert(node_id, connection.peer_addr.to_string());
            } else {
                // This should never happen unless the state of `OutgoingManager` is corrupt.
                warn!(%node_id, "route disappeared unexpectedly")
            }
        }

        for (node_id, sym) in &self.connection_symmetries {
            if let Some(addrs) = sym.incoming_addrs() {
                for addr in addrs {
                    ret.entry(*node_id).or_insert_with(|| addr.to_string());
                }
            }
        }

        ret
    }

    pub(crate) fn fully_connected_peers_random(
        &self,
        rng: &mut NodeRng,
        count: usize,
    ) -> Vec<NodeId> {
        self.connection_symmetries
            .iter()
            .filter_map(|(node_id, sym)| {
                matches!(sym, ConnectionSymmetry::Symmetric { .. }).then(|| *node_id)
            })
            .choose_multiple(rng, count)
    }

    pub(crate) fn has_sufficient_fully_connected_peers(&self) -> bool {
        self.connection_symmetries
            .iter()
            .filter(|(_node_id, sym)| matches!(sym, ConnectionSymmetry::Symmetric { .. }))
            .count()
            >= self.cfg.min_peers_for_initialization as usize
    }

    #[cfg(test)]
    /// Returns the node id of this network node.
    pub(crate) fn node_id(&self) -> NodeId {
        self.context.our_id()
    }
}

impl<REv, P> Finalize for Network<REv, P>
where
    REv: Send + 'static,
    P: Payload,
{
    fn finalize(mut self) -> BoxFuture<'static, ()> {
        async move {
            self.shutdown_fuse.inner().set();

            // Wait for the server to exit cleanly.
            if let Some(join_handle) = self.server_join_handle.take() {
                match join_handle.await {
                    Ok(_) => debug!(our_id=%self.context.our_id(), "server exited cleanly"),
                    Err(ref err) => {
                        error!(our_id=%self.context.our_id(), err=display_error(err), "could not join server task cleanly")
                    }
                }
            }

            // Ensure there are no ongoing metrics updates.
            utils::wait_for_arc_drop(
                self.net_metrics,
                MAX_METRICS_DROP_ATTEMPTS,
                DROP_RETRY_DELAY,
            )
            .await;
        }
        .boxed()
    }
}

fn choose_gossip_peers<F>(
    rng: &mut NodeRng,
    gossip_target: GossipTarget,
    count: usize,
    exclude: HashSet<NodeId>,
    connected_peers: impl Iterator<Item = NodeId>,
    is_validator_in_era: F,
) -> HashSet<NodeId>
where
    F: Fn(EraId, &NodeId) -> bool,
{
    let filtered_peers = connected_peers.filter(|peer_id| !exclude.contains(peer_id));
    match gossip_target {
        GossipTarget::Mixed(era_id) => {
            let (validators, non_validators): (Vec<_>, Vec<_>) =
                filtered_peers.partition(|node_id| is_validator_in_era(era_id, node_id));

            let (first, second) = if rng.gen() {
                (validators, non_validators)
            } else {
                (non_validators, validators)
            };

            first
                .choose_multiple(rng, count)
                .interleave(second.iter().choose_multiple(rng, count))
                .take(count)
                .copied()
                .collect()
        }
        GossipTarget::All => filtered_peers
            .choose_multiple(rng, count)
            .into_iter()
            .collect(),
    }
}

impl<REv, P> Component<REv> for Network<REv, P>
where
    REv: ReactorEvent
        + From<Event<P>>
        + From<BeginGossipRequest<GossipedAddress>>
        + FromIncoming<P>
        + From<StorageRequest>
        + From<NetworkRequest<P>>
        + From<PeerBehaviorAnnouncement>,
    P: Payload,
{
    type Event = Event<P>;

    fn handle_event(
        &mut self,
        effect_builder: EffectBuilder<REv>,
        rng: &mut NodeRng,
        event: Self::Event,
    ) -> Effects<Self::Event> {
        match &self.state {
            ComponentState::Fatal(msg) => {
                error!(
                    msg,
                    ?event,
                    name = <Self as Component<REv>>::name(self),
                    "should not handle this event when this component has fatal error"
                );
                Effects::new()
            }
            ComponentState::Uninitialized => {
                warn!(
                    ?event,
                    name = <Self as Component<REv>>::name(self),
                    "should not handle this event when component is uninitialized"
                );
                Effects::new()
            }
            ComponentState::Initializing => match event {
                Event::Initialize => match self.initialize(effect_builder) {
                    Ok(effects) => effects,
                    Err(error) => {
                        error!(%error, "failed to initialize network component");
                        <Self as InitializedComponent<REv>>::set_state(
                            self,
                            ComponentState::Fatal(error.to_string()),
                        );
                        Effects::new()
                    }
                },
                Event::IncomingConnection { .. }
                | Event::IncomingMessage { .. }
                | Event::IncomingClosed { .. }
                | Event::OutgoingConnection { .. }
                | Event::OutgoingDropped { .. }
                | Event::NetworkRequest { .. }
                | Event::NetworkInfoRequest { .. }
                | Event::GossipOurAddress
                | Event::PeerAddressReceived(_)
                | Event::SweepOutgoing
                | Event::BlocklistAnnouncement(_) => {
                    warn!(
                        ?event,
                        name = <Self as Component<REv>>::name(self),
                        "should not handle this event when component is pending initialization"
                    );
                    Effects::new()
                }
            },
            ComponentState::Initialized => match event {
                Event::Initialize => {
                    error!(
                        ?event,
                        name = <Self as Component<REv>>::name(self),
                        "component already initialized"
                    );
                    Effects::new()
                }
                Event::IncomingConnection { incoming, span } => {
                    self.handle_incoming_connection(incoming, span)
                }
                Event::IncomingMessage { peer_id, msg, span } => {
                    self.handle_incoming_message(effect_builder, *peer_id, *msg, span)
                }
                Event::IncomingClosed {
                    result,
                    peer_id,
                    peer_addr,
                    span,
                } => self.handle_incoming_closed(result, peer_id, peer_addr, *span),
                Event::OutgoingConnection { outgoing, span } => {
                    self.handle_outgoing_connection(*outgoing, span)
                }
                Event::OutgoingDropped { peer_id, peer_addr } => {
                    self.handle_outgoing_dropped(*peer_id, peer_addr)
                }
                Event::NetworkRequest { req: request } => {
                    self.handle_network_request(*request, rng)
                }
                Event::NetworkInfoRequest { req } => {
                    return match *req {
                        NetworkInfoRequest::Peers { responder } => {
                            responder.respond(self.peers()).ignore()
                        }
                        NetworkInfoRequest::FullyConnectedPeers { count, responder } => responder
                            .respond(self.fully_connected_peers_random(rng, count))
                            .ignore(),
                        NetworkInfoRequest::Insight { responder } => responder
                            .respond(NetworkInsights::collect_from_component(self))
                            .ignore(),
                    }
                }
                Event::GossipOurAddress => {
                    let our_address = GossipedAddress::new(
                        self.context
                            .public_addr()
                            .expect("component not initialized properly"),
                    );

                    let mut effects = effect_builder
                        .begin_gossip(our_address, Source::Ourself, our_address.gossip_target())
                        .ignore();
                    effects.extend(
                        effect_builder
                            .set_timeout(self.cfg.gossip_interval.into())
                            .event(|_| Event::GossipOurAddress),
                    );
                    effects
                }
                Event::PeerAddressReceived(gossiped_address) => {
                    let requests = self.outgoing_manager.learn_addr(
                        gossiped_address.into(),
                        false,
                        Instant::now(),
                    );
                    self.process_dial_requests(requests)
                }
                Event::SweepOutgoing => {
                    let now = Instant::now();
                    let requests = self.outgoing_manager.perform_housekeeping(rng, now);

                    let mut effects = self.process_dial_requests(requests);

                    effects.extend(
                        effect_builder
                            .set_timeout(OUTGOING_MANAGER_SWEEP_INTERVAL)
                            .event(|_| Event::SweepOutgoing),
                    );

                    effects
                }
                Event::BlocklistAnnouncement(announcement) => match announcement {
                    PeerBehaviorAnnouncement::OffenseCommitted {
                        offender,
                        justification,
                    } => {
                        // TODO: We do not have a proper by-node-ID blocklist, but rather only block
                        // the current outgoing address of a peer.
                        info!(%offender, %justification, "adding peer to blocklist after transgression");

                        if let Some(addr) = self.outgoing_manager.get_addr(*offender) {
                            let requests = self.outgoing_manager.block_addr(
                                addr,
                                Instant::now(),
                                *justification,
                            );
                            self.process_dial_requests(requests)
                        } else {
                            // Peer got away with it, no longer an outgoing connection.
                            Effects::new()
                        }
                    }
                },
            },
        }
    }

    fn name(&self) -> &str {
        COMPONENT_NAME
    }
}

impl<REv, P> InitializedComponent<REv> for Network<REv, P>
where
    REv: ReactorEvent
        + From<Event<P>>
        + From<BeginGossipRequest<GossipedAddress>>
        + FromIncoming<P>
        + From<StorageRequest>
        + From<NetworkRequest<P>>
        + From<PeerBehaviorAnnouncement>,
    P: Payload,
{
    fn state(&self) -> &ComponentState {
        &self.state
    }

    fn set_state(&mut self, new_state: ComponentState) {
        info!(
            ?new_state,
            name = <Self as Component<REv>>::name(self),
            "component state changed"
        );

        self.state = new_state;
    }
}

/// Setup a fixed amount of senders/receivers.
fn unbounded_channels<T, const N: usize>() -> ([UnboundedSender<T>; N], [UnboundedReceiver<T>; N]) {
    // TODO: Improve this somehow to avoid the extra allocation required (turning a
    //       `Vec` into a fixed size array).
    let mut senders_vec = Vec::with_capacity(Channel::COUNT);

    let receivers: [_; N] = array_init(|_| {
        let (sender, receiver) = mpsc::unbounded_channel();
        senders_vec.push(sender);

        receiver
    });

    let senders: [_; N] = senders_vec
        .try_into()
        .expect("constant size array conversion failed");

    (senders, receivers)
}

/// Transport type for base encrypted connections.
type Transport = SslStream<TcpStream>;

/// The writer for outgoing length-prefixed frames.
type OutgoingFrameWriter =
    FrameWriter<ChannelPrefixedFrame<SingleFragment>, LengthDelimited, Compat<Transport>>;

/// The multiplexer to send fragments over an underlying frame writer.
type OutgoingCarrier = Multiplexer<OutgoingFrameWriter>;

/// The error type associated with the primary sink implementation of `OutgoingCarrier`.
type OutgoingCarrierError = MultiplexerError<std::io::Error>;

/// An instance of a channel on an outgoing carrier.
type OutgoingChannel = Fragmentizer<MultiplexerHandle<OutgoingFrameWriter>, Bytes>;

/// The reader for incoming length-prefixed frames.
type IncomingFrameReader = FrameReader<LengthDelimited, Compat<Transport>>;

/// The demultiplexer that seperates channels sent through the underlying frame reader.
type IncomingCarrier = Demultiplexer<IncomingFrameReader>;

/// An instance of a channel on an incoming carrier.
type IncomingChannel = Defragmentizer<DemultiplexerHandle<IncomingFrameReader>>;

/// Setups bincode encoding used on the networking transport.
fn bincode_config() -> impl Options {
    bincode::options()
        .with_no_limit() // We rely on `muxink` to impose limits.
        .with_little_endian() // Default at the time of this writing, we are merely pinning it.
        .with_varint_encoding() // Same as above.
        .reject_trailing_bytes() // There is no reason for us not to reject trailing bytes.
}

/// Serializes a network message with the protocol specified encoding.
///
/// This function exists as a convenience, because there never should be a failure in serializing
/// messages we produced ourselves.
fn serialize_network_message<P>(msg: &Message<P>) -> Option<Bytes>
where
    P: Payload,
{
    bincode_config()
        .serialize(&msg)
        .map(Bytes::from)
        .map_err(|err| {
            error!(?msg, %err, "serialization failure when encoding outgoing message");
            err
        })
        .ok()
}

/// Deserializes a networking message from the protocol specified encoding.
fn deserialize_network_message<P>(bytes: &[u8]) -> Result<Message<P>, bincode::Error>
where
    P: Payload,
{
    bincode_config().deserialize(bytes)
}

impl<R, P> Debug for Network<R, P>
where
    P: Payload,
{
    fn fmt(&self, f: &mut Formatter<'_>) -> fmt::Result {
        // We output only the most important fields of the component, as it gets unwieldy quite fast
        // otherwise.
        f.debug_struct("Network")
            .field("our_id", &self.context.our_id())
            .field("state", &self.state)
            .field("public_addr", &self.context.public_addr())
            .finish()
    }
}

#[cfg(test)]
mod gossip_target_tests {
    use std::{collections::BTreeSet, iter};

    use static_assertions::const_assert;

    use casper_types::testing::TestRng;

    use super::*;

    const VALIDATOR_COUNT: usize = 10;
    const NON_VALIDATOR_COUNT: usize = 20;
    // The tests assume that we have fewer validators than non-validators.
    const_assert!(VALIDATOR_COUNT < NON_VALIDATOR_COUNT);

    struct Fixture {
        validators: BTreeSet<NodeId>,
        non_validators: BTreeSet<NodeId>,
        all_peers: Vec<NodeId>,
    }

    impl Fixture {
        fn new(rng: &mut TestRng) -> Self {
            let validators: BTreeSet<NodeId> = iter::repeat_with(|| NodeId::random(rng))
                .take(VALIDATOR_COUNT)
                .collect();
            let non_validators: BTreeSet<NodeId> = iter::repeat_with(|| NodeId::random(rng))
                .take(NON_VALIDATOR_COUNT)
                .collect();

            let mut all_peers: Vec<NodeId> = validators
                .iter()
                .copied()
                .chain(non_validators.iter().copied())
                .collect();
            all_peers.shuffle(rng);

            Fixture {
                validators,
                non_validators,
                all_peers,
            }
        }

        fn is_validator_in_era(&self) -> impl Fn(EraId, &NodeId) -> bool + '_ {
            move |_era_id: EraId, node_id: &NodeId| self.validators.contains(node_id)
        }

        fn num_validators<'a>(&self, input: impl Iterator<Item = &'a NodeId>) -> usize {
            input
                .filter(move |&node_id| self.validators.contains(node_id))
                .count()
        }

        fn num_non_validators<'a>(&self, input: impl Iterator<Item = &'a NodeId>) -> usize {
            input
                .filter(move |&node_id| self.non_validators.contains(node_id))
                .count()
        }
    }

    #[test]
    fn should_choose_mixed() {
        const TARGET: GossipTarget = GossipTarget::Mixed(EraId::new(1));

        let mut rng = TestRng::new();
        let fixture = Fixture::new(&mut rng);

        // Choose more than total count from all peers, exclude none, should return all peers.
        let chosen = choose_gossip_peers(
            &mut rng,
            TARGET,
            VALIDATOR_COUNT + NON_VALIDATOR_COUNT + 1,
            HashSet::new(),
            fixture.all_peers.iter().copied(),
            fixture.is_validator_in_era(),
        );
        assert_eq!(chosen.len(), fixture.all_peers.len());

        // Choose total count from all peers, exclude none, should return all peers.
        let chosen = choose_gossip_peers(
            &mut rng,
            TARGET,
            VALIDATOR_COUNT + NON_VALIDATOR_COUNT,
            HashSet::new(),
            fixture.all_peers.iter().copied(),
            fixture.is_validator_in_era(),
        );
        assert_eq!(chosen.len(), fixture.all_peers.len());

        // Choose 2 * VALIDATOR_COUNT from all peers, exclude none, should return all validators and
        // VALIDATOR_COUNT non-validators.
        let chosen = choose_gossip_peers(
            &mut rng,
            TARGET,
            2 * VALIDATOR_COUNT,
            HashSet::new(),
            fixture.all_peers.iter().copied(),
            fixture.is_validator_in_era(),
        );
        assert_eq!(chosen.len(), 2 * VALIDATOR_COUNT);
        assert_eq!(fixture.num_validators(chosen.iter()), VALIDATOR_COUNT);
        assert_eq!(fixture.num_non_validators(chosen.iter()), VALIDATOR_COUNT);

        // Choose VALIDATOR_COUNT from all peers, exclude none, should return VALIDATOR_COUNT peers,
        // half validators and half non-validators.
        let chosen = choose_gossip_peers(
            &mut rng,
            TARGET,
            VALIDATOR_COUNT,
            HashSet::new(),
            fixture.all_peers.iter().copied(),
            fixture.is_validator_in_era(),
        );
        assert_eq!(chosen.len(), VALIDATOR_COUNT);
        assert_eq!(fixture.num_validators(chosen.iter()), VALIDATOR_COUNT / 2);
        assert_eq!(
            fixture.num_non_validators(chosen.iter()),
            VALIDATOR_COUNT / 2
        );

        // Choose two from all peers, exclude none, should return two peers, one validator and one
        // non-validator.
        let chosen = choose_gossip_peers(
            &mut rng,
            TARGET,
            2,
            HashSet::new(),
            fixture.all_peers.iter().copied(),
            fixture.is_validator_in_era(),
        );
        assert_eq!(chosen.len(), 2);
        assert_eq!(fixture.num_validators(chosen.iter()), 1);
        assert_eq!(fixture.num_non_validators(chosen.iter()), 1);

        // Choose one from all peers, exclude none, should return one peer with 50-50 chance of
        // being a validator.
        let mut got_validator = false;
        let mut got_non_validator = false;
        let mut attempts = 0;
        while !got_validator || !got_non_validator {
            let chosen = choose_gossip_peers(
                &mut rng,
                TARGET,
                1,
                HashSet::new(),
                fixture.all_peers.iter().copied(),
                fixture.is_validator_in_era(),
            );
            assert_eq!(chosen.len(), 1);
            let node_id = chosen.iter().next().unwrap();
            got_validator |= fixture.validators.contains(node_id);
            got_non_validator |= fixture.non_validators.contains(node_id);
            attempts += 1;
            assert!(attempts < 1_000_000);
        }

        // Choose VALIDATOR_COUNT from all peers, exclude all but one validator, should return the
        // one validator and VALIDATOR_COUNT - 1 non-validators.
        let exclude: HashSet<_> = fixture
            .validators
            .iter()
            .copied()
            .take(VALIDATOR_COUNT - 1)
            .collect();
        let chosen = choose_gossip_peers(
            &mut rng,
            TARGET,
            VALIDATOR_COUNT,
            exclude.clone(),
            fixture.all_peers.iter().copied(),
            fixture.is_validator_in_era(),
        );
        assert_eq!(chosen.len(), VALIDATOR_COUNT);
        assert_eq!(fixture.num_validators(chosen.iter()), 1);
        assert_eq!(
            fixture.num_non_validators(chosen.iter()),
            VALIDATOR_COUNT - 1
        );
        assert!(exclude.is_disjoint(&chosen));
    }

    #[test]
    fn should_choose_all() {
        const TARGET: GossipTarget = GossipTarget::All;

        let mut rng = TestRng::new();
        let fixture = Fixture::new(&mut rng);

        // Choose more than total count from all peers, exclude none, should return all peers.
        let chosen = choose_gossip_peers(
            &mut rng,
            TARGET,
            VALIDATOR_COUNT + NON_VALIDATOR_COUNT + 1,
            HashSet::new(),
            fixture.all_peers.iter().copied(),
            fixture.is_validator_in_era(),
        );
        assert_eq!(chosen.len(), fixture.all_peers.len());

        // Choose total count from all peers, exclude none, should return all peers.
        let chosen = choose_gossip_peers(
            &mut rng,
            TARGET,
            VALIDATOR_COUNT + NON_VALIDATOR_COUNT,
            HashSet::new(),
            fixture.all_peers.iter().copied(),
            fixture.is_validator_in_era(),
        );
        assert_eq!(chosen.len(), fixture.all_peers.len());

        // Choose VALIDATOR_COUNT from only validators, exclude none, should return all validators.
        let chosen = choose_gossip_peers(
            &mut rng,
            TARGET,
            VALIDATOR_COUNT,
            HashSet::new(),
            fixture.validators.iter().copied(),
            fixture.is_validator_in_era(),
        );
        assert_eq!(chosen.len(), VALIDATOR_COUNT);
        assert_eq!(fixture.num_validators(chosen.iter()), VALIDATOR_COUNT);

        // Choose VALIDATOR_COUNT from only non-validators, exclude none, should return
        // VALIDATOR_COUNT non-validators.
        let chosen = choose_gossip_peers(
            &mut rng,
            TARGET,
            VALIDATOR_COUNT,
            HashSet::new(),
            fixture.non_validators.iter().copied(),
            fixture.is_validator_in_era(),
        );
        assert_eq!(chosen.len(), VALIDATOR_COUNT);
        assert_eq!(fixture.num_non_validators(chosen.iter()), VALIDATOR_COUNT);

        // Choose VALIDATOR_COUNT from all peers, exclude all but VALIDATOR_COUNT from all peers,
        // should return all the non-excluded peers.
        let exclude: HashSet<_> = fixture
            .all_peers
            .iter()
            .copied()
            .take(NON_VALIDATOR_COUNT)
            .collect();
        let chosen = choose_gossip_peers(
            &mut rng,
            TARGET,
            VALIDATOR_COUNT,
            exclude.clone(),
            fixture.all_peers.iter().copied(),
            fixture.is_validator_in_era(),
        );
        assert_eq!(chosen.len(), VALIDATOR_COUNT);
        assert!(exclude.is_disjoint(&chosen));

        // Choose one from all peers, exclude enough non-validators to have an even chance of
        // returning a validator as a non-validator, should return one peer with 50-50 chance of
        // being a validator.
        let exclude: HashSet<_> = fixture
            .non_validators
            .iter()
            .copied()
            .take(NON_VALIDATOR_COUNT - VALIDATOR_COUNT)
            .collect();
        let mut got_validator = false;
        let mut got_non_validator = false;
        let mut attempts = 0;
        while !got_validator || !got_non_validator {
            let chosen = choose_gossip_peers(
                &mut rng,
                TARGET,
                1,
                exclude.clone(),
                fixture.all_peers.iter().copied(),
                fixture.is_validator_in_era(),
            );
            assert_eq!(chosen.len(), 1);
            assert!(exclude.is_disjoint(&chosen));
            let node_id = chosen.iter().next().unwrap();
            got_validator |= fixture.validators.contains(node_id);
            got_non_validator |= fixture.non_validators.contains(node_id);
            attempts += 1;
            assert!(attempts < 1_000_000);
        }
    }
}<|MERGE_RESOLUTION|>--- conflicted
+++ resolved
@@ -69,17 +69,12 @@
 };
 
 use prometheus::Registry;
-<<<<<<< HEAD
-use rand::seq::{IteratorRandom, SliceRandom};
-use strum::EnumCount;
-
-=======
 use rand::{
     seq::{IteratorRandom, SliceRandom},
     Rng,
 };
 use serde::{Deserialize, Serialize};
->>>>>>> 6a4e4d80
+use strum::EnumCount;
 use tokio::{
     net::TcpStream,
     sync::mpsc::{self, UnboundedReceiver, UnboundedSender},
